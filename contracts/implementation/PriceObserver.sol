//SPDX-License-Identifier: CC-BY-NC-ND-4.0
pragma solidity 0.8.7;

import "../interfaces/IPriceObserver.sol";
import "@openzeppelin/contracts/access/Ownable.sol";

/// Stores a finite sequence of price observations
contract PriceObserver is Ownable, IPriceObserver {
    /// Maximum number of elements storable by the backing array
    uint256 public constant MAX_NUM_ELEMS = 24;

    /// Current number of elements stored by the backing array
    uint256 public numElems;

    /// Backing array for storing price data
    int256[MAX_NUM_ELEMS] public observations;

    /// Writer -- only address allowed to add data to the backing array
    address writer;

    /**
     * @notice Enforces that the caller is the associated writer of this
     *          contract
     */
    modifier onlyWriter() {
        require(msg.sender == writer, "PO: Permission denied");
        _;
    }

    /**
     * @notice Returns the capacity of the backing array (i.e., the maximum
     *          number of price observations able to be stored by this contract)
     * @return Maximum number of price observations that can be stored
     * @dev `MAX_NUM_ELEMS`
     */
    function capacity() public pure override returns (uint256) {
        return MAX_NUM_ELEMS;
    }

    /**
     * @notice Returns the current number of price observations stored
     * @return Current number of price observations stored
     * @dev Should always be less than or equal to `capacity`
     * @dev `numElems`
     */
    function length() public view override returns (uint256) {
        return numElems;
    }

    /**
     * @notice Retrieves the `i`th price observation
     * @param i Period to retrieve the price observation of
     * @return `i`th price observation
     * @dev Throws if index is out of bounds (i.e., `i >= length()`)
     */
    function get(uint256 i) external view override returns (int256) {
        require(i < length(), "PO: Out of bounds");
        return observations[i];
    }

    /**
     * @notice Retrieves all price observations
     * @return Backing array of all price observations
     * @dev Note that, due to this view simply returning a reference to the
     *      backing array, it's possible for there to be null prices (i.e., 0)
     */
<<<<<<< HEAD
    function getAll() public view override returns (int256[MAX_NUM_ELEMS] memory) {
=======
    function getAll() external view override returns (int256[24] memory) {
>>>>>>> e706cb65
        return observations;
    }

    /**
     * @notice Adds a new price observation to the contract
     * @param x Price
     * @return Whether or not an existing price observation was rotated out
     * @dev If the backing array is full (i.e., `length() == capacity()`, then
     *      it is rotated such that the oldest price observation is deleted
     * @dev Only callable by the associated writer for this contract
     */
    function add(int256 x) external override onlyWriter returns (bool) {
        if (full()) {
            leftRotateWithPad(x);
            return true;
        } else {
            observations[length()] = x;
            numElems += 1;
            return false;
        }
    }

    /**
     * @notice Sets the associated writer address for this contract
     * @param _writer Address of the new writer
     * @dev Only callable by the owner of this contract
     * @dev Throws if `_writer` is the null address
     */
    function setWriter(address _writer) external onlyOwner {
        require(_writer != address(0), "PO: Null address not allowed");
        writer = _writer;
    }

    /**
     * @notice Returns the current writer of this contract
     * @return Address of the writer for this contract
     * @dev `writer`
     */
    function getWriter() external view returns (address) {
        return writer;
    }

    /**
     * @notice Determines whether or not the backing array is full
     * @return Flag indicating whether the backing array is full or not
     * @dev `length() == capacity()`
     */
    function full() private view returns (bool) {
        return length() == capacity();
    }

    /**
     * @notice Resets the backing array and clears all of its stored prices
     * @dev Only callable by the owner of this contract
     */
    function clear() external onlyOwner {
        numElems = 0;
        delete observations;
    }

    /**
     * @notice Rotates observations array to the **left** by one element and
     *          sets the last element of `xs` to `x`
     * @param x Element to "rotate into" observations array
     */
    function leftRotateWithPad(int256 x) private {
        uint256 n = length();

        /* linear scan over the [1, n] subsequence */
        for (uint256 i = 1; i < n; i++) {
            observations[i - 1] = observations[i];
        }

        /* rotate `x` into `observations` from the right (remember, we're
         * **left** rotating -- with padding!) */
        observations[n - 1] = x;
    }
}<|MERGE_RESOLUTION|>--- conflicted
+++ resolved
@@ -64,11 +64,7 @@
      * @dev Note that, due to this view simply returning a reference to the
      *      backing array, it's possible for there to be null prices (i.e., 0)
      */
-<<<<<<< HEAD
-    function getAll() public view override returns (int256[MAX_NUM_ELEMS] memory) {
-=======
-    function getAll() external view override returns (int256[24] memory) {
->>>>>>> e706cb65
+    function getAll() external view override returns (int256[MAX_NUM_ELEMS] memory) {
         return observations;
     }
 
