//SPDX-License-Identifier: CC-BY-NC-ND-4.0
pragma solidity 0.8.7;

import "../vendors/ERC20_Cloneable.sol";
import "../interfaces/IPoolToken.sol";

/// @title The pool token; used for ownership/shares of the underlying tokens of the long/short pool
/// @dev ERC_20_Cloneable contains onlyOwner code implemented for use with the cloneable setup
contract PoolToken is ERC20_Cloneable, IPoolToken {
    // #### Global state

    // #### Functions

    constructor(uint8 _decimals) ERC20_Cloneable("BASE_TOKEN", "BASE", _decimals) {}

    /**
     * @notice Mints pool tokens
     * @param amount Pool tokens to burn
     * @param account Account to burn pool tokens to
     */
<<<<<<< HEAD
    function mint(address account, uint256 amount) external override onlyOwner returns (bool) {
=======
    function mint(uint256 amount, address account) external override onlyOwner {
>>>>>>> 8a68e407
        _mint(account, amount);
    }

    /**
     * @notice Burns pool tokens
     * @param amount Pool tokens to burn
     * @param account Account to burn pool tokens from
     */
<<<<<<< HEAD
    function burn(address account, uint256 amount) external override onlyOwner returns (bool) {
=======
    function burn(uint256 amount, address account) external override onlyOwner {
>>>>>>> 8a68e407
        _burn(account, amount);
    }
}<|MERGE_RESOLUTION|>--- conflicted
+++ resolved
@@ -18,11 +18,7 @@
      * @param amount Pool tokens to burn
      * @param account Account to burn pool tokens to
      */
-<<<<<<< HEAD
-    function mint(address account, uint256 amount) external override onlyOwner returns (bool) {
-=======
-    function mint(uint256 amount, address account) external override onlyOwner {
->>>>>>> 8a68e407
+    function mint(address account, uint256 amount) external override onlyOwner {
         _mint(account, amount);
     }
 
@@ -31,11 +27,7 @@
      * @param amount Pool tokens to burn
      * @param account Account to burn pool tokens from
      */
-<<<<<<< HEAD
-    function burn(address account, uint256 amount) external override onlyOwner returns (bool) {
-=======
-    function burn(uint256 amount, address account) external override onlyOwner {
->>>>>>> 8a68e407
+    function burn(address account, uint256 amount) external override onlyOwner {
         _burn(account, amount);
     }
 }