//SPDX-License-Identifier: CC-BY-NC-ND-4.0
pragma solidity 0.8.7;

import "../vendors/ERC20_Cloneable.sol";
import "../interfaces/IPoolToken.sol";

/// @title The pool token; used for ownership/shares of the underlying tokens of the long/short pool
/// @dev ERC_20_Cloneable contains onlyOwner code implemented for use with the cloneable setup
contract PoolToken is ERC20_Cloneable, IPoolToken {
    // #### Functions
    constructor(uint8 _decimals) ERC20_Cloneable("BASE_TOKEN", "BASE", _decimals) {}

    /**
     * @notice Mints pool tokens
<<<<<<< HEAD
     * @param amount Pool tokens to mint
     * @param account Account to mint pool tokens to
     * @return Whether the mint was successful
=======
     * @param amount Pool tokens to burn
     * @param account Account to burn pool tokens to
>>>>>>> 8cb98ad5
     */
    function mint(address account, uint256 amount) external override onlyOwner {
        _mint(account, amount);
    }

    /**
     * @notice Burns pool tokens
     * @param amount Pool tokens to burn
     * @param account Account to burn pool tokens from
     */
    function burn(address account, uint256 amount) external override onlyOwner {
        _burn(account, amount);
    }
}<|MERGE_RESOLUTION|>--- conflicted
+++ resolved
@@ -12,14 +12,8 @@
 
     /**
      * @notice Mints pool tokens
-<<<<<<< HEAD
-     * @param amount Pool tokens to mint
-     * @param account Account to mint pool tokens to
-     * @return Whether the mint was successful
-=======
      * @param amount Pool tokens to burn
      * @param account Account to burn pool tokens to
->>>>>>> 8cb98ad5
      */
     function mint(address account, uint256 amount) external override onlyOwner {
         _mint(account, amount);
