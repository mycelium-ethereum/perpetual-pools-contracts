--- conflicted
+++ resolved
@@ -1,6 +1,5 @@
 // SPDX-License-Identifier: MIT
 pragma solidity 0.8.6;
-pragma abicoder v2;
 
 import "../interfaces/ILeveragedPool.sol";
 import "../interfaces/IPriceChanger.sol";
@@ -73,121 +72,9 @@
         emit PoolInitialized(tokens[0], tokens[1], initialization._quoteToken, initialization._poolCode);
     }
 
-<<<<<<< HEAD
-    function commit(CommitType commitType, uint112 amount) external override {
-        require(amount > 0, "Amount must not be zero");
-        commitIDCounter = commitIDCounter + 1;
-
-        // create commitment
-        commits[commitIDCounter] = Commit({
-            commitType: commitType,
-            amount: amount,
-            owner: msg.sender,
-            created: uint40(block.timestamp)
-        });
-        shadowPools[commitType] = shadowPools[commitType] + amount;
-
-        emit CreateCommit(commitIDCounter, amount, commitType);
-
-        // pull in tokens
-        if (commitType == CommitType.LongMint || commitType == CommitType.ShortMint) {
-            // minting: pull in the quote token from the commiter
-            require(IERC20(quoteToken).transferFrom(msg.sender, address(this), amount), "Transfer failed");
-        } else if (commitType == CommitType.LongBurn) {
-            // long burning: pull in long pool tokens from commiter
-            require(PoolToken(tokens[0]).burn(amount, msg.sender), "Transfer failed");
-        } else if (commitType == CommitType.ShortBurn) {
-            // short burning: pull in short pool tokens from commiter
-            require(PoolToken(tokens[1]).burn(amount, msg.sender), "Transfer failed");
-        }
-    }
-
-    function uncommit(uint128 _commitID) external override {
-        Commit memory _commit = commits[_commitID];
-        require(msg.sender == _commit.owner, "Unauthorized");
-        require(_commit.owner != address(0), "Invalid commit");
-
-        // reduce pool commitment amount
-        shadowPools[_commit.commitType] = shadowPools[_commit.commitType] - _commit.amount;
-        emit RemoveCommit(_commitID, _commit.amount, _commit.commitType);
-        delete commits[_commitID];
-
-        // release tokens
-        if (_commit.commitType == CommitType.LongMint || _commit.commitType == CommitType.ShortMint) {
-            // minting: return quote tokens to the commit owner
-            require(IERC20(quoteToken).transfer(msg.sender, _commit.amount), "Transfer failed");
-        } else if (_commit.commitType == CommitType.LongBurn) {
-            // long burning: return long pool tokens to commit owner
-            require(PoolToken(tokens[0]).mint(_commit.amount, msg.sender), "Transfer failed");
-        } else if (_commit.commitType == CommitType.ShortBurn) {
-            // short burning: return short pool tokens to the commit owner
-            require(PoolToken(tokens[1]).mint(_commit.amount, msg.sender), "Transfer failed");
-        }
-    }
-
-    function executeCommitment(uint128[] calldata _commitIDs) external override {
-        Commit memory _commit;
-        for (uint128 i = 0; i < _commitIDs.length; i++) {
-            _commit = commits[_commitIDs[i]];
-            delete commits[_commitIDs[i]];
-            emit ExecuteCommit(_commitIDs[i]);
-            _executeCommitment(_commit);
-        }
-    }
-
-=======
->>>>>>> 56e1d6ce
     /**
      * @notice Execute a price change in the PriceChanger contract, then execute all commits in PoolCommitter
      */
-<<<<<<< HEAD
-    function _executeCommitment(Commit memory _commit) internal {
-        require(_commit.owner != address(0), "Invalid commit");
-        require(lastPriceTimestamp - _commit.created > frontRunningInterval, "Commit too new");
-        shadowPools[_commit.commitType] = shadowPools[_commit.commitType] - _commit.amount;
-        if (_commit.commitType == CommitType.LongMint) {
-            longBalance = longBalance + _commit.amount;
-            _mintTokens(
-                tokens[0],
-                _commit.amount, // amount of quote tokens commited to enter
-                longBalance - _commit.amount, // total quote tokens in the long pull, excluding this mint
-                shadowPools[CommitType.LongBurn], // total pool tokens commited to be burned
-                _commit.owner
-            );
-        } else if (_commit.commitType == CommitType.LongBurn) {
-            uint112 amountOut = PoolSwapLibrary.getAmountOut(
-                PoolSwapLibrary.getRatio(
-                    longBalance,
-                    uint112(
-                        uint112(PoolToken(tokens[0]).totalSupply()) + shadowPools[CommitType.LongBurn] + _commit.amount
-                    )
-                ),
-                _commit.amount
-            );
-            longBalance = longBalance - amountOut;
-            require(IERC20(quoteToken).transfer(_commit.owner, amountOut), "Transfer failed");
-        } else if (_commit.commitType == CommitType.ShortMint) {
-            shortBalance = shortBalance + _commit.amount;
-            _mintTokens(
-                tokens[1],
-                _commit.amount,
-                shortBalance - _commit.amount,
-                shadowPools[CommitType.ShortBurn],
-                _commit.owner
-            );
-        } else if (_commit.commitType == CommitType.ShortBurn) {
-            uint112 amountOut = PoolSwapLibrary.getAmountOut(
-                PoolSwapLibrary.getRatio(
-                    shortBalance,
-                    uint112(PoolToken(tokens[1]).totalSupply()) + shadowPools[CommitType.ShortBurn] + _commit.amount
-                ),
-                _commit.amount
-            );
-
-            shortBalance = shortBalance - amountOut;
-            require(IERC20(quoteToken).transfer(_commit.owner, amountOut), "Transfer failed");
-        }
-=======
     function poolUpkeep(int256 _oldPrice, int256 _newPrice) external override onlyKeeper {
         IPriceChanger _priceChanger = IPriceChanger(priceChanger);
         _priceChanger.executePriceChange(_oldPrice, _newPrice);
@@ -201,7 +88,6 @@
         uint256 amount
     ) external override onlyPriceChangerOrCommitter returns (bool) {
         return IERC20(quoteToken).transferFrom(from, to, amount);
->>>>>>> 56e1d6ce
     }
 
     function setNewPoolBalances(uint112 _longBalance, uint112 _shortBalance)
@@ -227,14 +113,7 @@
                 // amount out = ratio * amount in
                 PoolSwapLibrary.getAmountOut(
                     // ratio = (totalSupply + inverseShadowBalance) / balance
-<<<<<<< HEAD
-                    PoolSwapLibrary.getRatio(uint112(PoolToken(token).totalSupply()) + inverseShadowbalance, balance),
-=======
-                    PoolSwapLibrary.getRatio(
-                        uint112(PoolToken(_token).totalSupply()).add(inverseShadowbalance),
-                        balance
-                    ),
->>>>>>> 56e1d6ce
+                    PoolSwapLibrary.getRatio(uint112(PoolToken(_token).totalSupply()) + inverseShadowbalance, balance),
                     amountIn
                 ),
                 tokenOwner
@@ -243,57 +122,6 @@
         );
     }
 
-<<<<<<< HEAD
-    /**
-     * @notice Processes the effect of a price change. This involves transferring funds from the losing pool to the other.
-     * @dev This function should be called by the Pool Keeper.
-     * @dev This function should be secured with some form of access control
-     * @param oldPrice The previously executed price
-     * @param newPrice The price for the latest interval.
-     */
-    function executePriceChange(int256 oldPrice, int256 newPrice) external override onlyKeeper {
-        require(intervalPassed(), "Update interval hasn't passed");
-
-        // Calculate fees from long and short sides
-        uint112 longFeeAmount = uint112(
-            PoolSwapLibrary.convertDecimalToUInt(PoolSwapLibrary.multiplyDecimalByUInt(fee, longBalance))
-        );
-        uint112 shortFeeAmount = uint112(
-            PoolSwapLibrary.convertDecimalToUInt(PoolSwapLibrary.multiplyDecimalByUInt(fee, shortBalance))
-        );
-        uint112 totalFeeAmount = 0;
-        if (shortBalance >= shortFeeAmount) {
-            shortBalance = shortBalance - shortFeeAmount;
-            totalFeeAmount = totalFeeAmount + shortFeeAmount;
-        }
-        if (longBalance >= longFeeAmount) {
-            longBalance = longBalance - longFeeAmount;
-            totalFeeAmount = totalFeeAmount + longFeeAmount;
-        }
-
-        // Use the ratio to determine if the price increased or decreased and therefore which direction
-        // the funds should be transferred towards.
-        bytes16 ratio = PoolSwapLibrary.divInt(newPrice, oldPrice);
-        int8 direction = PoolSwapLibrary.compareDecimals(ratio, PoolSwapLibrary.one);
-        // Take into account the leverage
-        bytes16 lossMultiplier = PoolSwapLibrary.getLossMultiplier(ratio, direction, leverageAmount);
-
-        if (direction >= 0 && shortBalance > 0) {
-            // Move funds from short to long pair
-            uint112 lossAmount = uint112(PoolSwapLibrary.getLossAmount(lossMultiplier, shortBalance));
-            shortBalance = shortBalance - lossAmount;
-            longBalance = longBalance + lossAmount;
-            emit PriceChange(oldPrice, newPrice, lossAmount);
-        } else if (direction < 0 && longBalance > 0) {
-            // Move funds from long to short pair
-            uint112 lossAmount = uint112(PoolSwapLibrary.getLossAmount(lossMultiplier, longBalance));
-            shortBalance = shortBalance + lossAmount;
-            longBalance = longBalance - lossAmount;
-            emit PriceChange(oldPrice, newPrice, lossAmount);
-        }
-        lastPriceTimestamp = uint40(block.timestamp);
-        require(IERC20(quoteToken).transfer(feeAddress, totalFeeAmount), "Fee transfer failed");
-=======
     function burnTokens(
         uint256 token,
         uint256 amount,
@@ -301,7 +129,6 @@
     ) external override onlyPriceChangerOrCommitter {
         require(token == 0 || token == 1, "Pool: token out of range");
         require(PoolToken(tokens[token]).burn(amount, burner), "Burn failed");
->>>>>>> 56e1d6ce
     }
 
     /**
