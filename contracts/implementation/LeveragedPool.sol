--- conflicted
+++ resolved
@@ -99,12 +99,8 @@
         keeper = initialization._keeper;
         oracleWrapper = initialization._oracleWrapper;
         settlementEthOracle = initialization._settlementEthOracle;
-<<<<<<< HEAD
         settlementToken = initialization._settlementToken;
-=======
-        quoteToken = initialization._quoteToken;
         invariantCheck = initialization._invariantCheck;
->>>>>>> c6b4ce3a
         frontRunningInterval = initialization._frontRunningInterval;
         updateInterval = initialization._updateInterval;
         fee = PoolSwapLibrary.convertUIntToDecimal(initialization._fee);
@@ -161,11 +157,7 @@
     }
 
     /**
-<<<<<<< HEAD
-     * @notice Pay keeper some amount in the Settlement token for the perpetual pools market
-=======
      * @notice Pay keeper some amount in the settlement token for the perpetual pools market
->>>>>>> c6b4ce3a
      * @param to Address of the pool keeper to pay
      * @param amount Amount to pay the pool keeper
      * @return Whether the keeper is going to be paid; false if the amount exceeds the balances of the
@@ -210,18 +202,8 @@
      * @dev Only callable by the associated `PoolCommitter` contract
      * @dev Only callable when the market is *not* paused
      */
-<<<<<<< HEAD
-    function settlementTokenTransfer(address to, uint256 amount)
-        external
-        override
-        onlyPoolCommitter
-        checkInvariantsBeforeFunction
-    {
+    function settlementTokenTransfer(address to, uint256 amount) external override onlyPoolCommitter onlyUnpaused {
         IERC20(settlementToken).safeTransfer(to, amount);
-=======
-    function quoteTokenTransfer(address to, uint256 amount) external override onlyPoolCommitter onlyUnpaused {
-        IERC20(quoteToken).safeTransfer(to, amount);
->>>>>>> c6b4ce3a
     }
 
     /**
@@ -256,13 +238,8 @@
         address from,
         address to,
         uint256 amount
-<<<<<<< HEAD
-    ) external override onlyPoolCommitter {
+    ) external override onlyPoolCommitter onlyUnpaused {
         IERC20(settlementToken).safeTransferFrom(from, to, amount);
-=======
-    ) external override onlyPoolCommitter onlyUnpaused {
-        IERC20(quoteToken).safeTransferFrom(from, to, amount);
->>>>>>> c6b4ce3a
     }
 
     /**
