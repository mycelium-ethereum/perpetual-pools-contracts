// SPDX-License-Identifier: MIT
pragma solidity 0.8.6;

import "../interfaces/ILeveragedPool.sol";
import "../interfaces/IPoolCommitter.sol";
import "./PoolToken.sol";
import "@openzeppelin/contracts/proxy/utils/Initializable.sol";
import "@openzeppelin/contracts/token/ERC20/IERC20.sol";
import "@openzeppelin/contracts/token/ERC20/utils/SafeERC20.sol";

import "./PoolSwapLibrary.sol";
import "../interfaces/IOracleWrapper.sol";

/*
@title The pool controller contract
*/
contract LeveragedPool is ILeveragedPool, Initializable {
    using SafeERC20 for IERC20;
    // #### Globals

    // Each balance is the amount of quote tokens in the pair
    uint112 public override shortBalance;
    uint112 public override longBalance;
    uint32 public override frontRunningInterval;
    uint32 public override updateInterval;

    bytes16 public fee;
    bytes16 public override leverageAmount;

    // Index 0 is the LONG token, index 1 is the SHORT token
    address[2] public tokens;

    address public governance;
    address public keeper;
    address public feeAddress;
    address public override quoteToken;
    address public override poolCommitter;
    uint256 public override lastPriceTimestamp;

    string public override poolName;
    address public override oracleWrapper;
    address public override settlementEthOracle;

    // #### Functions

    function initialize(ILeveragedPool.Initialization calldata initialization) external override initializer {
        require(initialization._feeAddress != address(0), "Fee address cannot be 0 address");
        require(initialization._quoteToken != address(0), "Quote token cannot be 0 address");
        require(initialization._oracleWrapper != address(0), "Oracle wrapper cannot be 0 address");
        require(initialization._settlementEthOracle != address(0), "Keeper oracle cannot be 0 address");
        require(initialization._owner != address(0), "Owner cannot be 0 address");
        require(initialization._keeper != address(0), "Keeper cannot be 0 address");
        require(initialization._longToken != address(0), "Long token cannot be 0 address");
        require(initialization._shortToken != address(0), "Short token cannot be 0 address");
        require(initialization._poolCommitter != address(0), "PoolCommitter cannot be 0 address");
        require(initialization._frontRunningInterval < initialization._updateInterval, "frontRunning > updateInterval");

        require(
            PoolSwapLibrary.compareDecimals(initialization._fee, PoolSwapLibrary.one) == -1,
            "Fee is greater than 100%"
        );

        // set the owner of the pool. This is governance when deployed from the factory
        governance = initialization._owner;

        // Setup variables
        keeper = initialization._keeper;
        oracleWrapper = initialization._oracleWrapper;
<<<<<<< HEAD
        settlementEthOracleWrapper = initialization._settlementEthOracleWrapper;
=======
        settlementEthOracle = initialization._settlementEthOracle;
>>>>>>> 1befa2e2
        quoteToken = initialization._quoteToken;
        frontRunningInterval = initialization._frontRunningInterval;
        updateInterval = initialization._updateInterval;
        fee = initialization._fee;
        leverageAmount = PoolSwapLibrary.convertUIntToDecimal(initialization._leverageAmount);
        feeAddress = initialization._feeAddress;
        lastPriceTimestamp = uint40(block.timestamp);
        poolName = initialization._poolName;
        tokens[0] = initialization._longToken;
        tokens[1] = initialization._shortToken;
        poolCommitter = initialization._poolCommitter;
        emit PoolInitialized(
            initialization._longToken,
            initialization._shortToken,
            initialization._quoteToken,
            initialization._poolName
        );
    }

    /**
     * @notice Execute a price change, then execute all commits in PoolCommitter
     */
    function poolUpkeep(int256 _oldPrice, int256 _newPrice) external override onlyKeeper {
        require(intervalPassed(), "Update interval hasn't passed");
        lastPriceTimestamp = uint40(block.timestamp);
        executePriceChange(_oldPrice, _newPrice);
        IPoolCommitter(poolCommitter).executeAllCommitments();
    }

    function quoteTokenTransfer(address to, uint256 amount) external override onlyPoolCommitterOrKeeper {
        require(to != address(0), "To address cannot be 0 address");
        IERC20(quoteToken).safeTransfer(to, amount);
    }

    function quoteTokenTransferFrom(
        address from,
        address to,
        uint256 amount
    ) external override onlyPoolCommitter {
        require(from != address(0), "From address cannot be 0 address");
        require(to != address(0), "To address cannot be 0 address");
        IERC20(quoteToken).safeTransferFrom(from, to, amount);
    }

    function executePriceChange(int256 _oldPrice, int256 _newPrice) internal {
        PoolSwapLibrary.PriceChangeData memory priceChangeData = PoolSwapLibrary.PriceChangeData(
            _oldPrice,
            _newPrice,
            longBalance,
            shortBalance,
            leverageAmount,
            fee
        );
        (uint112 newLongBalance, uint112 newShortBalance, uint112 totalFeeAmount) = PoolSwapLibrary
            .calculatePriceChange(priceChangeData);

        // Update pool balances
        longBalance = newLongBalance;
        shortBalance = newShortBalance;
        // Pay the fee
<<<<<<< HEAD
        IERC20(quoteToken).safeTransferFrom(address(this), feeAddress, totalFeeAmount);
=======
        IERC20(quoteToken).safeTransfer(feeAddress, totalFeeAmount);
>>>>>>> 1befa2e2
        emit PriceChange(_oldPrice, _newPrice);
    }

    function setNewPoolBalances(uint112 _longBalance, uint112 _shortBalance) external override onlyPoolCommitter {
        longBalance = _longBalance;
        shortBalance = _shortBalance;
    }

    function mintTokens(
        uint256 token,
        uint256 amount,
        address minter
    ) external override onlyPoolCommitter {
        require(minter != address(0), "Minter address cannot be 0 address");
        require(token == 0 || token == 1, "Pool: token out of range");
        require(PoolToken(tokens[token]).mint(amount, minter), "Mint failed");
    }

    function burnTokens(
        uint256 token,
        uint256 amount,
        address burner
    ) external override onlyPoolCommitter {
        require(burner != address(0), "Burner address cannot be 0 address");
        require(token == 0 || token == 1, "Pool: token out of range");
        require(PoolToken(tokens[token]).burn(amount, burner), "Burn failed");
    }

    /**
     * @return true if the price was last updated more than updateInterval seconds ago
     */
    function intervalPassed() public view override returns (bool) {
        return block.timestamp >= lastPriceTimestamp + updateInterval;
    }

    function updateFeeAddress(address account) external override onlyGov {
        require(account != address(0), "Account cannot be 0 address");
        address oldFeeAddress = feeAddress;
        feeAddress = account;
        emit FeeAddressUpdated(oldFeeAddress, feeAddress);
    }

    function setKeeper(address _keeper) external override onlyGov {
        require(_keeper != address(0), "Keeper address cannot be 0 address");
        address oldKeeper = keeper;
        keeper = _keeper;
        emit KeeperAddressChanged(oldKeeper, keeper);
    }

    function transferGovernance(address _governance) external override onlyGov {
        require(_governance != address(0), "Governance address cannot be 0 address");
        address oldGovAddress = governance;
        governance = _governance;
        emit GovernanceAddressChanged(oldGovAddress, governance);
    }

    /**
     * @return The price of the pool's feed oracle
     */
    function getOraclePrice() public view override returns (int256) {
        return IOracleWrapper(oracleWrapper).getPrice();
    }

    function poolTokens() external view override returns (address[2] memory) {
        return tokens;
    }

    // #### Modifiers
    modifier onlyKeeper() {
        require(msg.sender == keeper, "msg.sender not keeper");
        _;
    }

    modifier onlyPoolCommitter() {
        require(msg.sender == poolCommitter, "msg.sender not poolCommitter");
        _;
    }

    modifier onlyPoolCommitterOrKeeper() {
        require(msg.sender == poolCommitter || msg.sender == keeper, "sender not committer or keeper");
        _;
    }

    modifier onlyGov() {
        require(msg.sender == governance, "msg.sender not governance");
        _;
    }
}<|MERGE_RESOLUTION|>--- conflicted
+++ resolved
@@ -66,11 +66,8 @@
         // Setup variables
         keeper = initialization._keeper;
         oracleWrapper = initialization._oracleWrapper;
-<<<<<<< HEAD
-        settlementEthOracleWrapper = initialization._settlementEthOracleWrapper;
-=======
         settlementEthOracle = initialization._settlementEthOracle;
->>>>>>> 1befa2e2
+        settlementEthOracle = initialization._settlementEthOracle;
         quoteToken = initialization._quoteToken;
         frontRunningInterval = initialization._frontRunningInterval;
         updateInterval = initialization._updateInterval;
@@ -131,11 +128,7 @@
         longBalance = newLongBalance;
         shortBalance = newShortBalance;
         // Pay the fee
-<<<<<<< HEAD
         IERC20(quoteToken).safeTransferFrom(address(this), feeAddress, totalFeeAmount);
-=======
-        IERC20(quoteToken).safeTransfer(feeAddress, totalFeeAmount);
->>>>>>> 1befa2e2
         emit PriceChange(_oldPrice, _newPrice);
     }
 
