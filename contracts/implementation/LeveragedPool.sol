--- conflicted
+++ resolved
@@ -44,12 +44,8 @@
     uint128 public commitIDCounter;
     mapping(uint128 => Commit) public commits;
     mapping(CommitType => uint112) public shadowPools;
-<<<<<<< HEAD
-    string public ticker;
-=======
     string public poolCode;
     address public override oracleWrapper;
->>>>>>> b9d687cf
     // #### Roles
     /**
   @notice The Updater role is for addresses that can update a pool's price
