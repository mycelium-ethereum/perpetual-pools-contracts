--- conflicted
+++ resolved
@@ -54,14 +54,10 @@
         require(initialization._feeAddress != address(0), "Fee address cannot be 0 address");
         require(initialization._quoteToken != address(0), "Quote token cannot be 0 address");
         require(initialization._oracleWrapper != address(0), "Oracle wrapper cannot be 0 address");
-<<<<<<< HEAD
+        require(initialization._frontRunningInterval < initialization._updateInterval, "frontRunning > updateInterval");
 
         // set the owner of the pool. This is governance when deployed from the factory
         governance = initialization._owner;
-=======
-        require(initialization._frontRunningInterval < initialization._updateInterval, "frontRunning > updateInterval");
-        transferOwnershipInitializer(initialization._owner);
->>>>>>> 2e6aabb6
 
         // Setup variables
         keeper = initialization._keeper;
