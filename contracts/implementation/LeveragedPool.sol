--- conflicted
+++ resolved
@@ -99,11 +99,7 @@
         executePriceChange(_oldPrice, _newPrice);
         // execute pending commitments to enter and exit the pool
         IPoolCommitter(poolCommitter).executeAllCommitments();
-<<<<<<< HEAD
         lastPriceTimestamp = uint40(block.timestamp);
-        emit CompletedUpkeep(_oldPrice, _newPrice);
-=======
->>>>>>> 35ec3e30
     }
 
     /**
