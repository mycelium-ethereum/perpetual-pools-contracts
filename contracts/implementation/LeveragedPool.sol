// SPDX-License-Identifier: MIT
pragma solidity 0.8.6;

import "../interfaces/ILeveragedPool.sol";
import "../interfaces/IPoolCommitter.sol";
import "../interfaces/IPoolToken.sol";
import "@openzeppelin/contracts/proxy/utils/Initializable.sol";
import "@openzeppelin/contracts/token/ERC20/IERC20.sol";
import "@openzeppelin/contracts/token/ERC20/utils/SafeERC20.sol";

import "./PoolSwapLibrary.sol";
import "../interfaces/IOracleWrapper.sol";

/*
@title The pool controller contract
*/
contract LeveragedPool is ILeveragedPool, Initializable {
    using SafeERC20 for IERC20;
    // #### Globals

    // Each balance is the amount of quote tokens in the pair
    uint112 public override shortBalance;
    uint112 public override longBalance;
    uint32 public override frontRunningInterval;
    uint32 public override updateInterval;

    bytes16 public fee;
    bytes16 public override leverageAmount;

    // Index 0 is the LONG token, index 1 is the SHORT token
    address[2] public tokens;

    address public governance;
    address public keeper;
    address public feeAddress;
    address public override quoteToken;
    address public override poolCommitter;
    uint256 public override lastPriceTimestamp;

    string public override poolName;
    address public override oracleWrapper;
    address public override settlementEthOracle;

    // #### Functions

    function initialize(ILeveragedPool.Initialization calldata initialization) external override initializer {
        require(initialization._feeAddress != address(0), "Fee address cannot be 0 address");
        require(initialization._quoteToken != address(0), "Quote token cannot be 0 address");
        require(initialization._oracleWrapper != address(0), "Oracle wrapper cannot be 0 address");
        require(initialization._settlementEthOracle != address(0), "Keeper oracle cannot be 0 address");
        require(initialization._owner != address(0), "Owner cannot be 0 address");
        require(initialization._keeper != address(0), "Keeper cannot be 0 address");
        require(initialization._longToken != address(0), "Long token cannot be 0 address");
        require(initialization._shortToken != address(0), "Short token cannot be 0 address");
        require(initialization._poolCommitter != address(0), "PoolCommitter cannot be 0 address");
        require(initialization._frontRunningInterval < initialization._updateInterval, "frontRunning > updateInterval");

        require(
            PoolSwapLibrary.compareDecimals(initialization._fee, PoolSwapLibrary.one) == -1,
            "Fee is greater than 100%"
        );

        // set the owner of the pool. This is governance when deployed from the factory
        governance = initialization._owner;

        // Setup variables
        keeper = initialization._keeper;
        oracleWrapper = initialization._oracleWrapper;
        settlementEthOracle = initialization._settlementEthOracle;
        quoteToken = initialization._quoteToken;
        frontRunningInterval = initialization._frontRunningInterval;
        updateInterval = initialization._updateInterval;
        fee = initialization._fee;
        leverageAmount = PoolSwapLibrary.convertUIntToDecimal(initialization._leverageAmount);
        feeAddress = initialization._feeAddress;
        lastPriceTimestamp = uint40(block.timestamp);
        poolName = initialization._poolName;
        tokens[0] = initialization._longToken;
        tokens[1] = initialization._shortToken;
        poolCommitter = initialization._poolCommitter;
        emit PoolInitialized(
            initialization._longToken,
            initialization._shortToken,
            initialization._quoteToken,
            initialization._poolName
        );
    }

    /**
     * @notice Execute a price change, then execute all commits in PoolCommitter
     */
    function poolUpkeep(int256 _oldPrice, int256 _newPrice) external override onlyKeeper {
        require(intervalPassed(), "Update interval hasn't passed");
        lastPriceTimestamp = uint40(block.timestamp);
        // perform price change and update pool balances
        executePriceChange(_oldPrice, _newPrice);
        // execute pending commitments to enter and exit the pool
        IPoolCommitter(poolCommitter).executeAllCommitments();
    }

    function quoteTokenTransfer(address to, uint256 amount) external override onlyPoolCommitterOrKeeper {
        require(to != address(0), "To address cannot be 0 address");
        IERC20(quoteToken).safeTransfer(to, amount);
    }

    function quoteTokenTransferFrom(
        address from,
        address to,
        uint256 amount
    ) external override onlyPoolCommitter {
        require(from != address(0), "From address cannot be 0 address");
        require(to != address(0), "To address cannot be 0 address");
        IERC20(quoteToken).safeTransferFrom(from, to, amount);
    }

    function executePriceChange(int256 _oldPrice, int256 _newPrice) internal {
<<<<<<< HEAD
        PoolSwapLibrary.PriceChangeData memory priceChangeData = PoolSwapLibrary.PriceChangeData(
            _oldPrice,
            _newPrice,
            longBalance,
            shortBalance,
            leverageAmount,
            fee
        );
        (uint112 newLongBalance, uint112 newShortBalance, uint112 totalFeeAmount) = PoolSwapLibrary
            .calculatePriceChange(priceChangeData);

        // Update pool balances
        longBalance = newLongBalance;
        shortBalance = newShortBalance;
        // Pay the fee
        IERC20(quoteToken).safeTransferFrom(address(this), feeAddress, totalFeeAmount);
        emit PriceChange(_oldPrice, _newPrice);
=======
        // prevent a division by 0 in computing the price change
        // prevent negative pricing
        if (_oldPrice <= 0 || _newPrice <= 0) {
            emit PriceChangeError(_oldPrice, _newPrice);
        } else {
            PoolSwapLibrary.PriceChangeData memory priceChangeData = PoolSwapLibrary.PriceChangeData(
                _oldPrice,
                _newPrice,
                longBalance,
                shortBalance,
                leverageAmount,
                fee
            );
            (uint112 newLongBalance, uint112 newShortBalance, uint112 totalFeeAmount) = PoolSwapLibrary
                .calculatePriceChange(priceChangeData);

            // Update pool balances
            longBalance = newLongBalance;
            shortBalance = newShortBalance;
            // Pay the fee
            IERC20(quoteToken).safeTransfer(feeAddress, totalFeeAmount);
            emit PriceChange(_oldPrice, _newPrice);
        }
>>>>>>> e30e0192
    }

    function setNewPoolBalances(uint112 _longBalance, uint112 _shortBalance) external override onlyPoolCommitter {
        longBalance = _longBalance;
        shortBalance = _shortBalance;
    }

    function mintTokens(
        uint256 token,
        uint256 amount,
        address minter
    ) external override onlyPoolCommitter {
        require(minter != address(0), "Minter address cannot be 0 address");
        require(token == 0 || token == 1, "Pool: token out of range");
        require(IPoolToken(tokens[token]).mint(amount, minter), "Mint failed");
    }

    function burnTokens(
        uint256 token,
        uint256 amount,
        address burner
    ) external override onlyPoolCommitter {
        require(burner != address(0), "Burner address cannot be 0 address");
        require(token == 0 || token == 1, "Pool: token out of range");
        require(IPoolToken(tokens[token]).burn(amount, burner), "Burn failed");
    }

    /**
     * @return true if the price was last updated more than updateInterval seconds ago
     */
    function intervalPassed() public view override returns (bool) {
        return block.timestamp >= lastPriceTimestamp + updateInterval;
    }

    function updateFeeAddress(address account) external override onlyGov {
        require(account != address(0), "Account cannot be 0 address");
        address oldFeeAddress = feeAddress;
        feeAddress = account;
        emit FeeAddressUpdated(oldFeeAddress, feeAddress);
    }

    function setKeeper(address _keeper) external override onlyGov {
        require(_keeper != address(0), "Keeper address cannot be 0 address");
        address oldKeeper = keeper;
        keeper = _keeper;
        emit KeeperAddressChanged(oldKeeper, keeper);
    }

    function transferGovernance(address _governance) external override onlyGov {
        require(_governance != address(0), "Governance address cannot be 0 address");
        address oldGovAddress = governance;
        governance = _governance;
        emit GovernanceAddressChanged(oldGovAddress, governance);
    }

    /**
     * @return The price of the pool's feed oracle
     */
    function getOraclePrice() public view override returns (int256) {
        return IOracleWrapper(oracleWrapper).getPrice();
    }

    function poolTokens() external view override returns (address[2] memory) {
        return tokens;
    }

    // #### Modifiers
    modifier onlyKeeper() {
        require(msg.sender == keeper, "msg.sender not keeper");
        _;
    }

    modifier onlyPoolCommitter() {
        require(msg.sender == poolCommitter, "msg.sender not poolCommitter");
        _;
    }

    modifier onlyPoolCommitterOrKeeper() {
        require(msg.sender == poolCommitter || msg.sender == keeper, "sender not committer or keeper");
        _;
    }

    modifier onlyGov() {
        require(msg.sender == governance, "msg.sender not governance");
        _;
    }
}<|MERGE_RESOLUTION|>--- conflicted
+++ resolved
@@ -114,25 +114,6 @@
     }
 
     function executePriceChange(int256 _oldPrice, int256 _newPrice) internal {
-<<<<<<< HEAD
-        PoolSwapLibrary.PriceChangeData memory priceChangeData = PoolSwapLibrary.PriceChangeData(
-            _oldPrice,
-            _newPrice,
-            longBalance,
-            shortBalance,
-            leverageAmount,
-            fee
-        );
-        (uint112 newLongBalance, uint112 newShortBalance, uint112 totalFeeAmount) = PoolSwapLibrary
-            .calculatePriceChange(priceChangeData);
-
-        // Update pool balances
-        longBalance = newLongBalance;
-        shortBalance = newShortBalance;
-        // Pay the fee
-        IERC20(quoteToken).safeTransferFrom(address(this), feeAddress, totalFeeAmount);
-        emit PriceChange(_oldPrice, _newPrice);
-=======
         // prevent a division by 0 in computing the price change
         // prevent negative pricing
         if (_oldPrice <= 0 || _newPrice <= 0) {
@@ -156,7 +137,6 @@
             IERC20(quoteToken).safeTransfer(feeAddress, totalFeeAmount);
             emit PriceChange(_oldPrice, _newPrice);
         }
->>>>>>> e30e0192
     }
 
     function setNewPoolBalances(uint112 _longBalance, uint112 _shortBalance) external override onlyPoolCommitter {
