--- conflicted
+++ resolved
@@ -114,7 +114,6 @@
     }
 
     function executePriceChange(int256 _oldPrice, int256 _newPrice) internal {
-<<<<<<< HEAD
         // prevent a division by 0 in computing the price change
         // prevent negative pricing
         if (_oldPrice <= 0 || _newPrice <= 0) {
@@ -135,28 +134,9 @@
             longBalance = newLongBalance;
             shortBalance = newShortBalance;
             // Pay the fee
-            IERC20(quoteToken).safeTransferFrom(address(this), feeAddress, totalFeeAmount);
+            IERC20(quoteToken).safeTransfer(feeAddress, totalFeeAmount);
             emit PriceChange(_oldPrice, _newPrice);
         }
-=======
-        PoolSwapLibrary.PriceChangeData memory priceChangeData = PoolSwapLibrary.PriceChangeData(
-            _oldPrice,
-            _newPrice,
-            longBalance,
-            shortBalance,
-            leverageAmount,
-            fee
-        );
-        (uint112 newLongBalance, uint112 newShortBalance, uint112 totalFeeAmount) = PoolSwapLibrary
-            .calculatePriceChange(priceChangeData);
-
-        // Update pool balances
-        longBalance = newLongBalance;
-        shortBalance = newShortBalance;
-        // Pay the fee
-        IERC20(quoteToken).safeTransfer(feeAddress, totalFeeAmount);
-        emit PriceChange(_oldPrice, _newPrice);
->>>>>>> 5b0cbc69
     }
 
     function setNewPoolBalances(uint112 _longBalance, uint112 _shortBalance) external override onlyPoolCommitter {
