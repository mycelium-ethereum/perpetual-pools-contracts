--- conflicted
+++ resolved
@@ -58,15 +58,8 @@
         require(initialization._longToken != address(0), "Long token cannot be 0 address");
         require(initialization._shortToken != address(0), "Short token cannot be 0 address");
         require(initialization._poolCommitter != address(0), "PoolCommitter cannot be 0 address");
-<<<<<<< HEAD
         require(initialization._invariantCheckContract != address(0), "InvariantCheck cannot be 0 address");
-        require(
-            initialization._frontRunningInterval < initialization._updateInterval,
-            "frontRunning >= updateInterval"
-        );
-=======
->>>>>>> 846bbf62
-
+        require(initialization._frontRunningInterval < initialization._updateInterval, "frontRunning >= updateInterval");
         require(initialization._fee < PoolSwapLibrary.WAD_PRECISION, "Fee >= 100%");
 
         // set the owner of the pool. This is governance when deployed from the factory
@@ -327,7 +320,7 @@
      * @notice Updates the secondary fee address of the pool
      * @param account New address of the fee address/receiver
      */
-    function updateSecondaryFeeAddress(address account) external override onlyUnpaused {
+    function updateSecondaryFeeAddress(address account) external override {
         address _oldSecondaryFeeAddress = secondaryFeeAddress;
         require(msg.sender == _oldSecondaryFeeAddress);
         secondaryFeeAddress = account;
