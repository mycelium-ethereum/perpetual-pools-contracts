--- conflicted
+++ resolved
@@ -21,20 +21,10 @@
     uint256 public override longBalance;
     uint32 public override frontRunningInterval;
     uint32 public override updateInterval;
-<<<<<<< HEAD
     bytes16 public fee;
     bytes16 public override leverageAmount;
     uint256 public constant LONG_INDEX = 0;
     uint256 public constant SHORT_INDEX = 1;
-=======
-    uint256 public constant LONG_INDEX = 0;
-    uint256 public constant SHORT_INDEX = 1;
-
-    bytes16 public fee;
-    bytes16 public override leverageAmount;
-
-    address[2] public tokens;
->>>>>>> ea72390f
 
     address public governance;
     bool public paused;
@@ -158,20 +148,19 @@
     /**
      * @notice Transfer long tokens from pool to user
      * @param to Address of account to transfer to
-     * @param token Long or short token. LONG_INDEX == 0 && SHORT_INDEX == 1
+     * @param isLongToken True if transferring long pool token
      * @param amount Amount of quote tokens being transferred
      */
     function poolTokenTransfer(
-        uint256 token,
+        bool isLongToken,
         address to,
         uint256 amount
     ) external override onlyPoolCommitter onlyUnpaused {
-<<<<<<< HEAD
-=======
-        require(to != address(0), "To address cannot be 0 address");
->>>>>>> ea72390f
-        require(token == LONG_INDEX || token == SHORT_INDEX, "Pool: token out of range");
-        IERC20(tokens[token]).safeTransfer(to, amount);
+        if (isLongToken) {
+            IPoolToken(tokens[LONG_INDEX]).safeTransfer(to, amount);
+        } else {
+            IPoolToken(tokens[SHORT_INDEX]).safeTransfer(to, amount);
+        }
     }
 
     /**
@@ -256,17 +245,11 @@
         uint256 amount,
         address minter
     ) external override onlyPoolCommitter onlyUnpaused {
-<<<<<<< HEAD
         if (isLongToken) {
             require(IPoolToken(tokens[LONG_INDEX]).mint(amount, minter), "Mint failed");
         } else {
             require(IPoolToken(tokens[SHORT_INDEX]).mint(amount, minter), "Mint failed");
         }
-=======
-        require(minter != address(0), "Minter address cannot be 0 address");
-        require(token == LONG_INDEX || token == SHORT_INDEX, "Pool: token out of range");
-        require(IPoolToken(tokens[token]).mint(amount, minter), "Mint failed");
->>>>>>> ea72390f
     }
 
     /**
@@ -281,17 +264,11 @@
         uint256 amount,
         address burner
     ) external override onlyPoolCommitter onlyUnpaused {
-<<<<<<< HEAD
         if (isLongToken) {
             require(IPoolToken(tokens[LONG_INDEX]).burn(amount, burner), "Burn failed");
         } else {
             require(IPoolToken(tokens[SHORT_INDEX]).burn(amount, burner), "Burn failed");
         }
-=======
-        require(burner != address(0), "Burner address cannot be 0 address");
-        require(token == LONG_INDEX || token == SHORT_INDEX, "Pool: token out of range");
-        require(IPoolToken(tokens[token]).burn(amount, burner), "Burn failed");
->>>>>>> ea72390f
     }
 
     /**
