--- conflicted
+++ resolved
@@ -300,7 +300,6 @@
     }
 
     /**
-<<<<<<< HEAD
      * @notice Withdraws all available ETH from the pool
      * @dev Pool must not be paused
      * @dev Raw ETH transfer
@@ -320,7 +319,9 @@
         IERC20 quoteERC = IERC20(quoteToken);
         uint256 balance = quoteERC.balanceOf(address(this));
         IERC20(quoteToken).transfer(msg.sender, balance);
-=======
+    }
+
+    /**
      * @notice Pauses the pool
      * @dev Prevents all state updates until unpaused
      */
@@ -336,7 +337,6 @@
     function unpause() external onlyGov {
         paused = false;
         emit Unpaused();
->>>>>>> cc8242eb
     }
 
     // #### Modifiers
