//SPDX-License-Identifier: CC-BY-NC-ND-4.0
pragma solidity 0.8.7;

import "../interfaces/ILeveragedPool.sol";
import "../interfaces/IPoolCommitter.sol";
import "../interfaces/IPoolToken.sol";
import "../interfaces/IInvariantCheck.sol";
import "../interfaces/IPausable.sol";
import "../interfaces/ITwoStepGovernance.sol";
import "@openzeppelin/contracts/proxy/utils/Initializable.sol";
import "@openzeppelin/contracts/token/ERC20/IERC20.sol";
import "@openzeppelin/contracts/token/ERC20/utils/SafeERC20.sol";

import "./PoolSwapLibrary.sol";
import "../interfaces/IOracleWrapper.sol";

/// @title The pool contract itself
contract LeveragedPool is ILeveragedPool, Initializable, IPausable, ITwoStepGovernance {
    using SafeERC20 for IERC20;
    // #### Globals

    // Each balance is the amount of quote tokens in the pair
    uint256 public override shortBalance;
    uint256 public override longBalance;
    uint256 public constant LONG_INDEX = 0;
    uint256 public constant SHORT_INDEX = 1;

    address public override governance;
    address public invariantCheck;
    uint32 public override frontRunningInterval;
    uint32 public override updateInterval;
    bytes16 public fee;

    bytes16 public override leverageAmount;
    address public override provisionalGovernance;
    bool public override paused;
    bool public override governanceTransferInProgress;
    address public keeper;
    address public feeAddress;
    address public secondaryFeeAddress;
    uint256 public secondaryFeeSplitPercent; // Split to secondary fee address as a percentage.
    address public override quoteToken;
    address public override poolCommitter;
    address public override oracleWrapper;
    address public override settlementEthOracle;
    address[2] public tokens;
    uint256 public override lastPriceTimestamp; // The last time the pool was upkept

    string public override poolName;

    // #### Modifiers

    modifier onlyKeeper() {
        require(msg.sender == keeper, "msg.sender not keeper");
        _;
    }

    modifier onlyPoolCommitter() {
        require(msg.sender == poolCommitter, "msg.sender not poolCommitter");
        _;
    }

    modifier onlyGov() {
        require(msg.sender == governance, "msg.sender not governance");
        _;
    }

    modifier onlyInvariantCheckContract() {
        require(msg.sender == invariantCheck, "msg.sender not invariantCheck");
        _;
    }

    modifier onlyUnpaused() {
        require(!paused, "Pool is paused");
        _;
    }

    // #### Functions

    function initialize(ILeveragedPool.Initialization calldata initialization) external override initializer {
        require(initialization._feeAddress != address(0), "Fee address cannot be 0 address");
        require(initialization._quoteToken != address(0), "Quote token cannot be 0 address");
        require(initialization._oracleWrapper != address(0), "Oracle wrapper cannot be 0 address");
        require(initialization._settlementEthOracle != address(0), "Keeper oracle cannot be 0 address");
        require(initialization._owner != address(0), "Owner cannot be 0 address");
        require(initialization._keeper != address(0), "Keeper cannot be 0 address");
        require(initialization._longToken != address(0), "Long token cannot be 0 address");
        require(initialization._shortToken != address(0), "Short token cannot be 0 address");
        require(initialization._poolCommitter != address(0), "PoolCommitter cannot be 0 address");
        require(initialization._invariantCheck != address(0), "InvariantCheck cannot be 0 address");
        require(initialization._fee < PoolSwapLibrary.WAD_PRECISION, "Fee >= 100%");
        require(initialization._secondaryFeeSplitPercent <= 100, "Secondary fee split cannot exceed 100%");
        require(initialization._updateInterval != 0, "Update interval cannot be 0");

        // set the owner of the pool. This is governance when deployed from the factory
        governance = initialization._owner;

        // Setup variables
        keeper = initialization._keeper;
        oracleWrapper = initialization._oracleWrapper;
        settlementEthOracle = initialization._settlementEthOracle;
        quoteToken = initialization._quoteToken;
        invariantCheck = initialization._invariantCheck;
        frontRunningInterval = initialization._frontRunningInterval;
        updateInterval = initialization._updateInterval;
        fee = PoolSwapLibrary.convertUIntToDecimal(initialization._fee);
        leverageAmount = PoolSwapLibrary.convertUIntToDecimal(initialization._leverageAmount);
        feeAddress = initialization._feeAddress;
        secondaryFeeAddress = initialization._secondaryFeeAddress;
        secondaryFeeSplitPercent = initialization._secondaryFeeSplitPercent;
        lastPriceTimestamp = block.timestamp;
        poolName = initialization._poolName;
        tokens[LONG_INDEX] = initialization._longToken;
        tokens[SHORT_INDEX] = initialization._shortToken;
        poolCommitter = initialization._poolCommitter;
        emit PoolInitialized(
            initialization._longToken,
            initialization._shortToken,
            initialization._quoteToken,
            initialization._poolName
        );
    }

    /**
     * @notice Execute a price change
     * @param _oldPrice Previous price of the underlying asset
     * @param _newPrice New price of the underlying asset
     * @dev Throws if at least one update interval has not elapsed since last price update
     * @dev This is the entry point to upkeep a market
     * @dev Only callable by the associated `PoolKeeper` contract
     * @dev Only callable if the market is *not* paused
     */
    function poolUpkeep(int256 _oldPrice, int256 _newPrice) external override onlyKeeper onlyUnpaused {
        require(intervalPassed(), "Update interval hasn't passed");
        // perform price change and update pool balances
        executePriceChange(_oldPrice, _newPrice);
        (
            uint256 longMintAmount,
            uint256 shortMintAmount,
            uint256 newLongBalance,
            uint256 newShortBalance
        ) = IPoolCommitter(poolCommitter).executeCommitments(
                lastPriceTimestamp,
                updateInterval,
                longBalance,
                shortBalance
            );
        lastPriceTimestamp = block.timestamp;
        longBalance = newLongBalance;
        shortBalance = newShortBalance;
        if (longMintAmount > 0) {
            IPoolToken(tokens[LONG_INDEX]).mint(address(this), longMintAmount);
        }
        if (shortMintAmount > 0) {
            IPoolToken(tokens[SHORT_INDEX]).mint(address(this), shortMintAmount);
        }
    }

    /**
     * @notice Pay keeper some amount in the settlement token for the perpetual pools market
     * @param to Address of the pool keeper to pay
     * @param amount Amount to pay the pool keeper
     * @return Whether the keeper is going to be paid; false if the amount exceeds the balances of the
     *         long and short pool, and true if the keeper can successfully be paid out
     * @dev Only callable by the associated `PoolKeeper` contract
     * @dev Only callable when the market is *not* paused
     */
    function payKeeperFromBalances(address to, uint256 amount)
        external
        override
        onlyKeeper
        onlyUnpaused
        returns (bool)
    {
        uint256 _shortBalance = shortBalance;
        uint256 _longBalance = longBalance;

        // If the rewards are greater than the balances of the pool, the keeper does not get paid
        if (amount > _shortBalance + _longBalance) {
            return false;
        }

        (uint256 shortBalanceAfterRewards, uint256 longBalanceAfterRewards) = PoolSwapLibrary.getBalancesAfterFees(
            amount,
            _shortBalance,
            _longBalance
        );

        shortBalance = shortBalanceAfterRewards;
        longBalance = longBalanceAfterRewards;

        // Pay keeper
        IERC20(quoteToken).safeTransfer(to, amount);

        return true;
    }

    /**
     * @notice Transfer settlement tokens from pool to user
     * @param to Address of account to transfer to
     * @param amount Amount of quote tokens being transferred
     * @dev Only callable by the associated `PoolCommitter` contract
     * @dev Only callable when the market is *not* paused
     */
    function quoteTokenTransfer(address to, uint256 amount) external override onlyPoolCommitter onlyUnpaused {
        IERC20(quoteToken).safeTransfer(to, amount);
    }

    /**
     * @notice Transfer pool tokens from pool to user
     * @param isLongToken True if transferring long pool token; False if transferring short pool token
     * @param to Address of account to transfer to
     * @param amount Amount of pool tokens being transferred
     * @dev Only callable by the associated `PoolCommitter` contract
     * @dev Only callable when the market is *not* paused
     */
    function poolTokenTransfer(
        bool isLongToken,
        address to,
        uint256 amount
    ) external override onlyPoolCommitter onlyUnpaused {
        if (isLongToken) {
            IERC20(tokens[LONG_INDEX]).safeTransfer(to, amount);
        } else {
            IERC20(tokens[SHORT_INDEX]).safeTransfer(to, amount);
        }
    }

    /**
     * @notice Transfer tokens from user to account
     * @param from The account that's transferring quote tokens
     * @param to Address of account to transfer to
     * @param amount Amount of quote tokens being transferred
     * @dev Only callable by the associated `PoolCommitter` contract
     * @dev Only callable when the market is *not* paused
     */
    function quoteTokenTransferFrom(
        address from,
        address to,
        uint256 amount
    ) external override onlyPoolCommitter onlyUnpaused {
        IERC20(quoteToken).safeTransferFrom(from, to, amount);
    }

    /**
     * @notice Execute the price change once the interval period ticks over, updating the long & short
     *         balances based on the change of the feed (upwards or downwards) and paying fees
     * @param _oldPrice Old price from the oracle
     * @param _newPrice New price from the oracle
     * @dev Can only be called by poolUpkeep
     * @dev Only callable when the market is *not* paused
     * @dev Emits `PoolRebalance` if execution succeeds
     * @dev Emits `PriceChangeError` if execution does not take place
     */
    function executePriceChange(int256 _oldPrice, int256 _newPrice) internal {
        // prevent a division by 0 in computing the price change
        // prevent negative pricing
        if (_oldPrice <= 0 || _newPrice <= 0) {
            emit PriceChangeError(_oldPrice, _newPrice);
        } else {
            uint256 _shortBalance = shortBalance;
            uint256 _longBalance = longBalance;
            PoolSwapLibrary.PriceChangeData memory priceChangeData = PoolSwapLibrary.PriceChangeData(
                _oldPrice,
                _newPrice,
                _longBalance,
                _shortBalance,
                leverageAmount,
                fee
            );
            (
                uint256 newLongBalance,
                uint256 newShortBalance,
                uint256 longFeeAmount,
                uint256 shortFeeAmount
            ) = PoolSwapLibrary.calculatePriceChange(priceChangeData);

            unchecked {
                emit PoolRebalance(
                    int256(newShortBalance) - int256(_shortBalance),
                    int256(newLongBalance) - int256(_longBalance),
                    shortFeeAmount,
                    longFeeAmount
                );
            }
            // Update pool balances
            longBalance = newLongBalance;
            shortBalance = newShortBalance;
            // Pay the fee
            feeTransfer(longFeeAmount + shortFeeAmount);
        }
    }

    /**
     * @notice Execute the fee transfer transactions. Transfers fees to primary fee address (DAO) and secondary (pool deployer).
     *         If the DAO is the fee deployer, secondary fee address should be address(0) and all fees go to DAO.
     * @param totalFeeAmount total amount of fees paid
     */
    function feeTransfer(uint256 totalFeeAmount) internal {
        if (secondaryFeeAddress == address(0)) {
            IERC20(quoteToken).safeTransfer(feeAddress, totalFeeAmount);
        } else {
            uint256 secondaryFee = PoolSwapLibrary.mulFraction(totalFeeAmount, secondaryFeeSplitPercent, 100);
            uint256 remainder;
            unchecked {
                // secondaryFee is calculated as totalFeeAmount * secondaryFeeSplitPercent / 100
                // secondaryFeeSplitPercent <= 100 and therefore secondaryFee <= totalFeeAmount - The following line can not underflow
                remainder = totalFeeAmount - secondaryFee;
            }
            IERC20 _quoteToken = IERC20(quoteToken);
            if (secondaryFee != 0) {
                _quoteToken.safeTransfer(secondaryFeeAddress, secondaryFee);
            }
            if (remainder != 0) {
                _quoteToken.safeTransfer(feeAddress, remainder);
            }
        }
    }

    /**
     * @notice Sets the long and short balances of the pools
     * @param _longBalance New balance of the long pool
     * @param _shortBalance New balance of the short pool
     * @dev Only callable by the associated `PoolCommitter` contract
     * @dev Only callable when the market is *not* paused
     * @dev Emits a `PoolBalancesChanged` event on success
     */
    function setNewPoolBalances(uint256 _longBalance, uint256 _shortBalance)
        external
        override
        onlyPoolCommitter
        onlyUnpaused
    {
        longBalance = _longBalance;
        shortBalance = _shortBalance;
        emit PoolBalancesChanged(_longBalance, _shortBalance);
    }

    /**
<<<<<<< HEAD
     * @notice Mint tokens to a user
     * @param tokenType LONG_INDEX (0) or SHORT_INDEX (1) for either minting the long or short  token respectively
     * @param amount Amount of tokens to mint
     * @param minter Address of user/minter
     * @dev Only callable by the associated `PoolCommitter` contract
     * @dev Only callable when the market is *not* paused
     */
    function mintTokens(
        uint256 tokenType,
        uint256 amount,
        address minter
    ) external override onlyPoolCommitter onlyUnpaused {
        IPoolToken(tokens[tokenType]).mint(minter, amount);
    }

    /**
=======
>>>>>>> 57a1a63f
     * @notice Burn tokens by a user
     * @dev Can only be called by & used by the pool committer
     * @param tokenType LONG_INDEX (0) or SHORT_INDEX (1) for either burning the long or short  token respectively
     * @param amount Amount of tokens to burn
     * @param burner Address of user/burner
     * @dev Only callable by the associated `PoolCommitter` contract
     * @dev Only callable when the market is *not* paused
     */
    function burnTokens(
        uint256 tokenType,
        uint256 amount,
        address burner
    ) external override onlyPoolCommitter onlyUnpaused {
        IPoolToken(tokens[tokenType]).burn(burner, amount);
    }

    /**
     * @notice Indicates whether the price was last updated more than `updateInterval` seconds ago
     * @return Whether the price was last updated more than `updateInterval` seconds ago
     * @dev Unchecked
     */
    function intervalPassed() public view override returns (bool) {
        unchecked {
            return block.timestamp >= lastPriceTimestamp + updateInterval;
        }
    }

    /**
     * @notice Updates the fee address of the pool
     * @param account New address of the fee address/receiver
     * @dev Only callable by governance
     * @dev Only callable when the market is *not* paused
     * @dev Emits `FeeAddressUpdated` event on success
     */
    function updateFeeAddress(address account) external override onlyGov onlyUnpaused {
        require(account != address(0), "Account cannot be 0 address");
        address oldFeeAddress = feeAddress;
        feeAddress = account;
        emit FeeAddressUpdated(oldFeeAddress, account);
    }

    /**
     * @notice Updates the secondary fee address of the pool
     * @param account New address of the fee address/receiver
     */
    function updateSecondaryFeeAddress(address account) external override {
        address _oldSecondaryFeeAddress = secondaryFeeAddress;
        require(msg.sender == _oldSecondaryFeeAddress);
        secondaryFeeAddress = account;
        emit SecondaryFeeAddressUpdated(_oldSecondaryFeeAddress, account);
    }

    /**
     * @notice Updates the keeper contract of the pool
     * @param _keeper New address of the keeper contract
     */
    function setKeeper(address _keeper) external override onlyGov {
        require(_keeper != address(0), "Keeper address cannot be 0 address");
        address oldKeeper = keeper;
        keeper = _keeper;
        emit KeeperAddressChanged(oldKeeper, _keeper);
    }

    /**
     * @notice Starts to transfer governance of the pool. The new governance
     *          address must call `claimGovernance` in order for this to take
     *          effect. Until this occurs, the existing governance address
     *          remains in control of the pool.
     * @param _governance New address of the governance of the pool
     * @dev First step of the two-step governance transfer process
     * @dev Sets the governance transfer flag to true
     * @dev See `claimGovernance`
     */
    function transferGovernance(address _governance) external override onlyGov {
        require(_governance != governance, "New governance address cannot be same as old governance address");
        require(_governance != address(0), "Governance address cannot be 0 address");
        provisionalGovernance = _governance;
        governanceTransferInProgress = true;
        emit ProvisionalGovernanceChanged(_governance);
    }

    /**
     * @notice Completes transfer of governance by actually changing permissions
     *          over the pool.
     * @dev Second and final step of the two-step governance transfer process
     * @dev See `transferGovernance`
     * @dev Sets the governance transfer flag to false
     * @dev After a successful call to this function, the actual governance
     *      address and the provisional governance address MUST be equal.
     */
    function claimGovernance() external override {
        require(governanceTransferInProgress, "No governance change active");
        address _provisionalGovernance = provisionalGovernance;
        require(msg.sender == _provisionalGovernance, "Not provisional governor");
        address oldGovernance = governance; /* for later event emission */
        governance = _provisionalGovernance;
        governanceTransferInProgress = false;
        emit GovernanceAddressChanged(oldGovernance, _provisionalGovernance);
    }

    /**
     * @return _latestPrice The oracle price
     * @return _data The oracleWrapper's metadata. Implementations can choose what data to return here
     * @return _lastPriceTimestamp The timestamp of the last upkeep
     * @return _updateInterval The update frequency for this pool
     * @dev To save gas so PoolKeeper does not have to make three external calls
     */
    function getUpkeepInformation()
        external
        view
        override
        returns (
            int256,
            bytes memory,
            uint256,
            uint256
        )
    {
        (int256 _latestPrice, bytes memory _data) = IOracleWrapper(oracleWrapper).getPriceAndMetadata();
        return (_latestPrice, _data, lastPriceTimestamp, updateInterval);
    }

    /**
     * @return The price of the pool's feed oracle
     */
    function getOraclePrice() external view override returns (int256) {
        return IOracleWrapper(oracleWrapper).getPrice();
    }

    /**
     * @return Addresses of the pool tokens for this pool (long and short,
     *          respectively)
     */
    function poolTokens() external view override returns (address[2] memory) {
        return tokens;
    }

    /**
     * @return Quantities of pool tokens for this pool (short and long,
     *          respectively)
     */
    function balances() external view override returns (uint256, uint256) {
        return (shortBalance, longBalance);
    }

    /**
     * @notice Withdraws all available quote asset from the pool
     * @dev Pool must be paused
     * @dev ERC20 transfer
     * @dev Only callable by governance
     */
    function withdrawQuote() external onlyGov {
        require(paused, "Pool is live");
        IERC20 quoteERC = IERC20(quoteToken);
        uint256 balance = quoteERC.balanceOf(address(this));
        IERC20(quoteToken).safeTransfer(msg.sender, balance);
        emit QuoteWithdrawn(msg.sender, balance);
    }

    /**
     * @notice Pauses the pool
     * @dev Prevents all state updates until unpaused
     */
    function pause() external override onlyInvariantCheckContract {
        paused = true;
        emit Paused();
    }

    /**
     * @notice Unpauses the pool
     * @dev Prevents all state updates until unpaused
     */
    function unpause() external override onlyGov {
        paused = false;
        emit Unpaused();
    }
}<|MERGE_RESOLUTION|>--- conflicted
+++ resolved
@@ -337,25 +337,6 @@
     }
 
     /**
-<<<<<<< HEAD
-     * @notice Mint tokens to a user
-     * @param tokenType LONG_INDEX (0) or SHORT_INDEX (1) for either minting the long or short  token respectively
-     * @param amount Amount of tokens to mint
-     * @param minter Address of user/minter
-     * @dev Only callable by the associated `PoolCommitter` contract
-     * @dev Only callable when the market is *not* paused
-     */
-    function mintTokens(
-        uint256 tokenType,
-        uint256 amount,
-        address minter
-    ) external override onlyPoolCommitter onlyUnpaused {
-        IPoolToken(tokens[tokenType]).mint(minter, amount);
-    }
-
-    /**
-=======
->>>>>>> 57a1a63f
      * @notice Burn tokens by a user
      * @dev Can only be called by & used by the pool committer
      * @param tokenType LONG_INDEX (0) or SHORT_INDEX (1) for either burning the long or short  token respectively
