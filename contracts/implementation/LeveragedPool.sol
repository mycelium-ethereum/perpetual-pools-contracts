// SPDX-License-Identifier: MIT
pragma solidity 0.8.6;

import "../interfaces/ILeveragedPool.sol";
import "../interfaces/IPoolCommitter.sol";
import "./PoolToken.sol";
import "@openzeppelin/contracts/proxy/utils/Initializable.sol";
import "@openzeppelin/contracts/token/ERC20/IERC20.sol";

import "./PoolSwapLibrary.sol";
import "../interfaces/IOracleWrapper.sol";

/*
@title The pool controller contract
*/
contract LeveragedPool is ILeveragedPool, Initializable {
    // #### Globals

    // Each balance is the amount of quote tokens in the pair
    uint112 public override shortBalance;
    uint112 public override longBalance;
    uint32 public override frontRunningInterval;
    uint32 public override updateInterval;

    bytes16 public fee;
    bytes16 public override leverageAmount;

    // Index 0 is the LONG token, index 1 is the SHORT token
    address[2] public tokens;

    address public governance;
    address public keeper;
    address public feeAddress;
    address public override quoteToken;
    address public override poolCommitter;
    uint40 public override lastPriceTimestamp;

    string public poolCode;
    address public override oracleWrapper;
    address public override keeperOracle;

    // #### Functions

    function initialize(ILeveragedPool.Initialization calldata initialization) external override initializer {
        require(initialization._feeAddress != address(0), "Fee address cannot be 0 address");
        require(initialization._quoteToken != address(0), "Quote token cannot be 0 address");
        require(initialization._oracleWrapper != address(0), "Oracle wrapper cannot be 0 address");
        require(initialization._keeperOracle != address(0), "Keeper oracle cannot be 0 address");
        require(initialization._frontRunningInterval < initialization._updateInterval, "frontRunning > updateInterval");

        // set the owner of the pool. This is governance when deployed from the factory
        governance = initialization._owner;

        // Setup variables
        keeper = initialization._keeper;
        oracleWrapper = initialization._oracleWrapper;
        keeperOracle = initialization._keeperOracle;
        quoteToken = initialization._quoteToken;
        frontRunningInterval = initialization._frontRunningInterval;
        updateInterval = initialization._updateInterval;
        fee = initialization._fee;
        leverageAmount = PoolSwapLibrary.convertUIntToDecimal(initialization._leverageAmount);
        feeAddress = initialization._feeAddress;
        lastPriceTimestamp = uint40(block.timestamp);
        poolCode = initialization._poolCode;
        tokens[0] = initialization._longToken;
        tokens[1] = initialization._shortToken;
        poolCommitter = initialization._poolCommitter;
        emit PoolInitialized(tokens[0], tokens[1], initialization._quoteToken, initialization._poolCode);
    }

    /**
     * @notice Execute a price change, then execute all commits in PoolCommitter
     */
    function poolUpkeep(int256 _oldPrice, int256 _newPrice) external override onlyKeeper {
        require(intervalPassed(), "Update interval hasn't passed");
        lastPriceTimestamp = uint40(block.timestamp);
        executePriceChange(_oldPrice, _newPrice);
        IPoolCommitter(poolCommitter).executeAllCommitments();
    }

    function executePriceChange(int256 _oldPrice, int256 _newPrice) internal {
        PoolSwapLibrary.PriceChangeData memory priceChangeData = PoolSwapLibrary.PriceChangeData(
            _oldPrice,
            _newPrice,
            longBalance,
            shortBalance,
            leverageAmount,
            fee
        );
        (uint112 newLongBalance, uint112 newShortBalance, uint112 totalFeeAmount) = PoolSwapLibrary
            .calculatePriceChange(priceChangeData);

        // Update pool balances
        longBalance = newLongBalance;
        shortBalance = newShortBalance;
        // Pay the fee
        IERC20(quoteToken).transferFrom(address(this), feeAddress, totalFeeAmount);
        emit PriceChange(_oldPrice, _newPrice);
    }

    function quoteTokenTransferFrom(
        address from,
        address to,
        uint256 amount
    ) external override onlyPoolCommitter returns (bool) {
        return IERC20(quoteToken).transferFrom(from, to, amount);
    }

    function setNewPoolBalances(uint112 _longBalance, uint112 _shortBalance) external override onlyPoolCommitter {
        longBalance = _longBalance;
        shortBalance = _shortBalance;
    }

    function mintTokens(
        uint256 token,
<<<<<<< HEAD
        uint112 amountIn,
        uint112 balance,
        uint112 inverseShadowbalance,
        address tokenOwner
    ) external override onlyPoolCommitter {
=======
        uint256 amount,
        address minter
    ) external override onlyPriceChangerOrCommitter {
>>>>>>> 9c57c242
        require(token == 0 || token == 1, "Pool: token out of range");
        require(PoolToken(tokens[token]).mint(amount, minter), "Mint failed");
    }

    function burnTokens(
        uint256 token,
        uint256 amount,
        address burner
    ) external override onlyPoolCommitter {
        require(token == 0 || token == 1, "Pool: token out of range");
        require(PoolToken(tokens[token]).burn(amount, burner), "Burn failed");
    }

    /**
     * @return true if the price was last updated more than updateInterval seconds ago
     */
    function intervalPassed() public view override returns (bool) {
        return block.timestamp >= lastPriceTimestamp + updateInterval;
    }

    function updateFeeAddress(address account) external override onlyGov {
        require(account != address(0), "Invalid address");
        feeAddress = account;
    }

    function setKeeper(address _keeper) external override onlyGov {
        keeper = _keeper;
    }

    function transferGovernance(address _governance) external override onlyGov {
        governance = _governance;
    }

    /**
     * @return The price of the pool's feed oracle
     */
    function getOraclePrice() public view override returns (int256) {
        return IOracleWrapper(oracleWrapper).getPrice();
    }

    function poolTokens() external view override returns (address[2] memory) {
        return tokens;
    }

    // #### Modifiers
    modifier onlyKeeper() {
        require(msg.sender == keeper, "msg.sender not keeper");
        _;
    }

    modifier onlyPoolCommitter() {
        require(msg.sender == poolCommitter, "msg.sender not poolCommitter");
        _;
    }

    modifier onlyGov() {
        require(msg.sender == governance, "msg.sender not governance");
        _;
    }
}<|MERGE_RESOLUTION|>--- conflicted
+++ resolved
@@ -114,17 +114,9 @@
 
     function mintTokens(
         uint256 token,
-<<<<<<< HEAD
-        uint112 amountIn,
-        uint112 balance,
-        uint112 inverseShadowbalance,
-        address tokenOwner
-    ) external override onlyPoolCommitter {
-=======
         uint256 amount,
         address minter
-    ) external override onlyPriceChangerOrCommitter {
->>>>>>> 9c57c242
+    ) external override onlyPoolCommitter {
         require(token == 0 || token == 1, "Pool: token out of range");
         require(PoolToken(tokens[token]).mint(amount, minter), "Mint failed");
     }
