// SPDX-License-Identifier: MIT
pragma solidity 0.8.6;

import "../interfaces/ILeveragedPool.sol";
import "../interfaces/IPoolCommitter.sol";
import "./PoolToken.sol";
import "@openzeppelin/contracts/proxy/utils/Initializable.sol";
import "@openzeppelin/contracts/token/ERC20/IERC20.sol";

import "./PoolSwapLibrary.sol";
import "../interfaces/IOracleWrapper.sol";

/*
@title The pool controller contract
*/
contract LeveragedPool is ILeveragedPool, Initializable {
    // #### Globals

    // Each balance is the amount of quote tokens in the pair
    uint112 public override shortBalance;
    uint112 public override longBalance;
    uint32 public override frontRunningInterval;
    uint32 public override updateInterval;

    bytes16 public fee;
    bytes16 public override leverageAmount;

    // Index 0 is the LONG token, index 1 is the SHORT token
    address[2] public tokens;

    address public governance;
    address public keeper;
    address public feeAddress;
    address public override quoteToken;
    address public override poolCommitter;
    uint256 public override lastPriceTimestamp;

    string public poolCode;
    address public override oracleWrapper;
    address public override keeperOracle;

    // #### Functions

    function initialize(ILeveragedPool.Initialization calldata initialization) external override initializer {
        require(initialization._feeAddress != address(0), "Fee address cannot be 0 address");
        require(initialization._quoteToken != address(0), "Quote token cannot be 0 address");
        require(initialization._oracleWrapper != address(0), "Oracle wrapper cannot be 0 address");
        require(initialization._keeperOracle != address(0), "Keeper oracle cannot be 0 address");
        require(initialization._frontRunningInterval < initialization._updateInterval, "frontRunning > updateInterval");

        // set the owner of the pool. This is governance when deployed from the factory
        governance = initialization._owner;

        // Setup variables
        keeper = initialization._keeper;
        oracleWrapper = initialization._oracleWrapper;
        keeperOracle = initialization._keeperOracle;
        quoteToken = initialization._quoteToken;
        frontRunningInterval = initialization._frontRunningInterval;
        updateInterval = initialization._updateInterval;
        fee = initialization._fee;
        leverageAmount = PoolSwapLibrary.convertUIntToDecimal(initialization._leverageAmount);
        feeAddress = initialization._feeAddress;
        lastPriceTimestamp = uint40(block.timestamp);
        poolCode = initialization._poolCode;
        tokens[0] = initialization._longToken;
        tokens[1] = initialization._shortToken;
        poolCommitter = initialization._poolCommitter;
        emit PoolInitialized(tokens[0], tokens[1], initialization._quoteToken, initialization._poolCode);
    }

    /**
     * @notice Execute a price change, then execute all commits in PoolCommitter
     */
    function poolUpkeep(int256 _oldPrice, int256 _newPrice) external override onlyKeeper {
        require(intervalPassed(), "Update interval hasn't passed");
        lastPriceTimestamp = uint40(block.timestamp);
        executePriceChange(_oldPrice, _newPrice);
        IPoolCommitter(poolCommitter).executeAllCommitments();
    }

    function executePriceChange(int256 _oldPrice, int256 _newPrice) internal {
        PoolSwapLibrary.PriceChangeData memory priceChangeData = PoolSwapLibrary.PriceChangeData(
            _oldPrice,
            _newPrice,
            longBalance,
            shortBalance,
            leverageAmount,
            fee
        );
        (uint112 newLongBalance, uint112 newShortBalance, uint112 totalFeeAmount) = PoolSwapLibrary
            .calculatePriceChange(priceChangeData);

        // Update pool balances
        longBalance = newLongBalance;
        shortBalance = newShortBalance;
        // Pay the fee
        IERC20(quoteToken).transferFrom(address(this), feeAddress, totalFeeAmount);
        emit PriceChange(_oldPrice, _newPrice);
    }

    function quoteTokenTransferFrom(
        address from,
        address to,
        uint256 amount
<<<<<<< HEAD
    ) external override onlyPoolCommitter returns (bool) {
=======
    ) external override onlyPriceChangerOrCommitter returns (bool) {
        require(from != address(0), "From address cannot be 0 address");
        require(to != address(0), "To address cannot be 0 address");
>>>>>>> 75750cc3
        return IERC20(quoteToken).transferFrom(from, to, amount);
    }

    function setNewPoolBalances(uint112 _longBalance, uint112 _shortBalance) external override onlyPoolCommitter {
        longBalance = _longBalance;
        shortBalance = _shortBalance;
    }

    function mintTokens(
        uint256 token,
        uint256 amount,
        address minter
<<<<<<< HEAD
    ) external override onlyPoolCommitter {
=======
    ) external override onlyPriceChangerOrCommitter {
        require(minter != address(0), "Minter address cannot be 0 address");
>>>>>>> 75750cc3
        require(token == 0 || token == 1, "Pool: token out of range");
        require(PoolToken(tokens[token]).mint(amount, minter), "Mint failed");
    }

    function burnTokens(
        uint256 token,
        uint256 amount,
        address burner
<<<<<<< HEAD
    ) external override onlyPoolCommitter {
=======
    ) external override onlyPriceChangerOrCommitter {
        require(burner != address(0), "Burner address cannot be 0 address");
>>>>>>> 75750cc3
        require(token == 0 || token == 1, "Pool: token out of range");
        require(PoolToken(tokens[token]).burn(amount, burner), "Burn failed");
    }

    /**
     * @return true if the price was last updated more than updateInterval seconds ago
     */
    function intervalPassed() public view override returns (bool) {
        return block.timestamp >= lastPriceTimestamp + updateInterval;
    }

    function updateFeeAddress(address account) external override onlyGov {
        require(account != address(0), "Account cannot be 0 address");
        address oldFeeAddress = feeAddress;
        feeAddress = account;
        emit FeeAddressUpdated(oldFeeAddress, feeAddress);
    }

    function setKeeper(address _keeper) external override onlyGov {
        require(_keeper != address(0), "Keeper address cannot be 0 address");
        address oldKeeper = keeper;
        keeper = _keeper;
        emit KeeperAddressChanged(oldKeeper, keeper);
    }

    function transferGovernance(address _governance) external override onlyGov {
        require(_governance != address(0), "Governance address cannot be 0 address");
        address oldGovAddress = governance;
        governance = _governance;
        emit GovernanceAddressChanged(oldGovAddress, governance);
    }

    /**
     * @return The price of the pool's feed oracle
     */
    function getOraclePrice() public view override returns (int256) {
        return IOracleWrapper(oracleWrapper).getPrice();
    }

    function poolTokens() external view override returns (address[2] memory) {
        return tokens;
    }

    // #### Modifiers
    modifier onlyKeeper() {
        require(msg.sender == keeper, "msg.sender not keeper");
        _;
    }

    modifier onlyPoolCommitter() {
        require(msg.sender == poolCommitter, "msg.sender not poolCommitter");
        _;
    }

    modifier onlyGov() {
        require(msg.sender == governance, "msg.sender not governance");
        _;
    }
}<|MERGE_RESOLUTION|>--- conflicted
+++ resolved
@@ -103,13 +103,9 @@
         address from,
         address to,
         uint256 amount
-<<<<<<< HEAD
     ) external override onlyPoolCommitter returns (bool) {
-=======
-    ) external override onlyPriceChangerOrCommitter returns (bool) {
         require(from != address(0), "From address cannot be 0 address");
         require(to != address(0), "To address cannot be 0 address");
->>>>>>> 75750cc3
         return IERC20(quoteToken).transferFrom(from, to, amount);
     }
 
@@ -122,12 +118,8 @@
         uint256 token,
         uint256 amount,
         address minter
-<<<<<<< HEAD
     ) external override onlyPoolCommitter {
-=======
-    ) external override onlyPriceChangerOrCommitter {
         require(minter != address(0), "Minter address cannot be 0 address");
->>>>>>> 75750cc3
         require(token == 0 || token == 1, "Pool: token out of range");
         require(PoolToken(tokens[token]).mint(amount, minter), "Mint failed");
     }
@@ -136,12 +128,8 @@
         uint256 token,
         uint256 amount,
         address burner
-<<<<<<< HEAD
     ) external override onlyPoolCommitter {
-=======
-    ) external override onlyPriceChangerOrCommitter {
         require(burner != address(0), "Burner address cannot be 0 address");
->>>>>>> 75750cc3
         require(token == 0 || token == 1, "Pool: token out of range");
         require(PoolToken(tokens[token]).burn(amount, burner), "Burn failed");
     }
