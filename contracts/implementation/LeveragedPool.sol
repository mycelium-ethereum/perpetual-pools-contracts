// SPDX-License-Identifier: MIT
pragma solidity 0.8.6;

import "../interfaces/ILeveragedPool.sol";
import "../interfaces/IPoolCommitter.sol";
import "./PoolToken.sol";
import "@openzeppelin/contracts/proxy/utils/Initializable.sol";
import "@openzeppelin/contracts/token/ERC20/IERC20.sol";
import "@openzeppelin/contracts/token/ERC20/utils/SafeERC20.sol";

import "./PoolSwapLibrary.sol";
import "../interfaces/IOracleWrapper.sol";

/*
@title The pool controller contract
*/
contract LeveragedPool is ILeveragedPool, Initializable {
    using SafeERC20 for IERC20;
    // #### Globals

    // Each balance is the amount of quote tokens in the pair
    uint112 public override shortBalance;
    uint112 public override longBalance;
    uint32 public override frontRunningInterval;
    uint32 public override updateInterval;

    bytes16 public fee;
    bytes16 public override leverageAmount;

    // Index 0 is the LONG token, index 1 is the SHORT token
    address[2] public tokens;

    address public governance;
    address public keeper;
    address public feeAddress;
    IERC20 public quoteToken;
    address public override poolCommitter;
    uint256 public override lastPriceTimestamp;

    string public override poolName;
    address public override oracleWrapper;
    address public override settlementEthOracleWrapper;

    // #### Functions

    function initialize(ILeveragedPool.Initialization calldata initialization) external override initializer {
        require(initialization._feeAddress != address(0), "Fee address cannot be 0 address");
        require(initialization._quoteToken != address(0), "Quote token cannot be 0 address");
        require(initialization._oracleWrapper != address(0), "Oracle wrapper cannot be 0 address");
        require(initialization._settlementEthOracleWrapper != address(0), "Keeper oracle cannot be 0 address");
        require(initialization._owner != address(0), "Owner cannot be 0 address");
        require(initialization._keeper != address(0), "Keeper cannot be 0 address");
        require(initialization._longToken != address(0), "Long token cannot be 0 address");
        require(initialization._shortToken != address(0), "Short token cannot be 0 address");
        require(initialization._poolCommitter != address(0), "PoolCommitter cannot be 0 address");
        require(initialization._frontRunningInterval < initialization._updateInterval, "frontRunning > updateInterval");

        require(
            PoolSwapLibrary.compareDecimals(initialization._fee, PoolSwapLibrary.one) == -1,
            "Fee is greater than 100%"
        );

        // set the owner of the pool. This is governance when deployed from the factory
        governance = initialization._owner;

        // Setup variables
        keeper = initialization._keeper;
        oracleWrapper = initialization._oracleWrapper;
        settlementEthOracleWrapper = initialization._settlementEthOracleWrapper;
        quoteToken = IERC20(initialization._quoteToken);
        frontRunningInterval = initialization._frontRunningInterval;
        updateInterval = initialization._updateInterval;
        fee = initialization._fee;
        leverageAmount = PoolSwapLibrary.convertUIntToDecimal(initialization._leverageAmount);
        feeAddress = initialization._feeAddress;
        lastPriceTimestamp = uint40(block.timestamp);
        poolName = initialization._poolName;
        tokens[0] = initialization._longToken;
        tokens[1] = initialization._shortToken;
        poolCommitter = initialization._poolCommitter;
        emit PoolInitialized(
            initialization._longToken,
            initialization._shortToken,
            initialization._quoteToken,
            initialization._poolName
        );
    }

    /**
     * @notice Execute a price change, then execute all commits in PoolCommitter
     */
    function poolUpkeep(int256 _oldPrice, int256 _newPrice) external override onlyKeeper {
        require(intervalPassed(), "Update interval hasn't passed");
        lastPriceTimestamp = uint40(block.timestamp);
        executePriceChange(_oldPrice, _newPrice);
        IPoolCommitter(poolCommitter).executeAllCommitments();
    }

    function quoteTokenTransfer(address to, uint256 amount) external override onlyPoolCommitterOrKeeper {
        require(to != address(0), "To address cannot be 0 address");
<<<<<<< HEAD
        IERC20(quoteToken).safeTransfer(to, amount);
=======
        quoteToken.safeTransfer(to, amount);
>>>>>>> c83b923f
    }

    function quoteTokenTransferFrom(
        address from,
        address to,
        uint256 amount
    ) external override onlyPoolCommitter {
        require(from != address(0), "From address cannot be 0 address");
        require(to != address(0), "To address cannot be 0 address");
<<<<<<< HEAD
        IERC20(quoteToken).safeTransferFrom(from, to, amount);
=======
        quoteToken.safeTransferFrom(from, to, amount);
>>>>>>> c83b923f
    }

    function executePriceChange(int256 _oldPrice, int256 _newPrice) internal {
        PoolSwapLibrary.PriceChangeData memory priceChangeData = PoolSwapLibrary.PriceChangeData(
            _oldPrice,
            _newPrice,
            longBalance,
            shortBalance,
            leverageAmount,
            fee
        );
        (uint112 newLongBalance, uint112 newShortBalance, uint112 totalFeeAmount) = PoolSwapLibrary
            .calculatePriceChange(priceChangeData);

        // Update pool balances
        longBalance = newLongBalance;
        shortBalance = newShortBalance;
        // Pay the fee
        quoteToken.safeTransferFrom(address(this), feeAddress, totalFeeAmount);
        emit PriceChange(_oldPrice, _newPrice);
    }

    function setNewPoolBalances(uint112 _longBalance, uint112 _shortBalance) external override onlyPoolCommitter {
        longBalance = _longBalance;
        shortBalance = _shortBalance;
    }

    function mintTokens(
        uint256 token,
        uint256 amount,
        address minter
    ) external override onlyPoolCommitter {
        require(minter != address(0), "Minter address cannot be 0 address");
        require(token == 0 || token == 1, "Pool: token out of range");
        require(PoolToken(tokens[token]).mint(amount, minter), "Mint failed");
    }

    function burnTokens(
        uint256 token,
        uint256 amount,
        address burner
    ) external override onlyPoolCommitter {
        require(burner != address(0), "Burner address cannot be 0 address");
        require(token == 0 || token == 1, "Pool: token out of range");
        require(PoolToken(tokens[token]).burn(amount, burner), "Burn failed");
    }

    /**
     * @return true if the price was last updated more than updateInterval seconds ago
     */
    function intervalPassed() public view override returns (bool) {
        return block.timestamp >= lastPriceTimestamp + updateInterval;
    }

    function updateFeeAddress(address account) external override onlyGov {
        require(account != address(0), "Account cannot be 0 address");
        address oldFeeAddress = feeAddress;
        feeAddress = account;
        emit FeeAddressUpdated(oldFeeAddress, feeAddress);
    }

    function setKeeper(address _keeper) external override onlyGov {
        require(_keeper != address(0), "Keeper address cannot be 0 address");
        address oldKeeper = keeper;
        keeper = _keeper;
        emit KeeperAddressChanged(oldKeeper, keeper);
    }

    function transferGovernance(address _governance) external override onlyGov {
        require(_governance != address(0), "Governance address cannot be 0 address");
        address oldGovAddress = governance;
        governance = _governance;
        emit GovernanceAddressChanged(oldGovAddress, governance);
    }

    /**
     * @return The price of the pool's feed oracle
     */
    function getOraclePrice() public view override returns (int256) {
        return IOracleWrapper(oracleWrapper).getPrice();
    }

    function poolTokens() external view override returns (address[2] memory) {
        return tokens;
    }

    // #### Modifiers
    modifier onlyKeeper() {
        require(msg.sender == keeper, "msg.sender not keeper");
        _;
    }

    modifier onlyPoolCommitter() {
        require(msg.sender == poolCommitter, "msg.sender not poolCommitter");
        _;
    }

    modifier onlyPoolCommitterOrKeeper() {
        require(msg.sender == poolCommitter || msg.sender == keeper, "sender not committer or keeper");
        _;
    }

    modifier onlyGov() {
        require(msg.sender == governance, "msg.sender not governance");
        _;
    }
}<|MERGE_RESOLUTION|>--- conflicted
+++ resolved
@@ -98,11 +98,7 @@
 
     function quoteTokenTransfer(address to, uint256 amount) external override onlyPoolCommitterOrKeeper {
         require(to != address(0), "To address cannot be 0 address");
-<<<<<<< HEAD
-        IERC20(quoteToken).safeTransfer(to, amount);
-=======
         quoteToken.safeTransfer(to, amount);
->>>>>>> c83b923f
     }
 
     function quoteTokenTransferFrom(
@@ -112,11 +108,7 @@
     ) external override onlyPoolCommitter {
         require(from != address(0), "From address cannot be 0 address");
         require(to != address(0), "To address cannot be 0 address");
-<<<<<<< HEAD
-        IERC20(quoteToken).safeTransferFrom(from, to, amount);
-=======
         quoteToken.safeTransferFrom(from, to, amount);
->>>>>>> c83b923f
     }
 
     function executePriceChange(int256 _oldPrice, int256 _newPrice) internal {
