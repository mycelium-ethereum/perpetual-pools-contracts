--- conflicted
+++ resolved
@@ -55,11 +55,8 @@
         require(initialization._feeAddress != address(0), "Fee address cannot be 0 address");
         require(initialization._quoteToken != address(0), "Quote token cannot be 0 address");
         require(initialization._oracleWrapper != address(0), "Oracle wrapper cannot be 0 address");
-<<<<<<< HEAD
         require(initialization._keeperOracle != address(0), "Keeper oracle cannot be 0 address");
-=======
         require(initialization._frontRunningInterval < initialization._updateInterval, "frontRunning > updateInterval");
->>>>>>> dbdd987c
         transferOwnershipInitializer(initialization._owner);
 
         // Setup variables
