--- conflicted
+++ resolved
@@ -97,10 +97,7 @@
      */
     function poolUpkeep(int256 _oldPrice, int256 _newPrice) external override onlyKeeper onlyUnpaused {
         require(intervalPassed(), "Update interval hasn't passed");
-<<<<<<< HEAD
         lastPriceTimestamp = block.timestamp;
-=======
->>>>>>> 5ff8e608
         // perform price change and update pool balances
         executePriceChange(_oldPrice, _newPrice);
         // execute pending commitments to enter and exit the pool
