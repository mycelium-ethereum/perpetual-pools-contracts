--- conflicted
+++ resolved
@@ -56,75 +56,6 @@
     /**
   @notice The Fee holder role is for addresses that can change the address that fees go to.
    */
-<<<<<<< HEAD
-  bytes32 public constant FEE_HOLDER = keccak256("FEE_HOLDER");
-
-  // #### Functions
-
-  function initialize(
-    address _updater,
-    address _longToken,
-    address _shortToken,
-    string memory _poolCode,
-    uint32 _frontRunningInterval,
-    bytes16 _fee,
-    uint16 _leverageAmount,
-    address _feeAddress,
-    address _quoteToken,
-    address _keeperOracle
-  ) external override initializer() {
-    require(_feeAddress != address(0), "Fee address cannot be 0 address");
-    require(_quoteToken != address(0), "Quote token cannot be 0 address");
-    // Setup roles
-    _setRoleAdmin(UPDATER, ADMIN);
-    _setRoleAdmin(FEE_HOLDER, ADMIN);
-    _setupRole(UPDATER, _updater);
-    _setupRole(ADMIN, _updater);
-    _setupRole(FEE_HOLDER, _feeAddress);
-
-    // Setup variables
-    quoteToken = _quoteToken;
-    frontRunningInterval = _frontRunningInterval;
-    fee = _fee;
-    leverageAmount = PoolSwapLibrary.convertUIntToDecimal(_leverageAmount);
-    feeAddress = _feeAddress;
-    lastPriceTimestamp = uint40(block.timestamp);
-    poolCode = _poolCode;
-    tokens[0] = _longToken;
-    tokens[1] = _shortToken;
-    emit PoolInitialized(tokens[0], tokens[1], _quoteToken, _poolCode);
-  }
-
-  function commit(
-    CommitType commitType,
-    uint112 amount
-  ) external override {
-    require(amount > 0, "Amount must not be zero");
-    commitIDCounter = commitIDCounter.add(1);
-
-    commits[commitIDCounter] = Commit({
-      commitType: commitType,
-      amount: amount,
-      owner: msg.sender,
-      created: uint40(block.timestamp)
-    });
-
-    shadowPools[commitType] = shadowPools[commitType].add(amount);
-
-    emit CreateCommit(commitIDCounter, amount, commitType);
-
-    if (
-      commitType == CommitType.LongMint || commitType == CommitType.ShortMint
-    ) {
-      require(
-        IERC20(quoteToken).transferFrom(msg.sender, address(this), amount),
-        "Transfer failed"
-      );
-    } else if (commitType == CommitType.LongBurn) {
-      require(PoolToken(tokens[0]).burn(amount, msg.sender), "Transfer failed");
-    } else if (commitType == CommitType.ShortBurn) {
-      require(PoolToken(tokens[1]).burn(amount, msg.sender), "Transfer failed");
-=======
     bytes32 public constant FEE_HOLDER = keccak256("FEE_HOLDER");
 
     // #### Functions
@@ -138,7 +69,8 @@
         bytes16 _fee,
         uint16 _leverageAmount,
         address _feeAddress,
-        address _quoteToken
+        address _quoteToken,
+        address _keeperOracle
     ) external override initializer() {
         require(_feeAddress != address(0), "Fee address cannot be 0 address");
         require(_quoteToken != address(0), "Quote token cannot be 0 address");
@@ -160,7 +92,6 @@
         tokens[0] = _longToken;
         tokens[1] = _shortToken;
         emit PoolInitialized(tokens[0], tokens[1], _quoteToken, _poolCode);
->>>>>>> 70b4ee06
     }
 
     function commit(CommitType commitType, uint112 amount) external override {
