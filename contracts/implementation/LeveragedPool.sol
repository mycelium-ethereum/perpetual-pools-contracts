// SPDX-License-Identifier: MIT
pragma solidity 0.8.6;

import "../interfaces/ILeveragedPool.sol";
import "../interfaces/IPriceChanger.sol";
import "../interfaces/IPoolCommitter.sol";
import "./PoolToken.sol";
import "@openzeppelin/contracts/proxy/utils/Initializable.sol";
import "@openzeppelin/contracts/token/ERC20/IERC20.sol";

import "./PoolSwapLibrary.sol";
import "../interfaces/IOracleWrapper.sol";

/*
@title The pool controller contract
*/
contract LeveragedPool is ILeveragedPool, Initializable {
    // #### Globals

    // Each balance is the amount of quote tokens in the pair
    uint112 public override shortBalance;
    uint112 public override longBalance;
    uint32 public override frontRunningInterval;
    uint32 public override updateInterval;

    bytes16 public fee;
    bytes16 public override leverageAmount;

    // Index 0 is the LONG token, index 1 is the SHORT token
    address[2] public tokens;

    address public governance;
    address public keeper;
    address public feeAddress;
    address public override quoteToken;
    address public override priceChanger;
    address public override poolCommitter;
    uint256 public override lastPriceTimestamp;

    string public poolName;
    address public override oracleWrapper;
    address public override keeperOracle;

    // #### Functions

    function initialize(ILeveragedPool.Initialization calldata initialization) external override initializer {
        require(initialization._feeAddress != address(0), "Fee address cannot be 0 address");
        require(initialization._quoteToken != address(0), "Quote token cannot be 0 address");
        require(initialization._oracleWrapper != address(0), "Oracle wrapper cannot be 0 address");
        require(initialization._keeperOracle != address(0), "Keeper oracle cannot be 0 address");
        require(initialization._frontRunningInterval < initialization._updateInterval, "frontRunning > updateInterval");

        // set the owner of the pool. This is governance when deployed from the factory
        governance = initialization._owner;

        // Setup variables
        keeper = initialization._keeper;
        oracleWrapper = initialization._oracleWrapper;
        keeperOracle = initialization._keeperOracle;
        quoteToken = initialization._quoteToken;
        frontRunningInterval = initialization._frontRunningInterval;
        updateInterval = initialization._updateInterval;
        fee = initialization._fee;
        leverageAmount = PoolSwapLibrary.convertUIntToDecimal(initialization._leverageAmount);
        feeAddress = initialization._feeAddress;
        lastPriceTimestamp = uint40(block.timestamp);
        poolName = initialization._poolName;
        tokens[0] = initialization._longToken;
        tokens[1] = initialization._shortToken;
        priceChanger = initialization._priceChanger;
        poolCommitter = initialization._poolCommitter;
<<<<<<< HEAD
        emit PoolInitialized(tokens[0], tokens[1], initialization._quoteToken, initialization._poolName);
=======
        emit PoolInitialized(
            initialization._longToken,
            initialization._shortToken,
            initialization._quoteToken,
            initialization._poolCode
        );
>>>>>>> c16f1df8
    }

    /**
     * @notice Execute a price change in the PriceChanger contract, then execute all commits in PoolCommitter
     */
    function poolUpkeep(int256 _oldPrice, int256 _newPrice) external override onlyKeeper {
        IPriceChanger _priceChanger = IPriceChanger(priceChanger);
        _priceChanger.executePriceChange(_oldPrice, _newPrice);
        lastPriceTimestamp = uint40(block.timestamp);
        IPoolCommitter(poolCommitter).executeAllCommitments();
    }

    function quoteTokenTransferFrom(
        address from,
        address to,
        uint256 amount
    ) external override onlyPriceChangerOrCommitter returns (bool) {
        require(from != address(0), "From address cannot be 0 address");
        require(to != address(0), "To address cannot be 0 address");
        return IERC20(quoteToken).transferFrom(from, to, amount);
    }

    function setNewPoolBalances(uint112 _longBalance, uint112 _shortBalance)
        external
        override
        onlyPriceChangerOrCommitter
    {
        longBalance = _longBalance;
        shortBalance = _shortBalance;
    }

    function mintTokens(
        uint256 token,
        uint256 amount,
        address minter
    ) external override onlyPriceChangerOrCommitter {
        require(minter != address(0), "Minter address cannot be 0 address");
        require(token == 0 || token == 1, "Pool: token out of range");
        require(PoolToken(tokens[token]).mint(amount, minter), "Mint failed");
    }

    function burnTokens(
        uint256 token,
        uint256 amount,
        address burner
    ) external override onlyPriceChangerOrCommitter {
        require(burner != address(0), "Burner address cannot be 0 address");
        require(token == 0 || token == 1, "Pool: token out of range");
        require(PoolToken(tokens[token]).burn(amount, burner), "Burn failed");
    }

    /**
     * @return true if the price was last updated more than updateInterval seconds ago
     */
    function intervalPassed() public view override returns (bool) {
        return block.timestamp >= lastPriceTimestamp + updateInterval;
    }

    function updateFeeAddress(address account) external override onlyGov {
        require(account != address(0), "Account cannot be 0 address");
        address oldFeeAddress = feeAddress;
        feeAddress = account;
        emit FeeAddressUpdated(oldFeeAddress, feeAddress);
    }

    function setKeeper(address _keeper) external override onlyGov {
        require(_keeper != address(0), "Keeper address cannot be 0 address");
        address oldKeeper = keeper;
        keeper = _keeper;
        emit KeeperAddressChanged(oldKeeper, keeper);
    }

    function transferGovernance(address _governance) external override onlyGov {
        require(_governance != address(0), "Governance address cannot be 0 address");
        address oldGovAddress = governance;
        governance = _governance;
        emit GovernanceAddressChanged(oldGovAddress, governance);
    }

    /**
     * @return The price of the pool's feed oracle
     */
    function getOraclePrice() public view override returns (int256) {
        return IOracleWrapper(oracleWrapper).getPrice();
    }

    function poolTokens() external view override returns (address[2] memory) {
        return tokens;
    }

    // #### Modifiers
    modifier onlyKeeper() {
        require(msg.sender == keeper, "msg.sender not keeper");
        _;
    }

    modifier onlyPriceChangerOrCommitter() {
        require(
            msg.sender == priceChanger || msg.sender == poolCommitter,
            "msg.sender not priceChanger or poolCommitter"
        );
        _;
    }

    modifier onlyGov() {
        require(msg.sender == governance, "msg.sender not governance");
        _;
    }
}<|MERGE_RESOLUTION|>--- conflicted
+++ resolved
@@ -69,16 +69,12 @@
         tokens[1] = initialization._shortToken;
         priceChanger = initialization._priceChanger;
         poolCommitter = initialization._poolCommitter;
-<<<<<<< HEAD
-        emit PoolInitialized(tokens[0], tokens[1], initialization._quoteToken, initialization._poolName);
-=======
         emit PoolInitialized(
             initialization._longToken,
             initialization._shortToken,
             initialization._quoteToken,
             initialization._poolCode
         );
->>>>>>> c16f1df8
     }
 
     /**
