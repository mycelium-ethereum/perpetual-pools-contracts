// SPDX-License-Identifier: MIT
pragma solidity ^0.7.6;
pragma abicoder v2;

import "../interfaces/ILeveragedPool.sol";
import "./PoolToken.sol";
import "@openzeppelin/contracts/access/AccessControl.sol";
import "@openzeppelin/contracts/proxy/Initializable.sol";
import "@openzeppelin/contracts/token/ERC20/IERC20.sol";
import "@openzeppelin/contracts/math/SafeMath.sol";
import "../vendors/SafeMath_112.sol";
import "./PoolSwapLibrary.sol";

import "hardhat/console.sol";

/*
@title The pool controller contract
*/
contract LeveragedPool is ILeveragedPool, AccessControl, Initializable {
  using SafeMath for uint256;
  using SafeMath_112 for uint112;
  // #### Globals
  // TODO: Rearrange to tight pack these for gas savings
  string public poolCode;

  // Index 0 is the LONG token, index 1 is the SHORT token
  address[2] public tokens;

  // Each balance is the amount of quote tokens in the pair
  uint112 public shortBalance;
  uint112 public longBalance;

  uint32 public updateInterval;
  uint32 public frontRunningInterval;

  uint16 public fee;
  uint16 public leverageAmount;
  address public feeAddress;
  address public quoteToken;

  int256 public lastPrice;
  uint256 public lastPriceTimestamp;

  uint256 public commitIDCounter;
  mapping(uint256 => Commit) public commits;

  mapping(CommitType => uint112) public shadowPools;

  // #### Roles
  /**
  @notice The Updater role is for addresses that can update a pool's price
   */
  bytes32 public constant UPDATER = keccak256("UPDATER");
  /**
  @notice The admin role for the fee holder and updater roles
   */
  bytes32 public constant ADMIN = keccak256("ADMIN");

  /**
  @notice The Fee holder role is for addresses that can change the address that fees go to.
   */
  bytes32 public constant FEE_HOLDER = keccak256("FEE_HOLDER");

  // #### Functions

  function initialize(
    string memory _poolCode,
    int256 _firstPrice,
    uint32 _updateInterval,
    uint32 _frontRunningInterval,
    uint16 _fee,
    uint16 _leverageAmount,
    address _feeAddress,
    address _quoteToken
  ) external override initializer() {
    require(_feeAddress != address(0), "Fee address cannot be 0 address");
    require(_quoteToken != address(0), "Quote token cannot be 0 address");
    require(
      _updateInterval > _frontRunningInterval,
      "Update interval < FR interval"
    );
    // Setup roles
    _setRoleAdmin(UPDATER, ADMIN);
    _setRoleAdmin(FEE_HOLDER, ADMIN);
    _setupRole(UPDATER, msg.sender);
    _setupRole(ADMIN, msg.sender);
    _setupRole(FEE_HOLDER, _feeAddress);

    // Setup variables
    quoteToken = _quoteToken;
    lastPrice = _firstPrice;
    updateInterval = _updateInterval;
    frontRunningInterval = _frontRunningInterval;
    fee = _fee;
    leverageAmount = _leverageAmount;
    feeAddress = _feeAddress;
    lastPriceTimestamp = block.timestamp;
    poolCode = _poolCode;

    // Create pair tokens
    tokens[0] = address(
      new PoolToken(
        string(abi.encodePacked(_poolCode, "-LONG")),
        string(abi.encodePacked("L-", _poolCode))
      )
    );
    tokens[1] = address(
      new PoolToken(
        string(abi.encodePacked(_poolCode, "-SHORT")),
        string(abi.encodePacked("S-", _poolCode))
      )
    );
    emit PoolInitialized(tokens[0], tokens[1], _quoteToken, _poolCode);
  }

  function commit(
    CommitType commitType,
    bytes16 maxImbalance,
    uint112 amount
  ) external override {
    require(amount > 0, "Amount must not be zero");
    commitIDCounter = commitIDCounter.add(1);

    commits[commitIDCounter] = Commit({
      commitType: commitType,
      maxImbalance: maxImbalance,
      amount: amount,
      owner: msg.sender,
      created: block.timestamp
    });

    shadowPools[commitType] = shadowPools[commitType].add(amount);

    emit CreateCommit(commitIDCounter, amount, maxImbalance, commitType);

    if (
      commitType == CommitType.LongMint || commitType == CommitType.ShortMint
    ) {
      require(
        IERC20(quoteToken).transferFrom(msg.sender, address(this), amount),
        "Transfer failed"
      );
    } else if (commitType == CommitType.LongBurn) {
      require(PoolToken(tokens[0]).burn(amount, msg.sender), "Transfer failed");
    } else if (commitType == CommitType.ShortBurn) {
      require(PoolToken(tokens[1]).burn(amount, msg.sender), "Transfer failed");
    }
  }

  function uncommit(uint256 _commitID) external override {
<<<<<<< HEAD
    require(msg.sender == commits[_commitID].owner, "Unauthorized");
    require(commits[_commitID].amount > 0, "Invalid commit");
    uint112 amount = commits[_commitID].amount;
    CommitType commitType = commits[_commitID].commitType;
    shadowPools[commits[_commitID].commitType] = shadowPools[
      commits[_commitID].commitType
    ]
      .sub(amount);
    emit RemoveCommit(_commitID, amount, commitType);
=======
    Commit memory _commit = commits[_commitID];
    require(msg.sender == _commit.owner, "Unauthorized");
    require(_commit.amount > 0, "Invalid commit");

    shadowPools[_commit.commitType] -= _commit.amount;

    emit RemoveCommit(_commitID, _commit.amount, _commit.commitType);

>>>>>>> 330d0fb6
    delete commits[_commitID];
    if (
      _commit.commitType == CommitType.LongMint ||
      _commit.commitType == CommitType.ShortMint
    ) {
      require(
        IERC20(quoteToken).transfer(msg.sender, _commit.amount),
        "Transfer failed"
      );
    } else if (commitType == CommitType.LongBurn) {
      require(PoolToken(tokens[0]).mint(amount, msg.sender), "Transfer failed");
    } else if (commitType == CommitType.ShortBurn) {
      require(PoolToken(tokens[1]).mint(amount, msg.sender), "Transfer failed");
    }
  }

  /**
  @notice Executes a single commitment.
  @param _commit The commit to execute
 */
  function _executeCommitment(Commit memory _commit) internal {
    // checks
    require(_commit.amount > 0, "Invalid commit");
    require(
      _commit.created + frontRunningInterval < lastPriceTimestamp,
      "Commit too new"
    );
    require(
      PoolSwapLibrary.getRatio(longBalance, shortBalance) <=
        _commit.maxImbalance,
      "Imbalance tolerance exceeded"
    );
    // effects
    shadowPools[_commit.commitType] = shadowPools[_commit.commitType].sub(
      _commit.amount
    );
    // interactions
    if (_commit.commitType == CommitType.LongMint) {
      longBalance = longBalance.add(_commit.amount);
      _mintTokens(
        tokens[0],
        _commit.amount,
        longBalance.sub(_commit.amount),
        shadowPools[CommitType.LongBurn],
        _commit.owner
      );
    } else if (_commit.commitType == CommitType.LongBurn) {
      uint112 amountOut =
        PoolSwapLibrary.getAmountOut(
          PoolSwapLibrary.getRatio(
            longBalance,
            uint112(
              PoolToken(tokens[0])
                .totalSupply()
                .add(shadowPools[CommitType.LongBurn])
                .add(_commit.amount)
            )
          ),
          _commit.amount
        );
      longBalance = longBalance.sub(amountOut);
      IERC20(quoteToken).transfer(_commit.owner, amountOut);
    } else if (_commit.commitType == CommitType.ShortMint) {
      shortBalance = shortBalance.add(_commit.amount);
      _mintTokens(
        tokens[1],
        _commit.amount,
        shortBalance.sub(_commit.amount),
        shadowPools[CommitType.ShortBurn],
        _commit.owner
      );
    } else if (_commit.commitType == CommitType.ShortBurn) {
      uint112 amountOut =
        PoolSwapLibrary.getAmountOut(
          PoolSwapLibrary.getRatio(
            shortBalance,
            uint112(PoolToken(tokens[1]).totalSupply())
              .add(shadowPools[CommitType.ShortBurn])
              .add(_commit.amount)
          ),
          _commit.amount
        );

      shortBalance = shortBalance.sub(amountOut);
      IERC20(quoteToken).transfer(_commit.owner, amountOut);
    }
<<<<<<< HEAD
=======
    // TODO: finish implementation in TPS-9: executeCommitment
    // else if (_commit.commitType == CommitType.LongBurn) {
    //   require(
    //     IERC20(tokens[0]).transfer(msg.sender, amount),
    //     "Transfer failed"
    //   );
    // } else if (_commit.commitType == CommitType.ShortBurn) {
    //   require(
    //     IERC20(tokens[1]).transfer(msg.sender, amount),
    //     "Transfer failed"
    //   );
    // }
>>>>>>> 330d0fb6
  }

  /**
      @notice Mints new tokens
      @param token The token to mint
      @param amountIn The amount the user has committed to minting
      @param balance The balance of pair at the start of the execution
      @param inverseShadowbalance The amount of tokens burned from total supply
      @param owner The address to send the tokens to
   */
  function _mintTokens(
    address token,
    uint112 amountIn,
    uint112 balance,
    uint112 inverseShadowbalance,
    address owner
  ) internal {
    require(
      PoolToken(token).mint(
        PoolSwapLibrary.getAmountOut(
          PoolSwapLibrary.getRatio(
            uint112(PoolToken(token).totalSupply()).add(inverseShadowbalance),
            balance
          ),
          amountIn
        ),
        owner
      ),
      "Mint failed"
    );
  }

  function executeCommitment(uint256[] memory _commitIDs) external override {
    Commit memory _commit;
    for (uint256 i = 0; i < _commitIDs.length; i++) {
      _commit = commits[_commitIDs[i]];
      delete commits[_commitIDs[i]];
      emit ExecuteCommit(_commitIDs[i]);
      _executeCommitment(_commit);
    }
  }

  function executePriceChange(uint256 endPrice) external override {
    lastPriceTimestamp = block.timestamp;
  }

  function updateFeeAddress(address account) external override {}

  // #### Modifiers
  /**
    @notice Requires caller to have been granted the UPDATER role. Use this for functions that should be restricted to the PoolKeeper
     */
  modifier onlyUpdater {
    require(hasRole(UPDATER, msg.sender));
    _;
  }

  /** 
  @notice Requires caller to have been granted the FEE_HOLDER role.
  */
  modifier onlyFeeHolder {
    require(hasRole(FEE_HOLDER, msg.sender));
    _;
  }
}<|MERGE_RESOLUTION|>--- conflicted
+++ resolved
@@ -148,17 +148,6 @@
   }
 
   function uncommit(uint256 _commitID) external override {
-<<<<<<< HEAD
-    require(msg.sender == commits[_commitID].owner, "Unauthorized");
-    require(commits[_commitID].amount > 0, "Invalid commit");
-    uint112 amount = commits[_commitID].amount;
-    CommitType commitType = commits[_commitID].commitType;
-    shadowPools[commits[_commitID].commitType] = shadowPools[
-      commits[_commitID].commitType
-    ]
-      .sub(amount);
-    emit RemoveCommit(_commitID, amount, commitType);
-=======
     Commit memory _commit = commits[_commitID];
     require(msg.sender == _commit.owner, "Unauthorized");
     require(_commit.amount > 0, "Invalid commit");
@@ -167,7 +156,6 @@
 
     emit RemoveCommit(_commitID, _commit.amount, _commit.commitType);
 
->>>>>>> 330d0fb6
     delete commits[_commitID];
     if (
       _commit.commitType == CommitType.LongMint ||
@@ -177,10 +165,16 @@
         IERC20(quoteToken).transfer(msg.sender, _commit.amount),
         "Transfer failed"
       );
-    } else if (commitType == CommitType.LongBurn) {
-      require(PoolToken(tokens[0]).mint(amount, msg.sender), "Transfer failed");
-    } else if (commitType == CommitType.ShortBurn) {
-      require(PoolToken(tokens[1]).mint(amount, msg.sender), "Transfer failed");
+    } else if (_commit.commitType == CommitType.LongBurn) {
+      require(
+        PoolToken(tokens[0]).mint(_commit.amount, msg.sender),
+        "Transfer failed"
+      );
+    } else if (_commit.commitType == CommitType.ShortBurn) {
+      require(
+        PoolToken(tokens[1]).mint(_commit.amount, msg.sender),
+        "Transfer failed"
+      );
     }
   }
 
@@ -254,21 +248,6 @@
       shortBalance = shortBalance.sub(amountOut);
       IERC20(quoteToken).transfer(_commit.owner, amountOut);
     }
-<<<<<<< HEAD
-=======
-    // TODO: finish implementation in TPS-9: executeCommitment
-    // else if (_commit.commitType == CommitType.LongBurn) {
-    //   require(
-    //     IERC20(tokens[0]).transfer(msg.sender, amount),
-    //     "Transfer failed"
-    //   );
-    // } else if (_commit.commitType == CommitType.ShortBurn) {
-    //   require(
-    //     IERC20(tokens[1]).transfer(msg.sender, amount),
-    //     "Transfer failed"
-    //   );
-    // }
->>>>>>> 330d0fb6
   }
 
   /**
