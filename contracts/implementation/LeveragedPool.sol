// SPDX-License-Identifier: MIT
pragma solidity ^0.7.6;
pragma abicoder v2;

import "../interfaces/ILeveragedPool.sol";
import "./PoolToken.sol";
import "@openzeppelin/contracts/proxy/Initializable.sol";
import "@openzeppelin/contracts/token/ERC20/IERC20.sol";

import "../vendors/SafeMath_40.sol";
import "../vendors/SafeMath_112.sol";
import "../vendors/SafeMath_128.sol";

import "./PoolSwapLibrary.sol";
import "../interfaces/IOracleWrapper.sol";

/*
@title The pool controller contract
*/
contract LeveragedPool is ILeveragedPool, Initializable {
    using SafeMath_40 for uint40;
    using SafeMath_112 for uint112;
    using SafeMath_128 for uint128;

    // #### Globals

    // Each balance is the amount of quote tokens in the pair
    uint112 public shortBalance;
    uint112 public longBalance;
    uint32 public frontRunningInterval;
    uint32 public override updateInterval;

    bytes16 public fee;
    bytes16 public leverageAmount;

    // Index 0 is the LONG token, index 1 is the SHORT token
    address[2] public tokens;

    address public owner;
    address public keeper;
    address public feeAddress;
    address public quoteToken;
    address public keeperOracle;
    uint40 public lastPriceTimestamp;

    uint128 public commitIDCounter;
    mapping(uint128 => Commit) public commits;
    mapping(CommitType => uint112) public shadowPools;
    string public poolCode;
    address public override oracleWrapper;

    // #### Functions

    function initialize(ILeveragedPool.Initialization calldata initialization) external override initializer {
        require(initialization._feeAddress != address(0), "Fee address cannot be 0 address");
        require(initialization._quoteToken != address(0), "Quote token cannot be 0 address");
        require(initialization._oracleWrapper != address(0), "Oracle wrapper cannot be 0 address");
        transferOwnershipInitializer(initialization._owner);

        // Setup variables
<<<<<<< HEAD
        oracleWrapper = _oracleWrapper;
        quoteToken = _quoteToken;
        keeperOracle = _keeperOracle;
        frontRunningInterval = _frontRunningInterval;
        updateInterval = _updateInterval;
        fee = _fee;
        leverageAmount = PoolSwapLibrary.convertUIntToDecimal(_leverageAmount);
        feeAddress = _feeAddress;
=======
        keeper = initialization._keeper;
        oracleWrapper = initialization._oracleWrapper;
        quoteToken = initialization._quoteToken;
        frontRunningInterval = initialization._frontRunningInterval;
        updateInterval = initialization._updateInterval;
        fee = initialization._fee;
        leverageAmount = PoolSwapLibrary.convertUIntToDecimal(initialization._leverageAmount);
        feeAddress = initialization._feeAddress;
>>>>>>> 2bc46c66
        lastPriceTimestamp = uint40(block.timestamp);
        poolCode = initialization._poolCode;
        tokens[0] = initialization._longToken;
        tokens[1] = initialization._shortToken;
        emit PoolInitialized(tokens[0], tokens[1], initialization._quoteToken, initialization._poolCode);
    }

    function commit(CommitType commitType, uint112 amount) external override {
        require(amount > 0, "Amount must not be zero");
        commitIDCounter = commitIDCounter.add(1);

        // create commitment
        commits[commitIDCounter] = Commit({
            commitType: commitType,
            amount: amount,
            owner: msg.sender,
            created: uint40(block.timestamp)
        });
        shadowPools[commitType] = shadowPools[commitType].add(amount);

        emit CreateCommit(commitIDCounter, amount, commitType);

        // pull in tokens
        if (commitType == CommitType.LongMint || commitType == CommitType.ShortMint) {
            // minting: pull in the quote token from the commiter
            require(IERC20(quoteToken).transferFrom(msg.sender, address(this), amount), "Transfer failed");
        } else if (commitType == CommitType.LongBurn) {
            // long burning: pull in long pool tokens from commiter
            require(PoolToken(tokens[0]).burn(amount, msg.sender), "Transfer failed");
        } else if (commitType == CommitType.ShortBurn) {
            // short burning: pull in short pool tokens from commiter
            require(PoolToken(tokens[1]).burn(amount, msg.sender), "Transfer failed");
        }
    }

    function uncommit(uint128 _commitID) external override {
        Commit memory _commit = commits[_commitID];
        require(msg.sender == _commit.owner, "Unauthorized");
        require(_commit.owner != address(0), "Invalid commit");

        // reduce pool commitment amount
        shadowPools[_commit.commitType] = shadowPools[_commit.commitType].sub(_commit.amount);
        emit RemoveCommit(_commitID, _commit.amount, _commit.commitType);
        delete commits[_commitID];

        // release tokens
        if (_commit.commitType == CommitType.LongMint || _commit.commitType == CommitType.ShortMint) {
            // minting: return quote tokens to the commit owner
            require(IERC20(quoteToken).transfer(msg.sender, _commit.amount), "Transfer failed");
        } else if (_commit.commitType == CommitType.LongBurn) {
            // long burning: return long pool tokens to commit owner
            require(PoolToken(tokens[0]).mint(_commit.amount, msg.sender), "Transfer failed");
        } else if (_commit.commitType == CommitType.ShortBurn) {
            // short burning: return short pool tokens to the commit owner
            require(PoolToken(tokens[1]).mint(_commit.amount, msg.sender), "Transfer failed");
        }
    }

    function executeCommitment(uint128[] calldata _commitIDs) external override {
        Commit memory _commit;
        for (uint128 i = 0; i < _commitIDs.length; i++) {
            _commit = commits[_commitIDs[i]];
            delete commits[_commitIDs[i]];
            emit ExecuteCommit(_commitIDs[i]);
            _executeCommitment(_commit);
        }
    }

    /**
     * @notice Executes a single commitment.
     * @param _commit The commit to execute
     */
    function _executeCommitment(Commit memory _commit) internal {
        require(_commit.owner != address(0), "Invalid commit");
        require(lastPriceTimestamp.sub(_commit.created) > frontRunningInterval, "Commit too new");
        shadowPools[_commit.commitType] = shadowPools[_commit.commitType].sub(_commit.amount);
        if (_commit.commitType == CommitType.LongMint) {
            longBalance = longBalance.add(_commit.amount);
            _mintTokens(
                tokens[0],
                _commit.amount, // amount of quote tokens commited to enter
                longBalance.sub(_commit.amount), // total quote tokens in the long pull, excluding this mint
                shadowPools[CommitType.LongBurn], // total pool tokens commited to be burned
                _commit.owner
            );
        } else if (_commit.commitType == CommitType.LongBurn) {
            uint112 amountOut = PoolSwapLibrary.getAmountOut(
                PoolSwapLibrary.getRatio(
                    longBalance,
                    uint112(
                        uint112(PoolToken(tokens[0]).totalSupply()).add(shadowPools[CommitType.LongBurn]).add(
                            _commit.amount
                        )
                    )
                ),
                _commit.amount
            );
            longBalance = longBalance.sub(amountOut);
            require(IERC20(quoteToken).transfer(_commit.owner, amountOut), "Transfer failed");
        } else if (_commit.commitType == CommitType.ShortMint) {
            shortBalance = shortBalance.add(_commit.amount);
            _mintTokens(
                tokens[1],
                _commit.amount,
                shortBalance.sub(_commit.amount),
                shadowPools[CommitType.ShortBurn],
                _commit.owner
            );
        } else if (_commit.commitType == CommitType.ShortBurn) {
            uint112 amountOut = PoolSwapLibrary.getAmountOut(
                PoolSwapLibrary.getRatio(
                    shortBalance,
                    uint112(PoolToken(tokens[1]).totalSupply()).add(shadowPools[CommitType.ShortBurn]).add(
                        _commit.amount
                    )
                ),
                _commit.amount
            );

            shortBalance = shortBalance.sub(amountOut);
            require(IERC20(quoteToken).transfer(_commit.owner, amountOut), "Transfer failed");
        }
    }

    /**
     * @return The price of the pool's feed oracle
     */
    function getOraclePrice() public view override returns (int256) {
        return IOracleWrapper(oracleWrapper).getPrice();
    }

    /**
     * @notice Mints new tokens
     * @param token The token to mint
     * @param amountIn The amount the user has committed to minting
     * @param balance The balance of pair at the start of the execution
     * @param inverseShadowbalance The amount of tokens burned from total supply
     * @param tokenOwner The address to send the tokens to
     */
    function _mintTokens(
        address token,
        uint112 amountIn,
        uint112 balance,
        uint112 inverseShadowbalance,
        address tokenOwner
    ) internal {
        require(
            PoolToken(token).mint(
                // amount out = ratio * amount in
                PoolSwapLibrary.getAmountOut(
                    // ratio = (totalSupply + inverseShadowBalance) / balance
                    PoolSwapLibrary.getRatio(
                        uint112(PoolToken(token).totalSupply()).add(inverseShadowbalance),
                        balance
                    ),
                    amountIn
                ),
                tokenOwner
            ),
            "Mint failed"
        );
    }

    /**
     * @notice Processes the effect of a price change. This involves transferring funds from the losing pool to the other.
     * @dev This function should be called by the Pool Keeper.
     * @dev This function should be secured with some form of access control
     * @param oldPrice The previously executed price
     * @param newPrice The price for the latest interval.
     */
    function executePriceChange(int256 oldPrice, int256 newPrice) external override onlyKeeper {
        require(intervalPassed(), "Update interval hasn't passed");

        // Calculate fees from long and short sides
        uint112 longFeeAmount = uint112(
            PoolSwapLibrary.convertDecimalToUInt(PoolSwapLibrary.multiplyDecimalByUInt(fee, longBalance))
        );
        uint112 shortFeeAmount = uint112(
            PoolSwapLibrary.convertDecimalToUInt(PoolSwapLibrary.multiplyDecimalByUInt(fee, shortBalance))
        );
        uint112 totalFeeAmount = 0;
        if (shortBalance >= shortFeeAmount) {
            shortBalance = shortBalance.sub(shortFeeAmount);
            totalFeeAmount = totalFeeAmount.add(shortFeeAmount);
        }
        if (longBalance >= longFeeAmount) {
            longBalance = longBalance.sub(longFeeAmount);
            totalFeeAmount = totalFeeAmount.add(longFeeAmount);
        }

        // Use the ratio to determine if the price increased or decreased and therefore which direction
        // the funds should be transferred towards.
        bytes16 ratio = PoolSwapLibrary.divInt(newPrice, oldPrice);
        int8 direction = PoolSwapLibrary.compareDecimals(ratio, PoolSwapLibrary.one);
        // Take into account the leverage
        bytes16 lossMultiplier = PoolSwapLibrary.getLossMultiplier(ratio, direction, leverageAmount);

        if (direction >= 0 && shortBalance > 0) {
            // Move funds from short to long pair
            uint112 lossAmount = uint112(PoolSwapLibrary.getLossAmount(lossMultiplier, shortBalance));
            shortBalance = shortBalance.sub(lossAmount);
            longBalance = longBalance.add(lossAmount);
            emit PriceChange(oldPrice, newPrice, lossAmount);
        } else if (direction < 0 && longBalance > 0) {
            // Move funds from long to short pair
            uint112 lossAmount = uint112(PoolSwapLibrary.getLossAmount(lossMultiplier, longBalance));
            shortBalance = shortBalance.add(lossAmount);
            longBalance = longBalance.sub(lossAmount);
            emit PriceChange(oldPrice, newPrice, lossAmount);
        }
        lastPriceTimestamp = uint40(block.timestamp);
        require(IERC20(quoteToken).transfer(feeAddress, totalFeeAmount), "Fee transfer failed");
    }

    /**
     * @return true if the price was last updated more than updateInterval seconds ago
     */
    function intervalPassed() public view override returns (bool) {
        return block.timestamp >= lastPriceTimestamp.add(updateInterval);
    }

    function updateFeeAddress(address account) external override onlyOwner {
        require(account != address(0), "Invalid address");
        feeAddress = account;
    }

<<<<<<< HEAD

    function tipKeeper(address keeper, uint256 amount) external override onlyUpdater {
        require(IERC20(quoteToken).transfer(keeper, amount), "Tip failed");
=======
    function setKeeper(address _keeper) external override onlyOwner {
        keeper = _keeper;
    }

    function transferOwnershipInitializer(address _owner) internal initializer {
        owner = _owner;
    }

    function transferOwnership(address _owner) external override onlyOwner {
        owner = _owner;
>>>>>>> 2bc46c66
    }

    // #### Modifiers
    modifier onlyKeeper() {
        require(msg.sender == keeper, "msg.sender not keeper");
        _;
    }

    modifier onlyOwner() {
        require(msg.sender == owner, "msg.sender not owner");
        _;
    }
}<|MERGE_RESOLUTION|>--- conflicted
+++ resolved
@@ -58,7 +58,6 @@
         transferOwnershipInitializer(initialization._owner);
 
         // Setup variables
-<<<<<<< HEAD
         oracleWrapper = _oracleWrapper;
         quoteToken = _quoteToken;
         keeperOracle = _keeperOracle;
@@ -67,16 +66,7 @@
         fee = _fee;
         leverageAmount = PoolSwapLibrary.convertUIntToDecimal(_leverageAmount);
         feeAddress = _feeAddress;
-=======
         keeper = initialization._keeper;
-        oracleWrapper = initialization._oracleWrapper;
-        quoteToken = initialization._quoteToken;
-        frontRunningInterval = initialization._frontRunningInterval;
-        updateInterval = initialization._updateInterval;
-        fee = initialization._fee;
-        leverageAmount = PoolSwapLibrary.convertUIntToDecimal(initialization._leverageAmount);
-        feeAddress = initialization._feeAddress;
->>>>>>> 2bc46c66
         lastPriceTimestamp = uint40(block.timestamp);
         poolCode = initialization._poolCode;
         tokens[0] = initialization._longToken;
@@ -303,11 +293,10 @@
         feeAddress = account;
     }
 
-<<<<<<< HEAD
-
     function tipKeeper(address keeper, uint256 amount) external override onlyUpdater {
         require(IERC20(quoteToken).transfer(keeper, amount), "Tip failed");
-=======
+    }
+
     function setKeeper(address _keeper) external override onlyOwner {
         keeper = _keeper;
     }
@@ -318,7 +307,6 @@
 
     function transferOwnership(address _owner) external override onlyOwner {
         owner = _owner;
->>>>>>> 2bc46c66
     }
 
     // #### Modifiers
