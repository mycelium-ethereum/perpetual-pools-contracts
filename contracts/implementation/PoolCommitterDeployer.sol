--- conflicted
+++ resolved
@@ -8,19 +8,14 @@
 @title The deployer of the PoolCommitter contract
 */
 contract PoolCommitterDeployer is IPoolCommitterDeployer {
-<<<<<<< HEAD
-    function deploy(address factory) external override returns (address) {
-        return address(new PoolCommitter(factory));
-=======
     address public factory;
 
     constructor(address _factory) {
         factory = _factory;
     }
 
-    function deploy() external override onlyFactory returns (address poolCommitter) {
+    function deploy() external override onlyFactory returns (address) {
         poolCommitter = address(new PoolCommitter(factory));
->>>>>>> 525c4768
     }
 
     modifier onlyFactory() {
