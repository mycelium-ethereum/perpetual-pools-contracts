// SPDX-License-Identifier: MIT
pragma solidity 0.8.6;

import "abdk-libraries-solidity/ABDKMathQuad.sol";

library PoolSwapLibrary {
    bytes16 public constant one = 0x3fff0000000000000000000000000000;
    bytes16 public constant zero = 0x00000000000000000000000000000000;

    struct PriceChangeData {
        int256 oldPrice;
        int256 newPrice;
        uint112 longBalance;
        uint112 shortBalance;
        bytes16 leverageAmount;
        bytes16 fee;
    }

    /**
    @notice Calculates the ratio between two numbers
    @dev Rounds any overflow towards 0. If either parameter is zero, the ratio is 0.
    @param _numerator The "parts per" side of the equation. If this is zero, the ratio is zero
    @param _denominator The "per part" side of the equation. If this is zero, the ratio is zero
    @return the ratio, as an ABDKMathQuad number (IEEE 754 quadruple precision floating point)
   */
    function getRatio(uint112 _numerator, uint112 _denominator) public pure returns (bytes16) {
        // Catch the divide by zero error.
        if (_denominator == 0) {
            return 0;
        }
        return ABDKMathQuad.div(ABDKMathQuad.fromUInt(_numerator), ABDKMathQuad.fromUInt(_denominator));
    }

    /**
    @notice Gets the amount of tokens a user is entitled to according to the ratio
    @dev This is useful for getting the amount of pool tokens to mint, and the amount of quote tokens to remit when minting and burning. Can also be used to provide the user with an estimate of their commit results.
    @param ratio The ratio to calculate. Use the getRatio function to calculate this
    @param amountIn The amount of tokens the user is providing. This can be quote tokens or pool tokens.
    @return The amount of tokens to mint/remit to the user.
   */
    function getAmountOut(bytes16 ratio, uint112 amountIn) public pure returns (uint112) {
        require(amountIn > 0, "Invalid amount");
        if (ABDKMathQuad.cmp(ratio, 0) == 0 || ABDKMathQuad.cmp(ratio, bytes16("0x1")) == 0) {
            return amountIn;
        }
        return uint112(ABDKMathQuad.toUInt(ABDKMathQuad.mul(ratio, ABDKMathQuad.fromUInt(amountIn))));
    }

    /**
    @notice Compares two decimal numbers
    @param x The first number to compare
    @param y The second number to compare
    @return -1 if x < y, 0 if x = y, or 1 if x > y
   */
    function compareDecimals(bytes16 x, bytes16 y) public pure returns (int8) {
        return ABDKMathQuad.cmp(x, y);
    }

    /**
    @notice Converts an integer value to a compatible decimal value
    @param amount The amount to convert
    @return The amount as a IEEE754 quadruple precision number
  */
    function convertUIntToDecimal(uint112 amount) external pure returns (bytes16) {
        return ABDKMathQuad.fromUInt(uint256(amount));
    }

    /**
    @notice Converts a raw decimal value to a more readable uint256 value
    @param ratio The value to convert
    @return The converted value
  */
    function convertDecimalToUInt(bytes16 ratio) public pure returns (uint256) {
        return ABDKMathQuad.toUInt(ratio);
    }

    /**
    @notice Multiplies a decimal and an unsigned integer
    @param a The first term
    @param b The second term
    @return The product of a*b as a decimal
  */
    function multiplyDecimalByUInt(bytes16 a, uint256 b) public pure returns (bytes16) {
        return ABDKMathQuad.mul(a, ABDKMathQuad.fromUInt(b));
    }

    /**
    @notice Divides two integers
    @param a The dividend
    @param b The divisor
    @return The qotient 
  */
    function divInt(int256 a, int256 b) public pure returns (bytes16) {
        return ABDKMathQuad.div(ABDKMathQuad.fromInt(a), ABDKMathQuad.fromInt(b));
    }

    /**
    @notice Calculates the loss multiplier to apply to the losing pool. Includes the power leverage
    @param ratio The ratio of new price to old price
    @param direction The direction of the change. -1 if it's decreased, 0 if it hasn't changed, and 1 if it's increased.
    @param leverage The amount of leverage to apply
    @return The multiplier
  */
    function getLossMultiplier(
        bytes16 ratio,
        int8 direction,
        bytes16 leverage
    ) public pure returns (bytes16) {
        // If decreased:  2 ^ (leverage * log2[(1 * new/old) + [(0 * 1) / new/old]])
        //              = 2 ^ (leverage * log2[(new/old)])
        // If increased:  2 ^ (leverage * log2[(0 * new/old) + [(1 * 1) / new/old]])
        //              = 2 ^ (leverage * log2([1 / new/old]))
        //              = 2 ^ (leverage * log2([old/new]))
        return
            ABDKMathQuad.pow_2(
                ABDKMathQuad.mul(
                    leverage,
                    ABDKMathQuad.log_2(
                        ABDKMathQuad.add(
                            ABDKMathQuad.mul(direction < 0 ? one : zero, ratio),
                            ABDKMathQuad.div(ABDKMathQuad.mul(direction >= 0 ? one : zero, one), ratio)
                        )
                    )
                )
            );
    }

    /**
    @notice Calculates the amount to take from the losing pool.
    @param lossMultiplier The multiplier to use
    @param balance The balance of the losing pool
  */
    function getLossAmount(bytes16 lossMultiplier, uint112 balance) public pure returns (uint256) {
        return
            ABDKMathQuad.toUInt(
                ABDKMathQuad.mul(ABDKMathQuad.sub(one, lossMultiplier), ABDKMathQuad.fromUInt(balance))
            );
    }

<<<<<<< HEAD
=======
    /**
     * @notice Calculates the effect of a price change. This involves calculating how many funds to transfer from the losing pool to the other.
     * @dev This function should be called by the LeveragedPool.
     * @param priceChange The struct containing necessary data to calculate price change
     */
    function calculatePriceChange(PriceChangeData memory priceChange)
        public
        pure
        returns (
            uint112 newLongBalance,
            uint112 newShortBalance,
            uint112 totalFeeAmount
        )
    {
        uint112 shortBalance = priceChange.shortBalance;
        uint112 longBalance = priceChange.longBalance;
        bytes16 leverageAmount = priceChange.leverageAmount;
        int256 oldPrice = priceChange.oldPrice;
        int256 newPrice = priceChange.newPrice;
        bytes16 fee = priceChange.fee;

        // Calculate fees from long and short sides
        uint112 longFeeAmount = uint112(convertDecimalToUInt(multiplyDecimalByUInt(fee, longBalance)));
        uint112 shortFeeAmount = uint112(convertDecimalToUInt(multiplyDecimalByUInt(fee, shortBalance)));
        totalFeeAmount = 0;

        // fee is enforced to be < 1. Therefore, shortFeeAmount < shortBalance, and longFeeAmount < longBalance
        shortBalance = shortBalance - shortFeeAmount;
        totalFeeAmount = totalFeeAmount + shortFeeAmount;
        longBalance = longBalance - longFeeAmount;
        totalFeeAmount = totalFeeAmount + longFeeAmount;

        // Use the ratio to determine if the price increased or decreased and therefore which direction
        // the funds should be transferred towards.

        bytes16 ratio = divInt(newPrice, oldPrice);
        int8 direction = compareDecimals(ratio, PoolSwapLibrary.one);
        // Take into account the leverage
        bytes16 lossMultiplier = getLossMultiplier(ratio, direction, leverageAmount);

        if (direction >= 0 && shortBalance > 0) {
            // Move funds from short to long pair
            uint112 lossAmount = uint112(getLossAmount(lossMultiplier, shortBalance));
            shortBalance = shortBalance - lossAmount;
            longBalance = longBalance + lossAmount;
        } else if (direction < 0 && longBalance > 0) {
            // Move funds from long to short pair
            uint112 lossAmount = uint112(getLossAmount(lossMultiplier, longBalance));
            shortBalance = shortBalance + lossAmount;
            longBalance = longBalance - lossAmount;
        }

        return (longBalance, shortBalance, totalFeeAmount);
    }

>>>>>>> c04fc78c
    function getMintAmount(
        uint256 tokenSupply,
        uint112 amountIn,
        uint112 balance,
        uint112 inverseShadowbalance
    ) external pure returns (uint112) {
        return
            getAmountOut(
                // ratio = (totalSupply + inverseShadowBalance) / balance
                getRatio(uint112(tokenSupply) + inverseShadowbalance, balance),
                amountIn
            );
    }
}<|MERGE_RESOLUTION|>--- conflicted
+++ resolved
@@ -137,8 +137,6 @@
             );
     }
 
-<<<<<<< HEAD
-=======
     /**
      * @notice Calculates the effect of a price change. This involves calculating how many funds to transfer from the losing pool to the other.
      * @dev This function should be called by the LeveragedPool.
@@ -194,7 +192,6 @@
         return (longBalance, shortBalance, totalFeeAmount);
     }
 
->>>>>>> c04fc78c
     function getMintAmount(
         uint256 tokenSupply,
         uint112 amountIn,
