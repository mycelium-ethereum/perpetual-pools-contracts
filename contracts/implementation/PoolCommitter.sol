--- conflicted
+++ resolved
@@ -314,12 +314,7 @@
             autoClaim.makePaidClaimRequest{value: msg.value}(msg.sender);
         }
 
-<<<<<<< HEAD
         emit CreateCommit(msg.sender, amount, commitType);
-=======
-        applyCommitment(pool, commitType, amount, fromAggregateBalance, userCommit, totalCommit);
-        emit CreateCommit(msg.sender, amount, commitType, appropriateUpdateIntervalId, mintingFee);
->>>>>>> 2b25dff1
     }
 
     /**
@@ -511,18 +506,13 @@
         while (true) {
             if (block.timestamp >= lastPriceTimestamp + updateInterval * counter) {
                 // Another update interval has passed, so we have to do the nextIntervalCommit as well
-<<<<<<< HEAD
                 _updateIntervalId = updateIntervalId;
-                burnFeeHistory[_updateIntervalId] = burningFee;
-                executeGivenCommitments(totalPoolCommitments[_updateIntervalId]);
-                delete totalPoolCommitments[_updateIntervalId];
-                // counter overflowing would require an unrealistic number of update intervals
-=======
                 burnFeeHistory[updateIntervalId] = burningFee;
                 executeGivenCommitments(totalPoolCommitments[updateIntervalId]);
                 emit ExecutedCommitsForInterval(updateIntervalId, burningFee);
                 delete totalPoolCommitments[updateIntervalId];
->>>>>>> 2b25dff1
+
+                // counter overflowing would require an unrealistic number of update intervals
                 updateIntervalId += 1;
             } else {
                 break;
