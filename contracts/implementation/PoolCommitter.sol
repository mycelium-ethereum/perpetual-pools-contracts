//SPDX-License-Identifier: CC-BY-NC-ND-4.0
pragma solidity 0.8.7;

import "../interfaces/IPoolCommitter.sol";
import "../interfaces/ILeveragedPool.sol";
import "../interfaces/IPoolFactory.sol";
import "@openzeppelin/contracts/proxy/utils/Initializable.sol";
import "@openzeppelin/contracts/token/ERC20/IERC20.sol";
import "@openzeppelin/contracts/access/Ownable.sol";
import "@openzeppelin/contracts/token/ERC20/utils/SafeERC20.sol";

import "./PoolSwapLibrary.sol";

/// @title This contract is responsible for handling commitment logic
<<<<<<< HEAD
contract PoolCommitter is IPoolCommitter, Ownable {
    using SafeERC20 for IERC20;

=======
contract PoolCommitter is IPoolCommitter, Ownable, Initializable {
>>>>>>> b68a5501
    // #### Globals
    uint128 public constant LONG_INDEX = 0;
    uint128 public constant SHORT_INDEX = 1;

    address public leveragedPool;
    uint128 public updateIntervalId = 1;
    // Index 0 is the LONG token, index 1 is the SHORT token.
    // Fetched from the LeveragedPool when leveragedPool is set
    address[2] public tokens;

    // Address => User's commitment amounts in a given updateInterval
    mapping(address => Commitment) public userMostRecentCommit;
    mapping(address => Commitment) public userNextIntervalCommit;
    // Total commitment amounts in a given updateInterval
    Commitment public totalMostRecentCommit;
    Commitment public totalNextIntervalCommit;
    mapping(uint256 => Prices) public priceHistory; // updateIntervalId => tokenPrice
    mapping(address => Balance) public userAggregateBalance;

    address public factory;

    constructor(address _factory) {
        require(_factory != address(0), "Factory address cannot be null");
        factory = _factory;
    }

    function initialize(address _factory) external override initializer {
        require(_factory != address(0), "Factory address cannot be 0 address");
        factory = _factory;
    }

    /**
     * @notice Commit to minting/burning long/short tokens after the next price change
     * @param commitType Type of commit you're doing (Long vs Short, Mint vs Burn)
     * @param amount Amount of quote tokens you want to commit to minting; OR amount of pool
     *               tokens you want to burn
     */
    function commit(CommitType commitType, uint256 amount) external override updateBalance {
        require(amount > 0, "Amount must not be zero");
        ILeveragedPool pool = ILeveragedPool(leveragedPool);
        uint256 updateInterval = pool.updateInterval();
        uint256 lastPriceTimestamp = pool.lastPriceTimestamp();
        uint256 frontRunningInterval = pool.frontRunningInterval();

        Commitment storage totalCommit;
        Commitment storage userCommit;

        if (
            PoolSwapLibrary.isBeforeFrontRunningInterval(
                block.timestamp,
                lastPriceTimestamp,
                updateInterval,
                frontRunningInterval
            )
        ) {
            totalCommit = totalMostRecentCommit;
            userCommit = userMostRecentCommit[msg.sender];
            userCommit.updateIntervalId = updateIntervalId;
        } else {
            totalCommit = totalNextIntervalCommit;
            userCommit = userNextIntervalCommit[msg.sender];
            userCommit.updateIntervalId = updateIntervalId + 1;
        }

        if (commitType == CommitType.LongMint || commitType == CommitType.ShortMint) {
            // minting: pull in the quote token from the committer
            pool.quoteTokenTransferFrom(msg.sender, leveragedPool, amount);
        }

        if (commitType == CommitType.LongMint) {
            userCommit.longMintAmount += amount;
            totalCommit.longMintAmount += amount;
        } else if (commitType == CommitType.LongBurn) {
            userCommit.longBurnAmount += amount;
            totalCommit.longBurnAmount += amount;
            // long burning: pull in long pool tokens from committer
            pool.burnTokens(true, amount, msg.sender);
        } else if (commitType == CommitType.ShortMint) {
            userCommit.shortMintAmount += amount;
            totalCommit.shortMintAmount += amount;
        } else if (commitType == CommitType.ShortBurn) {
            userCommit.shortBurnAmount += amount;
            totalCommit.shortBurnAmount += amount;
            // short burning: pull in short pool tokens from committer
            pool.burnTokens(false, amount, msg.sender);
        }

        emit CreateCommit(msg.sender, amount, commitType);
    }

    /**
     * @notice Claim user's balance. This can be done either by the user themself or by somebody else on their behalf.
     */
    function claim(address user) external override updateBalance {
        Balance memory balance = userAggregateBalance[user];
        ILeveragedPool pool = ILeveragedPool(leveragedPool);
        if (balance.settlementTokens > 0) {
            pool.quoteTokenTransfer(user, balance.settlementTokens);
        }
        if (balance.longTokens > 0) {
            pool.poolTokenTransfer(true, user, balance.longTokens);
        }
        if (balance.shortTokens > 0) {
            pool.poolTokenTransfer(false, user, balance.shortTokens);
        }
        delete userAggregateBalance[user];
        emit Claim(user);
    }

    function executeGivenCommitments(Commitment memory _commits) internal {
        ILeveragedPool pool = ILeveragedPool(leveragedPool);

        uint256 shortBalance = pool.shortBalance();
        uint256 longBalance = pool.longBalance();
        uint256 longTotalSupplyBefore = IERC20(tokens[0]).totalSupply();
        uint256 shortTotalSupplyBefore = IERC20(tokens[1]).totalSupply();

        // Update price before values change
        priceHistory[updateIntervalId] = Prices({
            longPrice: PoolSwapLibrary.getPrice(longBalance, longTotalSupplyBefore + _commits.longBurnAmount),
            shortPrice: PoolSwapLibrary.getPrice(shortBalance, shortTotalSupplyBefore + _commits.shortBurnAmount)
        });

        // Long Mints
        uint256 longMintAmount = PoolSwapLibrary.getMintAmount(
            longTotalSupplyBefore, // long token total supply,
            _commits.longMintAmount, // amount of quote tokens commited to enter
            longBalance, // total quote tokens in the long pull
            _commits.longBurnAmount // total pool tokens commited to be burned
        );

        if (longMintAmount > 0) {
            pool.mintTokens(true, longMintAmount, leveragedPool);
        }

        // Long Burns
        uint256 longBurnAmount = PoolSwapLibrary.getWithdrawAmountOnBurn(
            longTotalSupplyBefore,
            _commits.longBurnAmount,
            longBalance,
            _commits.longBurnAmount
        );

        // Short Mints
        uint256 shortMintAmount = PoolSwapLibrary.getMintAmount(
            shortTotalSupplyBefore, // short token total supply
            _commits.shortMintAmount,
            shortBalance,
            _commits.shortBurnAmount
        );

        if (shortMintAmount > 0) {
            pool.mintTokens(false, shortMintAmount, leveragedPool);
        }

        // Short Burns
        uint256 shortBurnAmount = PoolSwapLibrary.getWithdrawAmountOnBurn(
            shortTotalSupplyBefore,
            _commits.shortBurnAmount,
            shortBalance,
            _commits.shortBurnAmount
        );

        uint256 newLongBalance = longBalance + _commits.longMintAmount - longBurnAmount;
        uint256 newShortBalance = shortBalance + _commits.shortMintAmount - shortBurnAmount;

        updateIntervalId += 1;

        // Update the collateral on each side
        pool.setNewPoolBalances(newLongBalance, newShortBalance);
    }

    function executeCommitments() external override onlyPool {
        ILeveragedPool pool = ILeveragedPool(leveragedPool);
        executeGivenCommitments(totalMostRecentCommit);

        totalMostRecentCommit = totalNextIntervalCommit;
        delete totalNextIntervalCommit;

        uint32 two = 2;
        if (block.timestamp >= pool.lastPriceTimestamp() + pool.updateInterval() * two) {
            // Another update interval has passed, so we have to do the nextIntervalCommit as well
            executeGivenCommitments(totalMostRecentCommit);
            delete totalMostRecentCommit;
        }
    }

    function updateBalanceSingleCommitment(Commitment memory _commit)
        internal
        view
        returns (
            uint256 _newLongTokens,
            uint256 _newShortTokens,
            uint256 _newSettlementTokens
        )
    {
        PoolSwapLibrary.UpdateData memory updateData = PoolSwapLibrary.UpdateData({
            longPrice: priceHistory[_commit.updateIntervalId].longPrice,
            shortPrice: priceHistory[_commit.updateIntervalId].shortPrice,
            currentUpdateIntervalId: updateIntervalId,
            updateIntervalId: _commit.updateIntervalId,
            longMintAmount: _commit.longMintAmount,
            longBurnAmount: _commit.longBurnAmount,
            shortMintAmount: _commit.shortMintAmount,
            shortBurnAmount: _commit.shortBurnAmount
        });

        (_newLongTokens, _newShortTokens, _newSettlementTokens) = PoolSwapLibrary.getUpdatedAggregateBalance(
            updateData
        );
    }

    /**
     * @notice Add the result of a user's most recent commit to their aggregateBalance
     */
    function updateAggregateBalance(address user) public override {
        Balance storage balance = userAggregateBalance[user];

        Commitment memory mostRecentCommit = userMostRecentCommit[user];

        uint256 _newLongTokens;
        uint256 _newShortTokens;
        uint256 _newSettlementTokens;

        if (mostRecentCommit.updateIntervalId != 0 && mostRecentCommit.updateIntervalId < updateIntervalId) {
            (_newLongTokens, _newShortTokens, _newSettlementTokens) = updateBalanceSingleCommitment(mostRecentCommit);
            delete userMostRecentCommit[user];
        }

        Commitment memory nextIntervalCommit = userNextIntervalCommit[user];
        uint256 _newLongTokensSecond;
        uint256 _newShortTokensSecond;
        uint256 _newSettlementTokensSecond;

        if (nextIntervalCommit.updateIntervalId != 0 && nextIntervalCommit.updateIntervalId < updateIntervalId) {
            (_newLongTokensSecond, _newShortTokensSecond, _newSettlementTokensSecond) = updateBalanceSingleCommitment(
                nextIntervalCommit
            );
            delete userNextIntervalCommit[user];
        }
        if (userMostRecentCommit[user].updateIntervalId == 0) {
            userMostRecentCommit[user] = userNextIntervalCommit[user];
            delete userNextIntervalCommit[user];
        }

        balance.longTokens += _newLongTokens + _newLongTokensSecond;
        balance.shortTokens += _newShortTokens + _newShortTokensSecond;
        balance.settlementTokens += _newSettlementTokens + _newSettlementTokensSecond;

        emit AggregateBalanceUpdated(user);
    }

    /**
     * @notice A copy of updateAggregateBalance that returns the aggregate balance without updating it
     */
    function getAggregateBalance(address user) public view override returns (Balance memory _balance) {
        Balance memory balance = userAggregateBalance[user];

        Commitment memory mostRecentCommit = userMostRecentCommit[user];

        uint256 _newLongTokens;
        uint256 _newShortTokens;
        uint256 _newSettlementTokens;

        if (mostRecentCommit.updateIntervalId != 0 && mostRecentCommit.updateIntervalId < updateIntervalId) {
            (_newLongTokens, _newShortTokens, _newSettlementTokens) = updateBalanceSingleCommitment(mostRecentCommit);
        }

        Commitment memory nextIntervalCommit = userNextIntervalCommit[user];
        uint256 _newLongTokensSecond;
        uint256 _newShortTokensSecond;
        uint256 _newSettlementTokensSecond;

        if (nextIntervalCommit.updateIntervalId != 0 && nextIntervalCommit.updateIntervalId < updateIntervalId) {
            (_newLongTokensSecond, _newShortTokensSecond, _newSettlementTokensSecond) = updateBalanceSingleCommitment(
                mostRecentCommit
            );
        }

        _balance.longTokens = balance.longTokens + _newLongTokens + _newLongTokensSecond;
        _balance.shortTokens = balance.shortTokens + _newShortTokens + _newShortTokensSecond;
        _balance.settlementTokens = balance.settlementTokens + _newSettlementTokens + _newSettlementTokensSecond;
    }

    function setQuoteAndPool(address _quoteToken, address _leveragedPool) external override onlyFactory {
        require(_quoteToken != address(0), "Quote token address cannot be 0 address");
        require(_leveragedPool != address(0), "Leveraged pool address cannot be 0 address");

        leveragedPool = _leveragedPool;
        tokens = ILeveragedPool(leveragedPool).poolTokens();
    }

    modifier updateBalance() {
        updateAggregateBalance(msg.sender);
        _;
    }

    modifier onlyFactory() {
        require(msg.sender == factory, "Committer: not factory");
        _;
    }

    modifier onlyPool() {
        require(msg.sender == leveragedPool, "msg.sender not leveragedPool");
        _;
    }
}<|MERGE_RESOLUTION|>--- conflicted
+++ resolved
@@ -7,18 +7,11 @@
 import "@openzeppelin/contracts/proxy/utils/Initializable.sol";
 import "@openzeppelin/contracts/token/ERC20/IERC20.sol";
 import "@openzeppelin/contracts/access/Ownable.sol";
-import "@openzeppelin/contracts/token/ERC20/utils/SafeERC20.sol";
 
 import "./PoolSwapLibrary.sol";
 
 /// @title This contract is responsible for handling commitment logic
-<<<<<<< HEAD
-contract PoolCommitter is IPoolCommitter, Ownable {
-    using SafeERC20 for IERC20;
-
-=======
 contract PoolCommitter is IPoolCommitter, Ownable, Initializable {
->>>>>>> b68a5501
     // #### Globals
     uint128 public constant LONG_INDEX = 0;
     uint128 public constant SHORT_INDEX = 1;
