//SPDX-License-Identifier: CC-BY-NC-ND-4.0
pragma solidity 0.8.7;

import "../interfaces/IPoolCommitter.sol";
import "../interfaces/ILeveragedPool.sol";
import "../interfaces/IPoolFactory.sol";
import "../interfaces/IPausable.sol";
import "../interfaces/IInvariantCheck.sol";
import "@openzeppelin/contracts/proxy/utils/Initializable.sol";
import "@openzeppelin/contracts/token/ERC20/IERC20.sol";

import "./PoolSwapLibrary.sol";

/// @title This contract is responsible for handling commitment logic
contract PoolCommitter is IPoolCommitter, Initializable {
    // #### Globals
    uint128 public constant LONG_INDEX = 0;
    uint128 public constant SHORT_INDEX = 1;

<<<<<<< HEAD
    // The amount that is extracted from each mint and burn, being left in the pool. Given as the decimal * 10 ^ 18. For example, 60% fee is 0.6 * 10 ^ 18
    bytes16 mintingFee;
    bytes16 burningFee;

    address public leveragedPool;
=======
>>>>>>> 7469d132
    uint128 public updateIntervalId = 1;
    // Index 0 is the LONG token, index 1 is the SHORT token.
    // Fetched from the LeveragedPool when leveragedPool is set
    address[2] public tokens;

    mapping(uint256 => Prices) public priceHistory; // updateIntervalId => tokenPrice
    mapping(uint256 => bytes16) public burnFeeHistory; // updateIntervalId => burn fee. We need to store this historically because people can claim at any time after the update interval, but we want them to pay the fee from the update interval in which they committed.
    mapping(address => Balance) public userAggregateBalance;

    // Update interval ID => TotalCommitment
    mapping(uint256 => TotalCommitment) public totalPoolCommitments;
    // Address => Update interval ID => UserCommitment
    mapping(address => mapping(uint256 => UserCommitment)) public userCommitments;
    // The last interval ID for which a given user's balance was updated
    mapping(address => uint256) public lastUpdatedIntervalId;
    // The most recent update interval in which a user committed
    mapping(address => uint256[]) public unAggregatedCommitments;
    // Used to create a dynamic array that is used to copy the new unAggregatedCommitments array into the mapping after updating balance
    uint256[] private storageArrayPlaceHolder;

    address public factory;
    address public governance;
    address public leveragedPool;
    address public invariantCheckContract;
    bool public paused;
    IInvariantCheck public invariantCheck;

    /**
     * @notice Constructor
     * @param _factory Address of the associated `PoolFactory` contract
     * @param _invariantCheckContract Address of the associated `InvariantCheck` contract
     * @dev Throws if factory address is null
     */
    constructor(address _factory, address _invariantCheckContract) {
        require(_factory != address(0), "Factory address cannot be null");
        invariantCheckContract = _invariantCheckContract;
        invariantCheck = IInvariantCheck(_invariantCheckContract);
        factory = _factory;
    }

    /**
     * @notice Initialises the contract
     * @param _factory Address of the associated `PoolFactory` contract
<<<<<<< HEAD
     * @param _mintingFee The percentage that is taken from each mint, given as a decimal * 10 ^ 18
     * @param _burningFee The percentage that is taken from each burn, given as a decimal * 10 ^ 18
=======
     * @param _invariantCheckContract Address of the associated `InvariantCheck` contract
>>>>>>> 7469d132
     * @dev Throws if factory address is null
     * @dev Only callable by the associated initialiser address
     * @dev Throws if minting fee is over 100%
     * @dev Throws if burning fee is over 100%
     */
<<<<<<< HEAD
    function initialize(
        address _factory,
        uint256 _mintingFee,
        uint256 _burningFee
    ) external override initializer {
        require(_factory != address(0), "Factory address cannot be 0 address");
        require(_mintingFee < PoolSwapLibrary.WAD_PRECISION, "Minting fee >= 100%");
        require(_burningFee < PoolSwapLibrary.WAD_PRECISION, "Burning fee >= 100%");
        factory = _factory;
        mintingFee = PoolSwapLibrary.convertUIntToDecimal(_mintingFee);
        burningFee = PoolSwapLibrary.convertUIntToDecimal(_burningFee);
=======
    function initialize(address _factory, address _invariantCheckContract) external override initializer {
        require(_factory != address(0), "Factory address cannot be 0 address");
        require(_invariantCheckContract != address(0), "InvariantCheck address cannot be 0 address");
        factory = _factory;
        governance = IPoolFactory(factory).getOwner();
        invariantCheckContract = _invariantCheckContract;
        invariantCheck = IInvariantCheck(_invariantCheckContract);
>>>>>>> 7469d132
    }

    /**
     * @notice Apply commitment data to storage
     * @param pool The LeveragedPool of this PoolCommitter instance
     * @param commitType The type of commitment being made
     * @param amount The amount of tokens being committed
     * @param fromAggregateBalance If minting, burning, or rebalancing into a delta neutral position,
     *                             will tokens be taken from user's aggregate balance?
     * @param userCommit The appropriate update interval's commitment data for the user
     * @param userCommit The appropriate update interval's commitment data for the entire pool
     */
    function applyCommitment(
        ILeveragedPool pool,
        CommitType commitType,
        uint256 amount,
        bool fromAggregateBalance,
        UserCommitment storage userCommit,
        TotalCommitment storage totalCommit
    ) private {
        Balance memory balance = userAggregateBalance[msg.sender];
        uint256 feeAmount;

        if (commitType == CommitType.LongMint || commitType == CommitType.ShortMint) {
            // We want to deduct the amount of settlement tokens that will be recorded under the commit by the minting fee
            // and then add it to the correct side of the pool
            feeAmount =
                PoolSwapLibrary.convertDecimalToUInt(PoolSwapLibrary.multiplyDecimalByUInt(mintingFee, amount)) /
                PoolSwapLibrary.WAD_PRECISION;
            amount = amount - feeAmount;
        }

        if (commitType == CommitType.LongMint) {
            (uint256 shortBalance, uint256 longBalance) = pool.balances();
            userCommit.longMintAmount += amount;
            totalCommit.longMintAmount += amount;
            // Add the fee to long side. This has been taken from the commit amount.
            pool.setNewPoolBalances(longBalance + feeAmount, shortBalance);
            // If we are minting from balance, this would already have thrown in `commit` if we are minting more than entitled too
        } else if (commitType == CommitType.LongBurn) {
            userCommit.longBurnAmount += amount;
            totalCommit.longBurnAmount += amount;
            // long burning: pull in long pool tokens from committer
            if (fromAggregateBalance) {
                // Burning from user's aggregate balance
                userCommit.balanceLongBurnAmount += amount;
                // This require statement is only needed in this branch, as `pool.burnTokens` will revert if burning too many
                require(userCommit.balanceLongBurnAmount <= balance.longTokens, "Insufficient pool tokens");
                // Burn from leveragedPool, because that is the official owner of the tokens before they are claimed
                pool.burnTokens(true, amount, leveragedPool);
            } else {
                // Burning from user's wallet
                pool.burnTokens(true, amount, msg.sender);
            }
        } else if (commitType == CommitType.ShortMint) {
            (uint256 shortBalance, uint256 longBalance) = pool.balances();
            userCommit.shortMintAmount += amount;
            totalCommit.shortMintAmount += amount;
            // Add the fee to short side. This has been taken from the commit amount.
            pool.setNewPoolBalances(longBalance, shortBalance + feeAmount);
            // If we are minting from balance, this would already have thrown in `commit` if we are minting more than entitled too
        } else if (commitType == CommitType.ShortBurn) {
            userCommit.shortBurnAmount += amount;
            totalCommit.shortBurnAmount += amount;
            if (fromAggregateBalance) {
                // Burning from user's aggregate balance
                userCommit.balanceShortBurnAmount += amount;
                // This require statement is only needed in this branch, as `pool.burnTokens` will revert if burning too many
                require(userCommit.balanceShortBurnAmount <= balance.shortTokens, "Insufficient pool tokens");
                // Burn from leveragedPool, because that is the official owner of the tokens before they are claimed
                pool.burnTokens(false, amount, leveragedPool);
            } else {
                // Burning from user's wallet
                pool.burnTokens(false, amount, msg.sender);
            }
        } else if (commitType == CommitType.LongBurnShortMint) {
            userCommit.longBurnShortMintAmount += amount;
            totalCommit.longBurnShortMintAmount += amount;
            if (fromAggregateBalance) {
                userCommit.balanceLongBurnMintAmount += amount;
                require(userCommit.balanceLongBurnMintAmount <= balance.longTokens, "Insufficient pool tokens");
                pool.burnTokens(true, amount, leveragedPool);
            } else {
                pool.burnTokens(true, amount, msg.sender);
            }
        } else if (commitType == CommitType.ShortBurnLongMint) {
            userCommit.shortBurnLongMintAmount += amount;
            totalCommit.shortBurnLongMintAmount += amount;
            if (fromAggregateBalance) {
                userCommit.balanceShortBurnMintAmount += amount;
                require(userCommit.balanceShortBurnMintAmount <= balance.shortTokens, "Insufficient pool tokens");
                pool.burnTokens(false, amount, leveragedPool);
            } else {
                pool.burnTokens(false, amount, msg.sender);
            }
        }
    }

    /**
     * @notice Commit to minting/burning long/short tokens after the next price change
     * @param commitType Type of commit you're doing (Long vs Short, Mint vs Burn)
     * @param amount Amount of quote tokens you want to commit to minting; OR amount of pool
     *               tokens you want to burn
     * @param fromAggregateBalance If minting, burning, or rebalancing into a delta neutral position,
     *                             will tokens be taken from user's aggregate balance?
     * @dev Emits a `CreateCommit` event on success
     */
    function commit(
        CommitType commitType,
        uint256 amount,
        bool fromAggregateBalance
    ) external override updateBalance checkInvariantsAfterFunction {
        require(amount > 0, "Amount must not be zero");
        ILeveragedPool pool = ILeveragedPool(leveragedPool);
        uint256 updateInterval = pool.updateInterval();
        uint256 lastPriceTimestamp = pool.lastPriceTimestamp();
        uint256 frontRunningInterval = pool.frontRunningInterval();

        uint256 appropriateUpdateIntervalId = PoolSwapLibrary.appropriateUpdateIntervalId(
            block.timestamp,
            lastPriceTimestamp,
            frontRunningInterval,
            updateInterval,
            updateIntervalId
        );
        TotalCommitment storage totalCommit = totalPoolCommitments[appropriateUpdateIntervalId];
        UserCommitment storage userCommit = userCommitments[msg.sender][appropriateUpdateIntervalId];

        userCommit.updateIntervalId = appropriateUpdateIntervalId;

        uint256 length = unAggregatedCommitments[msg.sender].length;
        if (length == 0 || unAggregatedCommitments[msg.sender][length - 1] < appropriateUpdateIntervalId) {
            unAggregatedCommitments[msg.sender].push(appropriateUpdateIntervalId);
        }

        if (commitType == CommitType.LongMint || commitType == CommitType.ShortMint) {
            // minting: pull in the quote token from the committer
            // Do not need to transfer if minting using aggregate balance tokens, since the leveraged pool already owns these tokens.
            if (!fromAggregateBalance) {
                pool.quoteTokenTransferFrom(msg.sender, leveragedPool, amount);
            } else {
                // Want to take away from their balance's settlement tokens
                userAggregateBalance[msg.sender].settlementTokens -= amount;
            }
        }

        applyCommitment(pool, commitType, amount, fromAggregateBalance, userCommit, totalCommit);
        emit CreateCommit(msg.sender, amount, commitType);
    }

    /**
     * @notice Claim user's balance. This can be done either by the user themself or by somebody else on their behalf.
     * @param user Address of the user to claim against
     * @dev Updates aggregate user balances
     * @dev Emits a `Claim` event on success
     */
    function claim(address user) external override updateBalance checkInvariantsAfterFunction {
        Balance memory balance = userAggregateBalance[user];
        ILeveragedPool pool = ILeveragedPool(leveragedPool);
        if (balance.settlementTokens > 0) {
            pool.quoteTokenTransfer(user, balance.settlementTokens);
        }
        if (balance.longTokens > 0) {
            pool.poolTokenTransfer(true, user, balance.longTokens);
        }
        if (balance.shortTokens > 0) {
            pool.poolTokenTransfer(false, user, balance.shortTokens);
        }
        delete userAggregateBalance[user];
        emit Claim(user);
    }

    /**
     * @notice Executes every commitment specified in the list
     * @param _commits Array of `TotalCommitment`s
     */
    function executeGivenCommitments(TotalCommitment memory _commits) internal {
        ILeveragedPool pool = ILeveragedPool(leveragedPool);

        BalancesAndSupplies memory balancesAndSupplies = BalancesAndSupplies({
            shortBalance: pool.shortBalance(),
            longBalance: pool.longBalance(),
            longTotalSupplyBefore: IERC20(tokens[0]).totalSupply(),
            shortTotalSupplyBefore: IERC20(tokens[1]).totalSupply()
        });

        uint256 totalLongBurn = _commits.longBurnAmount + _commits.longBurnShortMintAmount;
        uint256 totalShortBurn = _commits.shortBurnAmount + _commits.shortBurnLongMintAmount;
        // Update price before values change
        priceHistory[updateIntervalId] = Prices({
            longPrice: PoolSwapLibrary.getPrice(
                balancesAndSupplies.longBalance,
                balancesAndSupplies.longTotalSupplyBefore + totalLongBurn
            ),
            shortPrice: PoolSwapLibrary.getPrice(
                balancesAndSupplies.shortBalance,
                balancesAndSupplies.shortTotalSupplyBefore + totalShortBurn
            )
        });

        // Amount of collateral tokens that are generated from the long burn into instant mints
        uint256 longBurnInstantMintAmount = PoolSwapLibrary.getWithdrawAmountOnBurn(
            balancesAndSupplies.longTotalSupplyBefore,
            _commits.longBurnShortMintAmount,
            balancesAndSupplies.longBalance,
            totalLongBurn
        );
        // Amount of collateral tokens that are generated from the short burn into instant mints
        uint256 shortBurnInstantMintAmount = PoolSwapLibrary.getWithdrawAmountOnBurn(
            balancesAndSupplies.shortTotalSupplyBefore,
            _commits.shortBurnLongMintAmount,
            balancesAndSupplies.shortBalance,
            totalShortBurn
        );

        // Long Mints
        uint256 longMintAmount = PoolSwapLibrary.getMintAmount(
            balancesAndSupplies.longTotalSupplyBefore, // long token total supply,
            _commits.longMintAmount + shortBurnInstantMintAmount, // Add the collateral tokens that will be generated from burning shorts for instant long mint
            balancesAndSupplies.longBalance, // total quote tokens in the long pull
            totalLongBurn // total pool tokens commited to be burned
        );

        if (longMintAmount > 0) {
            pool.mintTokens(true, longMintAmount, leveragedPool);
        }

        // Long Burns
        uint256 longBurnAmount = PoolSwapLibrary.getWithdrawAmountOnBurn(
            balancesAndSupplies.longTotalSupplyBefore,
            totalLongBurn,
            balancesAndSupplies.longBalance,
            totalLongBurn
        );

        // Short Mints
        uint256 shortMintAmount = PoolSwapLibrary.getMintAmount(
            balancesAndSupplies.shortTotalSupplyBefore, // short token total supply
            _commits.shortMintAmount + longBurnInstantMintAmount, // Add the collateral tokens that will be generated from burning longs for instant short mint
            balancesAndSupplies.shortBalance,
            totalShortBurn
        );

        if (shortMintAmount > 0) {
            pool.mintTokens(false, shortMintAmount, leveragedPool);
        }

        // Short Burns
        uint256 shortBurnAmount = PoolSwapLibrary.getWithdrawAmountOnBurn(
            balancesAndSupplies.shortTotalSupplyBefore,
            totalShortBurn,
            balancesAndSupplies.shortBalance,
            totalShortBurn
        );

        uint256 newLongBalance = balancesAndSupplies.longBalance +
            _commits.longMintAmount -
            longBurnAmount +
            shortBurnInstantMintAmount;
        uint256 newShortBalance = balancesAndSupplies.shortBalance +
            _commits.shortMintAmount -
            shortBurnAmount +
            longBurnInstantMintAmount;

        // Update the collateral on each side
        pool.setNewPoolBalances(newLongBalance, newShortBalance);
    }

    /**
     * @notice Executes all commitments currently queued for the associated `LeveragedPool`
     * @dev Only callable by the associated `LeveragedPool` contract
     */
    function executeCommitments() external override onlyPool checkInvariantsBeforeFunction {
        ILeveragedPool pool = ILeveragedPool(leveragedPool);

        uint32 counter = 1;
        uint256 lastPriceTimestamp = pool.lastPriceTimestamp();
        uint256 updateInterval = pool.updateInterval();

        /*
         * (old)
         * updateIntervalId
         * |
         * |    updateIntervalId
         * |    |
         * |    |    counter
         * |    |    |
         * |    |    |              (end)
         * |    |    |              |
         * V    V    V              V
         * +----+----+----+~~~~+----+
         * |    |    |    |....|    |
         * +----+----+----+~~~~+----+
         *
         * Iterate over the sequence of possible update periods from the most
         * recent (i.e., the value of `updateIntervalId` as at the entry point
         * of this function) until the end of the queue.
         *
         * At each iteration, execute all of the (total) commitments for the
         * pool for that period and then remove them from the queue.
         *
         * In reality, this should never iterate more than once, since more than one update interval
         * should never be passed without the previous one being upkept.
         */
        while (true) {
            if (block.timestamp >= lastPriceTimestamp + updateInterval * counter) {
                // Another update interval has passed, so we have to do the nextIntervalCommit as well
                burnFeeHistory[updateIntervalId] = burningFee;
                executeGivenCommitments(totalPoolCommitments[updateIntervalId]);
                delete totalPoolCommitments[updateIntervalId];
                updateIntervalId += 1;
            } else {
                break;
            }
            counter += 1;
        }
    }

    /**
     * @notice Updates the aggregate balance based on the result of application
     *          of the provided (user) commitment
     * @param _commit Commitment to apply
     * @return _newLongTokens Quantity of long pool tokens post-application
     * @return _newShortTokens Quantity of short pool tokens post-application
     * @return _longBurnFee Quantity of settlement tokens taken as a fee from long burns
     * @return _shortBurnFee Quantity of settlement tokens taken as a fee from short burns
     * @return _newSettlementTokens Quantity of settlement tokens post
     *                                  application
     * @dev Wraps two (pure) library functions from `PoolSwapLibrary`
     */
    function updateBalanceSingleCommitment(UserCommitment memory _commit)
        internal
        view
        returns (
            uint256 _newLongTokens,
            uint256 _newShortTokens,
            uint256 _longBurnFee,
            uint256 _shortBurnFee,
            uint256 _newSettlementTokens
        )
    {
        PoolSwapLibrary.UpdateData memory updateData = PoolSwapLibrary.UpdateData({
            longPrice: priceHistory[_commit.updateIntervalId].longPrice,
            shortPrice: priceHistory[_commit.updateIntervalId].shortPrice,
            currentUpdateIntervalId: updateIntervalId,
            updateIntervalId: _commit.updateIntervalId,
            longMintAmount: _commit.longMintAmount,
            longBurnAmount: _commit.longBurnAmount,
            shortMintAmount: _commit.shortMintAmount,
            shortBurnAmount: _commit.shortBurnAmount,
            longBurnShortMintAmount: _commit.longBurnShortMintAmount,
            shortBurnLongMintAmount: _commit.shortBurnLongMintAmount,
            burnFee: burnFeeHistory[_commit.updateIntervalId]
        });

        (_newLongTokens, _newShortTokens, _longBurnFee, _shortBurnFee, _newSettlementTokens) = PoolSwapLibrary
            .getUpdatedAggregateBalance(updateData);
    }

    /**
     * @notice Add the result of a user's most recent commit to their aggregated balance
     * @param user Address of the given user
     * @dev Updates the `userAggregateBalance` mapping by applying `BalanceUpdate`s derived from iteration over the entirety of unaggregated commitments associated with the given user
     * @dev Emits an `AggregateBalanceUpdated` event upon successful termination
     */
    function updateAggregateBalance(address user) public override checkInvariantsAfterFunction {
        Balance storage balance = userAggregateBalance[user];

        BalanceUpdate memory update = BalanceUpdate({
            _updateIntervalId: updateIntervalId,
            _newLongTokensSum: 0,
            _newShortTokensSum: 0,
            _newSettlementTokensSum: 0,
            _balanceLongBurnAmount: 0,
            _balanceShortBurnAmount: 0,
            _longBurnFee: 0,
            _shortBurnFee: 0
        });

        // Iterate from the most recent up until the current update interval

        uint256[] memory currentIntervalIds = unAggregatedCommitments[user];
        uint256 unAggregatedLength = currentIntervalIds.length;
        for (uint256 i = 0; i < unAggregatedLength; i++) {
            uint256 id = currentIntervalIds[i];
            if (currentIntervalIds[i] == 0) {
                continue;
            }
            UserCommitment memory commitment = userCommitments[user][id];

            /* If the update interval of commitment has not yet passed, we still
            want to deduct burns from the balance from a user's balance.
            Therefore, this should happen outside of the if block below.*/
            update._balanceLongBurnAmount += commitment.balanceLongBurnAmount + commitment.balanceLongBurnMintAmount;
            update._balanceShortBurnAmount += commitment.balanceShortBurnAmount + commitment.balanceShortBurnMintAmount;
            if (commitment.updateIntervalId < updateIntervalId) {
                (
                    uint256 _newLongTokens,
                    uint256 _newShortTokens,
                    uint256 _longBurnFee,
                    uint256 _shortBurnFee,
                    uint256 _newSettlementTokens
                ) = updateBalanceSingleCommitment(commitment);
                update._newLongTokensSum += _newLongTokens;
                update._newShortTokensSum += _newShortTokens;
                update._newSettlementTokensSum += _newSettlementTokens;
                update._longBurnFee += _longBurnFee;
                update._shortBurnFee += _shortBurnFee;
                delete userCommitments[user][i];
                delete unAggregatedCommitments[user][i];
            } else {
                // Clear them now that they have been accounted for in the balance
                userCommitments[user][id].balanceLongBurnAmount = 0;
                userCommitments[user][id].balanceShortBurnAmount = 0;
                userCommitments[user][id].balanceLongBurnMintAmount = 0;
                userCommitments[user][id].balanceShortBurnMintAmount = 0;
                // This commitment wasn't ready to be completely added to the balance, so copy it over into the new ID array
                storageArrayPlaceHolder.push(currentIntervalIds[i]);
            }
        }

        delete unAggregatedCommitments[user];
        unAggregatedCommitments[user] = storageArrayPlaceHolder;

        delete storageArrayPlaceHolder;

        // Add new tokens minted, and remove the ones that were burnt from this balance
        balance.longTokens += update._newLongTokensSum;
        balance.longTokens -= update._balanceLongBurnAmount;
        balance.shortTokens += update._newShortTokensSum;
        balance.shortTokens -= update._balanceShortBurnAmount;
        balance.settlementTokens += update._newSettlementTokensSum;

        ILeveragedPool pool = ILeveragedPool(leveragedPool);
        (uint256 shortBalance, uint256 longBalance) = pool.balances();
        pool.setNewPoolBalances(longBalance + update._longBurnFee, shortBalance + update._shortBurnFee);

        emit AggregateBalanceUpdated(user);
    }

    /**
     * @notice A copy of `updateAggregateBalance` that returns the aggregated balance without updating it
     * @param user Address of the given user
     * @return Associated `Balance` for the given user after aggregation
     */
    function getAggregateBalance(address user) public view override returns (Balance memory) {
        Balance memory _balance = userAggregateBalance[user];

        BalanceUpdate memory update = BalanceUpdate({
            _updateIntervalId: updateIntervalId,
            _newLongTokensSum: 0,
            _newShortTokensSum: 0,
            _newSettlementTokensSum: 0,
            _balanceLongBurnAmount: 0,
            _balanceShortBurnAmount: 0,
            _longBurnFee: 0,
            _shortBurnFee: 0
        });

        // Iterate from the most recent up until the current update interval

        uint256[] memory currentIntervalIds = unAggregatedCommitments[user];
        uint256 unAggregatedLength = currentIntervalIds.length;
        for (uint256 i = 0; i < unAggregatedLength; i++) {
            uint256 id = currentIntervalIds[i];
            if (currentIntervalIds[i] == 0) {
                continue;
            }
            UserCommitment memory commitment = userCommitments[user][id];

            /* If the update interval of commitment has not yet passed, we still
            want to deduct burns from the balance from a user's balance.
            Therefore, this should happen outside of the if block below.*/
            update._balanceLongBurnAmount += commitment.balanceLongBurnAmount + commitment.balanceLongBurnMintAmount;
            update._balanceShortBurnAmount += commitment.balanceShortBurnAmount + commitment.balanceShortBurnMintAmount;
            if (commitment.updateIntervalId < updateIntervalId) {
                (
                    uint256 _newLongTokens,
                    uint256 _newShortTokens,
                    ,
                    ,
                    uint256 _newSettlementTokens
                ) = updateBalanceSingleCommitment(commitment);
                update._newLongTokensSum += _newLongTokens;
                update._newShortTokensSum += _newShortTokens;
                update._newSettlementTokensSum += _newSettlementTokens;
            }
        }

        // Add new tokens minted, and remove the ones that were burnt from this balance
        _balance.longTokens += update._newLongTokensSum;
        _balance.longTokens -= update._balanceLongBurnAmount;
        _balance.shortTokens += update._newShortTokensSum;
        _balance.shortTokens -= update._balanceShortBurnAmount;
        _balance.settlementTokens += update._newSettlementTokensSum;

        return _balance;
    }

    /**
     * @return The pending commitments from the two current update intervals, including the one started in the frontrunning interval at the end of the last
     */
    function getPendingCommits() external view override returns (TotalCommitment memory, TotalCommitment memory) {
        return (totalPoolCommitments[updateIntervalId], totalPoolCommitments[updateIntervalId + 1]);
    }

    /**
     * @notice Sets the quote token address and the address of the associated `LeveragedPool` contract to the provided values
     * @param _quoteToken Address of the quote token to use
     * @param _leveragedPool Address of the pool to use
     * @dev Only callable by the associated `PoolFactory` contract
     * @dev Throws if either address are null
     */
    function setQuoteAndPool(address _quoteToken, address _leveragedPool) external override onlyFactory onlyUnpaused {
        require(_quoteToken != address(0), "Quote token address cannot be 0 address");
        require(_leveragedPool != address(0), "Leveraged pool address cannot be 0 address");

        leveragedPool = _leveragedPool;
        IERC20 _token = IERC20(_quoteToken);
        bool approvalSuccess = _token.approve(leveragedPool, _token.totalSupply());
        require(approvalSuccess, "ERC20 approval failed");
        tokens = ILeveragedPool(leveragedPool).poolTokens();
    }

    /**
     * @notice Pauses the pool
     * @dev Prevents all state updates until unpaused
     */
    function pause() external onlyInvariantCheckContract {
        paused = true;
    }

    /**
     * @notice Unpauses the pool
     * @dev Prevents all state updates until unpaused
     */
    function unpause() external onlyGov {
        paused = false;
    }

    /**
     * @notice Aggregates user balances **prior** to executing the wrapped code
     */
    modifier updateBalance() {
        updateAggregateBalance(msg.sender);
        _;
    }

    modifier onlyUnpaused() {
        require(!paused, "Pool is paused");
        _;
    }

    modifier onlyGov() {
        require(msg.sender == governance, "msg.sender not governance");
        _;
    }

    /**
     * @dev Check invariants before function body only. This is used in functions where the state of the pool is updated after exiting PoolCommitter (i.e. executeCommitments)
     */
    modifier checkInvariantsBeforeFunction() {
        invariantCheck.checkInvariants(leveragedPool);
        require(!paused, "Pool is paused");
        _;
    }

    modifier checkInvariantsAfterFunction() {
        require(!paused, "Pool is paused");
        _;
        invariantCheck.checkInvariants(leveragedPool);
        require(!paused, "Pool is paused");
    }

    modifier onlyInvariantCheckContract() {
        require(msg.sender == invariantCheckContract, "msg.sender not invariantCheckContract");
        _;
    }

    /**
     * @notice Asserts that the caller is the associated `PoolFactory` contract
     */
    modifier onlyFactory() {
        require(msg.sender == factory, "Committer: not factory");
        _;
    }

    /**
     * @notice Asserts that the caller is the associated `LeveragedPool` contract
     */
    modifier onlyPool() {
        require(msg.sender == leveragedPool, "msg.sender not leveragedPool");
        _;
    }
}<|MERGE_RESOLUTION|>--- conflicted
+++ resolved
@@ -17,14 +17,10 @@
     uint128 public constant LONG_INDEX = 0;
     uint128 public constant SHORT_INDEX = 1;
 
-<<<<<<< HEAD
     // The amount that is extracted from each mint and burn, being left in the pool. Given as the decimal * 10 ^ 18. For example, 60% fee is 0.6 * 10 ^ 18
     bytes16 mintingFee;
     bytes16 burningFee;
 
-    address public leveragedPool;
-=======
->>>>>>> 7469d132
     uint128 public updateIntervalId = 1;
     // Index 0 is the LONG token, index 1 is the SHORT token.
     // Fetched from the LeveragedPool when leveragedPool is set
@@ -56,50 +52,58 @@
      * @notice Constructor
      * @param _factory Address of the associated `PoolFactory` contract
      * @param _invariantCheckContract Address of the associated `InvariantCheck` contract
-     * @dev Throws if factory address is null
-     */
-    constructor(address _factory, address _invariantCheckContract) {
-        require(_factory != address(0), "Factory address cannot be null");
-        invariantCheckContract = _invariantCheckContract;
-        invariantCheck = IInvariantCheck(_invariantCheckContract);
-        factory = _factory;
-    }
-
-    /**
-     * @notice Initialises the contract
-     * @param _factory Address of the associated `PoolFactory` contract
-<<<<<<< HEAD
      * @param _mintingFee The percentage that is taken from each mint, given as a decimal * 10 ^ 18
      * @param _burningFee The percentage that is taken from each burn, given as a decimal * 10 ^ 18
-=======
-     * @param _invariantCheckContract Address of the associated `InvariantCheck` contract
->>>>>>> 7469d132
      * @dev Throws if factory address is null
-     * @dev Only callable by the associated initialiser address
+     * @dev Throws if invariantCheck contract address is null
      * @dev Throws if minting fee is over 100%
      * @dev Throws if burning fee is over 100%
      */
-<<<<<<< HEAD
-    function initialize(
+    constructor(
         address _factory,
+        address _invariantCheckContract,
         uint256 _mintingFee,
         uint256 _burningFee
-    ) external override initializer {
+    ) {
         require(_factory != address(0), "Factory address cannot be 0 address");
+        require(_invariantCheckContract != address(0), "InvariantCheck address cannot be 0 address");
         require(_mintingFee < PoolSwapLibrary.WAD_PRECISION, "Minting fee >= 100%");
         require(_burningFee < PoolSwapLibrary.WAD_PRECISION, "Burning fee >= 100%");
         factory = _factory;
         mintingFee = PoolSwapLibrary.convertUIntToDecimal(_mintingFee);
         burningFee = PoolSwapLibrary.convertUIntToDecimal(_burningFee);
-=======
-    function initialize(address _factory, address _invariantCheckContract) external override initializer {
+        invariantCheckContract = _invariantCheckContract;
+        invariantCheck = IInvariantCheck(_invariantCheckContract);
+    }
+
+    /**
+     * @notice Initialises the contract
+     * @param _factory Address of the associated `PoolFactory` contract
+     * @param _invariantCheckContract Address of the associated `InvariantCheck` contract
+     * @param _mintingFee The percentage that is taken from each mint, given as a decimal * 10 ^ 18
+     * @param _burningFee The percentage that is taken from each burn, given as a decimal * 10 ^ 18
+     * @dev Throws if factory address is null
+     * @dev Throws if invariantCheck contract address is null
+     * @dev Only callable by the associated initialiser address
+     * @dev Throws if minting fee is over 100%
+     * @dev Throws if burning fee is over 100%
+     */
+    function initialize(
+        address _factory,
+        address _invariantCheckContract,
+        uint256 _mintingFee,
+        uint256 _burningFee
+    ) external override initializer {
         require(_factory != address(0), "Factory address cannot be 0 address");
         require(_invariantCheckContract != address(0), "InvariantCheck address cannot be 0 address");
+        require(_mintingFee < PoolSwapLibrary.WAD_PRECISION, "Minting fee >= 100%");
+        require(_burningFee < PoolSwapLibrary.WAD_PRECISION, "Burning fee >= 100%");
         factory = _factory;
-        governance = IPoolFactory(factory).getOwner();
+        mintingFee = PoolSwapLibrary.convertUIntToDecimal(_mintingFee);
+        burningFee = PoolSwapLibrary.convertUIntToDecimal(_burningFee);
         invariantCheckContract = _invariantCheckContract;
         invariantCheck = IInvariantCheck(_invariantCheckContract);
->>>>>>> 7469d132
+        governance = IPoolFactory(factory).getOwner();
     }
 
     /**
