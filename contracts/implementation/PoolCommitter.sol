// SPDX-License-Identifier: MIT
pragma solidity 0.8.7;

import "../interfaces/IPoolCommitter.sol";
import "../interfaces/ILeveragedPool.sol";
import "../interfaces/IPoolFactory.sol";
import "@openzeppelin/contracts/token/ERC20/IERC20.sol";
import "@openzeppelin/contracts/access/Ownable.sol";

import "./PoolSwapLibrary.sol";
import "../interfaces/IOracleWrapper.sol";

/// @title The pool controller contract
contract PoolCommitter is IPoolCommitter, Ownable {
    // #### Globals

    address public leveragedPool;

    // MAX_UINT128
    uint128 public constant NO_COMMITS_REMAINING = type(uint128).max;
    uint128 public earliestCommitUnexecuted = NO_COMMITS_REMAINING;
    uint128 public latestCommitUnexecuted;
    uint128 public commitIDCounter;
    uint128 public minimumCommitSize; // The minimum amount (in settlement tokens) that a user can commit in a single commitment
    uint128 public maximumCommitQueueLength; // The maximum number of commitments that can be made for a given updateInterval
    uint128 public currentCommitQueueLength;
    uint256 public lastQueueLengthReset; // The time the queue length was last reset
    mapping(uint128 => Commit) public commits;
    mapping(uint256 => uint256) public shadowPools;

    address public factory;
    address public governance;

    enum ScanDirection {
        UP,
        DOWN
    }

    constructor(
        address _factory,
        uint128 _minimumCommitSize,
        uint128 _maximumCommitQueueLength
    ) {
        // set the factory on deploy
        factory = _factory;
        minimumCommitSize = _minimumCommitSize;
        maximumCommitQueueLength = _maximumCommitQueueLength;
        governance = IPoolFactory(factory).getOwner();
        lastQueueLengthReset = block.timestamp;
    }

    /**
     * @notice Commit to minting/burning long/short tokens after the next price change
     * @param commitType Type of commit you're doing (Long vs Short, Mint vs Burn)
     * @param amount Amount of quote tokens you want to commit to minting; OR amount of pool
     *               tokens you want to burn
     */
    function commit(CommitType commitType, uint256 amount) external override {
        require(currentCommitQueueLength < maximumCommitQueueLength, "Too many commits in interval");
        require(amount > 0, "Amount must not be zero");
        ILeveragedPool pool = ILeveragedPool(leveragedPool);
        uint256 updateInterval = pool.updateInterval();
        uint256 lastPriceTimestamp = pool.lastPriceTimestamp();
        uint256 frontRunningInterval = pool.frontRunningInterval();

        if (
            PoolSwapLibrary.isBeforeFrontRunningInterval(
                lastQueueLengthReset,
                lastPriceTimestamp,
                updateInterval,
                frontRunningInterval
            ) &&
            !PoolSwapLibrary.isBeforeFrontRunningInterval(
                block.timestamp,
                lastPriceTimestamp,
                updateInterval,
                frontRunningInterval
            )
        ) {
            /**
             * The lastQueueLengthReset occured before the frontRunningInterval,
             * and we are within the frontRunningInterval,
             * so this is the first commit since frontRunningInterval has passed.
             * Note: If and only if there are no `commit` calls within the frontRunningInterval, then
             * `executeAllCommitments` will reset `currentCommitQueueLength` and update
             * `lastQueueLengthReset`.
             */
            delete currentCommitQueueLength;
            lastQueueLengthReset = block.timestamp;
        }
        currentCommitQueueLength += 1;
        uint128 currentCommitIDCounter = commitIDCounter;
        commitIDCounter = currentCommitIDCounter + 1;

        // create commitment
        commits[currentCommitIDCounter] = Commit({
            commitType: commitType,
            amount: amount,
            owner: msg.sender,
            created: uint40(block.timestamp)
        });
        uint256 _commitType = uint256(commitType);
        shadowPools[_commitType] = shadowPools[_commitType] + amount;

        if (earliestCommitUnexecuted == NO_COMMITS_REMAINING) {
            earliestCommitUnexecuted = currentCommitIDCounter;
        }
        latestCommitUnexecuted = currentCommitIDCounter;

        emit CreateCommit(currentCommitIDCounter, amount, commitType);
        uint256 shortBalance = pool.shortBalance();
        uint256 longBalance = pool.longBalance();

        // pull in tokens
        if (commitType == CommitType.LongMint || commitType == CommitType.ShortMint) {
            // minting: pull in the quote token from the commiter
            require(amount >= minimumCommitSize, "Amount less than minimum");
            pool.quoteTokenTransferFrom(msg.sender, leveragedPool, amount);
        } else if (commitType == CommitType.LongBurn) {
            // long burning: pull in long pool tokens from commiter

            // A theoretical amount based on current ratio. Used to get same units as minimumCommitSize
            uint256 amountOut = PoolSwapLibrary.getAmountOut(
                PoolSwapLibrary.getRatio(
                    longBalance,
<<<<<<< HEAD
                    IERC20(pool.poolTokens()[0]).totalSupply() + shadowPools[uint256(CommitType.LongBurn)] + amount
=======
                    IERC20(pool.poolTokens()[0]).totalSupply() + shadowPools[_commitType]
>>>>>>> 35ec3e30
                ),
                amount
            );
            require(amountOut >= minimumCommitSize, "Amount less than minimum");
            pool.burnTokens(0, amount, msg.sender);
        } else if (commitType == CommitType.ShortBurn) {
            // short burning: pull in short pool tokens from commiter

            // A theoretical amount based on current ratio. Used to get same units as minimumCommitSize
            uint256 amountOut = PoolSwapLibrary.getAmountOut(
                PoolSwapLibrary.getRatio(
                    shortBalance,
<<<<<<< HEAD
                    IERC20(pool.poolTokens()[1]).totalSupply() + shadowPools[uint256(CommitType.ShortBurn)] + amount
=======
                    IERC20(pool.poolTokens()[1]).totalSupply() + shadowPools[_commitType]
>>>>>>> 35ec3e30
                ),
                amount
            );
            require(amountOut >= minimumCommitSize, "Amount less than minimum");
            pool.burnTokens(1, amount, msg.sender);
        }
    }

    /**
     * @notice Uncommit to minting/burning long/short tokens before the frontrunning interval ticks over
     * @param _commitID ID of the commit to uncommit (contained within the commits mapping)
     */
    function uncommit(uint128 _commitID) external override {
        Commit memory _commit = commits[_commitID];
        ILeveragedPool pool = ILeveragedPool(leveragedPool);
        uint256 lastPriceTimestamp = pool.lastPriceTimestamp();
        uint256 frontRunningInterval = pool.frontRunningInterval();
        uint256 updateInterval = pool.updateInterval();
        require(
            PoolSwapLibrary.isBeforeFrontRunningInterval(
                block.timestamp,
                lastPriceTimestamp,
                updateInterval,
                frontRunningInterval
            ),
            "Must uncommit before frontRunningInterval"
        );
        require(msg.sender == _commit.owner, "Unauthorized");
        currentCommitQueueLength -= 1;
        _uncommit(_commit, _commitID);
    }

    /**
     * @dev When required, scan through the from earliestCommitUnexecuted to latestCommitUnexecuted
     *      and set these variables to be correct based on which of the commits between them are
     *      uncommited.
     *      This is useful for when you uncommit the first or last commit, and you can scan backwards or forwards
     *      in order to find the new value earliestCommitUnexecuted or latestCommitUnexecuted should be set to.
     * @param direction UP if going from earliest to latest, DOWN if going from latest to earliest.
     */
    function skipDeletedMiddleCommits(ScanDirection direction) internal {
        if (direction == ScanDirection.UP) {
            uint128 nextEarliestCommitUnexecuted = earliestCommitUnexecuted;
            while (nextEarliestCommitUnexecuted <= latestCommitUnexecuted) {
                IPoolCommitter.Commit memory _commit = commits[nextEarliestCommitUnexecuted];
                if (_commit.owner == address(0)) {
                    // Commit deleted (uncommitted) or already executed
                    nextEarliestCommitUnexecuted += 1; // It makes sense to set the next unexecuted to the next number
                    continue;
                } else {
                    break;
                }
            }
            if (nextEarliestCommitUnexecuted > latestCommitUnexecuted) {
                // We have just bumped earliestCommitUnexecuted above latestCommitUnexecuted,
                // we have therefore run out of commits
                earliestCommitUnexecuted = NO_COMMITS_REMAINING;
            } else {
                earliestCommitUnexecuted = nextEarliestCommitUnexecuted;
            }
        }

        if (direction == ScanDirection.DOWN) {
            uint128 nextLatestCommitUnexecuted = latestCommitUnexecuted;
            while (nextLatestCommitUnexecuted >= earliestCommitUnexecuted) {
                IPoolCommitter.Commit memory _commit = commits[nextLatestCommitUnexecuted];
                if (_commit.owner == address(0)) {
                    // Commit deleted (uncommitted) or already executed
                    nextLatestCommitUnexecuted -= 1;
                    continue;
                } else {
                    break;
                }
            }
            if (nextLatestCommitUnexecuted < earliestCommitUnexecuted) {
                // We have just bumped earliestCommitUnexecuted above latestCommitUnexecuted,
                // we have therefore run out of commits
                earliestCommitUnexecuted = NO_COMMITS_REMAINING;
            } else {
                latestCommitUnexecuted = nextLatestCommitUnexecuted;
            }
        }
    }

    function _uncommit(Commit memory _commit, uint128 _commitID) internal {
        // reduce pool commitment amount
        uint256 _commitType = uint256(_commit.commitType);
        shadowPools[_commitType] = shadowPools[_commitType] - _commit.amount;
        emit RemoveCommit(_commitID, _commit.amount, _commit.commitType);

        delete commits[_commitID];

        if (earliestCommitUnexecuted == _commitID) {
            // This is the first unexecuted commit, so we can bump this up one
            earliestCommitUnexecuted += 1;
            skipDeletedMiddleCommits(ScanDirection.UP);
        }
        if (latestCommitUnexecuted == _commitID && earliestCommitUnexecuted != NO_COMMITS_REMAINING) {
            // This is the latest commit unexecuted that we are trying to delete.
            latestCommitUnexecuted -= 1;
            skipDeletedMiddleCommits(ScanDirection.DOWN);
        }

        // release tokens
        if (_commit.commitType == CommitType.LongMint || _commit.commitType == CommitType.ShortMint) {
            // minting: return quote tokens to the commit owner
            ILeveragedPool(leveragedPool).quoteTokenTransfer(msg.sender, _commit.amount);
        } else if (_commit.commitType == CommitType.LongBurn) {
            // long burning: return long pool tokens to commit owner
            ILeveragedPool(leveragedPool).mintTokens(0, _commit.amount, msg.sender);
        } else if (_commit.commitType == CommitType.ShortBurn) {
            // short burning: return short pool tokens to the commit owner
            ILeveragedPool(leveragedPool).mintTokens(1, _commit.amount, msg.sender);
        }
    }

    /**
     * @notice Execute all the pending commits of a market
     */
    function executeAllCommitments() external override onlyPool {
        if (earliestCommitUnexecuted == NO_COMMITS_REMAINING) {
            return;
        }
        uint128 nextEarliestCommitUnexecuted;
        ILeveragedPool pool = ILeveragedPool(leveragedPool);
        uint256 frontRunningInterval = pool.frontRunningInterval();
        uint256 updateInterval = pool.updateInterval();
        uint256 lastPriceTimestamp = pool.lastPriceTimestamp();

        /**
         * If the queue length was reset before the frontRunningInterval that just passed, it means
         * there were no commitments during that frontRunningInterval, meaning we can reset queue length.
         */
        if (
            PoolSwapLibrary.isBeforeFrontRunningInterval(
                lastQueueLengthReset,
                lastPriceTimestamp,
                updateInterval,
                frontRunningInterval
            )
        ) {
            delete currentCommitQueueLength;
            lastQueueLengthReset = block.timestamp;
        }

        for (uint128 i = earliestCommitUnexecuted; i <= latestCommitUnexecuted; i++) {
            IPoolCommitter.Commit memory _commit = commits[i];
            nextEarliestCommitUnexecuted = i;
            // These two checks are so a given call to executeCommitment won't revert,
            // allowing us to continue iterations, as well as update nextEarliestCommitUnexecuted.
            if (_commit.owner == address(0)) {
                // Commit deleted (uncommitted) or already executed
                nextEarliestCommitUnexecuted += 1; // It makes sense to set the next unexecuted to the next number
                continue;
            }
            if (block.timestamp - _commit.created <= frontRunningInterval) {
                // This commit is the first that was too late.
                break;
            }
            emit ExecuteCommit(i);
            try IPoolCommitter(address(this)).executeCommitment(_commit) {
                delete commits[i];
            } catch {
                _uncommit(_commit, i);
                emit FailedCommitExecution(i);
            }
            if (i == latestCommitUnexecuted) {
                // We have reached the last one
                earliestCommitUnexecuted = NO_COMMITS_REMAINING;
                return;
            }
        }
        earliestCommitUnexecuted = nextEarliestCommitUnexecuted;
    }

    /**
     * @notice Executes a single commitment
     * @param _commit The commit to execute
     */
    function executeCommitment(Commit memory _commit) external override onlySelf {
        ILeveragedPool pool = ILeveragedPool(leveragedPool);
        uint256 shortBalance = pool.shortBalance();
        uint256 longBalance = pool.longBalance();
        uint256 _commitType = uint256(_commit.commitType);
        shadowPools[_commitType] = shadowPools[_commitType] - _commit.amount;
        if (_commit.commitType == CommitType.LongMint) {
            uint256 mintAmount = PoolSwapLibrary.getMintAmount(
                IERC20(pool.poolTokens()[0]).totalSupply(), // long token total supply,
                _commit.amount, // amount of quote tokens commited to enter
                longBalance, // total quote tokens in the long pull
                shadowPools[uint256(CommitType.LongBurn)] // total pool tokens commited to be burned
            );

            pool.mintTokens(0, mintAmount, _commit.owner);
            // update long and short balances
            pool.setNewPoolBalances(longBalance + _commit.amount, shortBalance);
        } else if (_commit.commitType == CommitType.LongBurn) {
            uint256 amountOut = PoolSwapLibrary.getAmountOut(
                PoolSwapLibrary.getRatio(
                    longBalance,
                    IERC20(pool.poolTokens()[0]).totalSupply() +
                        shadowPools[uint256(CommitType.LongBurn)] +
                        _commit.amount
                ),
                _commit.amount
            );

            // update long and short balances
            pool.setNewPoolBalances(longBalance - amountOut, shortBalance);
            pool.quoteTokenTransfer(_commit.owner, amountOut);
        } else if (_commit.commitType == CommitType.ShortMint) {
            uint256 mintAmount = PoolSwapLibrary.getMintAmount(
                IERC20(pool.poolTokens()[1]).totalSupply(), // short token total supply
                _commit.amount,
                shortBalance,
                shadowPools[uint256(CommitType.ShortBurn)]
            );

            pool.mintTokens(1, mintAmount, _commit.owner);
            pool.setNewPoolBalances(longBalance, shortBalance + _commit.amount);
        } else if (_commit.commitType == CommitType.ShortBurn) {
            uint256 amountOut = PoolSwapLibrary.getAmountOut(
                PoolSwapLibrary.getRatio(
                    shortBalance,
                    IERC20(pool.poolTokens()[1]).totalSupply() +
                        shadowPools[uint256(CommitType.ShortBurn)] +
                        _commit.amount
                ),
                _commit.amount
            );

            // update long and short balances
            pool.setNewPoolBalances(longBalance, shortBalance - amountOut);
            pool.quoteTokenTransfer(_commit.owner, amountOut);
        }
    }

    /**
     * @return A Commit of a given ID
     */
    function getCommit(uint128 _commitID) public view override returns (Commit memory) {
        return commits[_commitID];
    }

    function setQuoteAndPool(address _quoteToken, address _leveragedPool) external override onlyFactory {
        require(_quoteToken != address(0), "Quote token address cannot be 0 address");
        require(_leveragedPool != address(0), "Leveraged pool address cannot be 0 address");
        leveragedPool = _leveragedPool;
        IERC20 _token = IERC20(_quoteToken);
        _token.approve(leveragedPool, _token.totalSupply());
    }

    function setMinimumCommitSize(uint128 _minimumCommitSize) external override onlyGov {
        minimumCommitSize = _minimumCommitSize;
    }

    function setMaxCommitQueueLength(uint128 _maximumCommitQueueLength) external override onlyGov {
        require(_maximumCommitQueueLength > 0, "Commit queue must be > 0");
        maximumCommitQueueLength = _maximumCommitQueueLength;
    }

    modifier onlyFactory() {
        require(msg.sender == factory, "Commiter: not factory");
        _;
    }

    modifier onlyPool() {
        require(msg.sender == leveragedPool, "msg.sender not leveragedPool");
        _;
    }

    modifier onlySelf() {
        require(msg.sender == address(this), "msg.sender not self");
        _;
    }

    modifier onlyGov() {
        require(msg.sender == governance, "msg.sender not governance");
        _;
    }
}<|MERGE_RESOLUTION|>--- conflicted
+++ resolved
@@ -123,11 +123,7 @@
             uint256 amountOut = PoolSwapLibrary.getAmountOut(
                 PoolSwapLibrary.getRatio(
                     longBalance,
-<<<<<<< HEAD
-                    IERC20(pool.poolTokens()[0]).totalSupply() + shadowPools[uint256(CommitType.LongBurn)] + amount
-=======
-                    IERC20(pool.poolTokens()[0]).totalSupply() + shadowPools[_commitType]
->>>>>>> 35ec3e30
+                    IERC20(pool.poolTokens()[0]).totalSupply() + shadowPools[uint256(CommitType.LongBurn)]
                 ),
                 amount
             );
@@ -140,11 +136,7 @@
             uint256 amountOut = PoolSwapLibrary.getAmountOut(
                 PoolSwapLibrary.getRatio(
                     shortBalance,
-<<<<<<< HEAD
-                    IERC20(pool.poolTokens()[1]).totalSupply() + shadowPools[uint256(CommitType.ShortBurn)] + amount
-=======
-                    IERC20(pool.poolTokens()[1]).totalSupply() + shadowPools[_commitType]
->>>>>>> 35ec3e30
+                    IERC20(pool.poolTokens()[1]).totalSupply() + shadowPools[uint256(CommitType.ShortBurn)]
                 ),
                 amount
             );
