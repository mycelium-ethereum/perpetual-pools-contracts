//SPDX-License-Identifier: CC-BY-NC-ND-4.0
pragma solidity 0.8.7;

import "../interfaces/IPoolCommitter.sol";
import "../interfaces/ILeveragedPool.sol";
import "../interfaces/IPoolFactory.sol";
import "../interfaces/IAutoClaim.sol";
import "../interfaces/IPausable.sol";
import "../interfaces/IInvariantCheck.sol";
import "@openzeppelin/contracts/proxy/utils/Initializable.sol";
import "@openzeppelin/contracts/token/ERC20/IERC20.sol";

import "./PoolSwapLibrary.sol";

/// @title This contract is responsible for handling commitment logic
contract PoolCommitter is IPoolCommitter, IPausable, Initializable {
    // #### Globals
    uint128 public constant LONG_INDEX = 0;
    uint128 public constant SHORT_INDEX = 1;

    IAutoClaim public autoClaim;
    uint128 public override updateIntervalId = 1;
    // The amount that is extracted from each mint and burn, being left in the pool. Given as the decimal * 10 ^ 18. For example, 60% fee is 0.6 * 10 ^ 18
    bytes16 public mintingFee;
    bytes16 public burningFee;
    // The amount that the `mintingFee` will change each update interval, based on `updateMintingFee`, given as a decimal * 10 ^ 18 (same format as `_mintingFee`)
    bytes16 public changeInterval;

    // Index 0 is the LONG token, index 1 is the SHORT token.
    // Fetched from the LeveragedPool when leveragedPool is set
    address[2] public tokens;

    mapping(uint256 => Prices) public priceHistory; // updateIntervalId => tokenPrice
    mapping(uint256 => bytes16) public burnFeeHistory; // updateIntervalId => burn fee. We need to store this historically because people can claim at any time after the update interval, but we want them to pay the fee from the update interval in which they committed.
    mapping(address => Balance) public userAggregateBalance;

    // The total amount of settlement that has been committed to mints that are not yet executed
    uint256 public override totalPendingMints;
    // The total amount of short pool tokens that have been burnt that are not yet executed on
    uint256 public override totalPendingShortBurns;
    // The total amount of long pool tokens that have been burnt that are not yet executed on
    uint256 public override totalPendingLongBurns;
    // Update interval ID => TotalCommitment
    mapping(uint256 => TotalCommitment) public totalPoolCommitments;
    // Address => Update interval ID => UserCommitment
    mapping(address => mapping(uint256 => UserCommitment)) public userCommitments;
    // The last interval ID for which a given user's balance was updated
    mapping(address => uint256) public lastUpdatedIntervalId;
    // The most recent update interval in which a user committed
    mapping(address => uint256[]) public unAggregatedCommitments;
    // Used to create a dynamic array that is used to copy the new unAggregatedCommitments array into the mapping after updating balance
    uint256[] private storageArrayPlaceHolder;

    address public factory;
    address public governance;
    address public feeController;
    address public leveragedPool;
    bool public override paused;
    IInvariantCheck public invariantCheck;

    modifier onlyFeeController() {
        require(msg.sender == feeController, "msg.sender not fee controller");
        _;
    }

    modifier onlyUnpaused() {
        require(!paused, "Pool is paused");
        _;
    }

    modifier onlyGov() {
        require(msg.sender == governance, "msg.sender not governance");
        _;
    }

    /**
     * @dev Check invariants before function body only. This is used in functions where the state of the pool is updated after exiting PoolCommitter (i.e. executeCommitments)
     */
    modifier checkInvariantsBeforeFunction() {
        invariantCheck.checkInvariants(leveragedPool);
        require(!paused, "Pool is paused");
        _;
    }

    modifier checkInvariantsAfterFunction() {
        require(!paused, "Pool is paused");
        _;
        invariantCheck.checkInvariants(leveragedPool);
        require(!paused, "Pool is paused");
    }

    modifier onlyInvariantCheckContract() {
        require(msg.sender == address(invariantCheck), "msg.sender not invariantCheck");
        _;
    }

    /**
     * @notice Asserts that the caller is the associated `PoolFactory` contract
     */
    modifier onlyFactory() {
        require(msg.sender == factory, "Committer: not factory");
        _;
    }

    /**
     * @notice Asserts that the caller is the associated `LeveragedPool` contract
     */
    modifier onlyPool() {
        require(msg.sender == leveragedPool, "msg.sender not leveragedPool");
        _;
    }

    modifier onlyAutoClaimOrCommitter(address user) {
        require(msg.sender == user || msg.sender == address(autoClaim), "msg.sender not committer or AutoClaim");
        _;
    }

    /**
     * @notice Initialises the contract
     * @param _factory Address of the associated `PoolFactory` contract
     * @param _invariantCheckContract Address of the associated `InvariantCheck` contract
     * @param _autoClaim Address of the associated `AutoClaim` contract
     * @param _factoryOwner Address of the owner of the `PoolFactory`
     * @param _mintingFee The percentage that is taken from each mint, given as a decimal * 10 ^ 18
     * @param _burningFee The percentage that is taken from each burn, given as a decimal * 10 ^ 18
     * @param _changeInterval The amount that the `mintingFee` will change each update interval, based on `updateMintingFee`, given as a decimal * 10 ^ 18 (same format as `_mintingFee`)
     * @dev Throws if factory contract address is null
     * @dev Throws if autoClaim contract address is null
     * @dev Throws if invariantCheck contract address is null
     * @dev Throws if autoclaim contract address is null
     * @dev Only callable by the associated initializer address
     * @dev Throws if minting fee is over 100%
     * @dev Throws if burning fee is over 100%
     * @dev Emits a `ChangeIntervalSet` event on success
     */
    function initialize(
        address _factory,
        address _invariantCheckContract,
        address _autoClaim,
        address _factoryOwner,
        address _feeController,
        uint256 _mintingFee,
        uint256 _burningFee,
        uint256 _changeInterval
    ) external override initializer {
        require(_factory != address(0), "Factory address cannot be 0 address");
        require(_invariantCheckContract != address(0), "InvariantCheck address cannot be 0 address");
        require(_autoClaim != address(0), "AutoClaim address cannot be null");
        require(_feeController != address(0), "fee controller cannot be null");
        updateIntervalId = 1;
        factory = _factory;
        mintingFee = PoolSwapLibrary.convertUIntToDecimal(_mintingFee);
        burningFee = PoolSwapLibrary.convertUIntToDecimal(_burningFee);
        require(mintingFee < PoolSwapLibrary.MAX_MINTING_FEE, "Minting fee >= 100%");
        require(burningFee < PoolSwapLibrary.MAX_BURNING_FEE, "Burning fee >= 10%");
        changeInterval = PoolSwapLibrary.convertUIntToDecimal(_changeInterval);
        feeController = _feeController;
        autoClaim = IAutoClaim(_autoClaim);
        invariantCheck = IInvariantCheck(_invariantCheckContract);
        governance = _factoryOwner;
    }

    /**
     * @notice Apply commitment data to storage
     * @param pool The LeveragedPool of this PoolCommitter instance
     * @param commitType The type of commitment being made
     * @param amount The amount of tokens being committed
     * @param fromAggregateBalance If minting, burning, or rebalancing into a delta neutral position,
     *                             will tokens be taken from user's aggregate balance?
     * @param userCommit The appropriate update interval's commitment data for the user
     * @param totalCommit The appropriate update interval's commitment data for the entire pool
     */
    function applyCommitment(
        ILeveragedPool pool,
        CommitType commitType,
        uint256 amount,
        bool fromAggregateBalance,
        UserCommitment storage userCommit,
        TotalCommitment storage totalCommit
    ) private {
        Balance memory balance = userAggregateBalance[msg.sender];
        uint256 feeAmount;

        if (commitType == CommitType.LongMint || commitType == CommitType.ShortMint) {
            // We want to deduct the amount of settlement tokens that will be recorded under the commit by the minting fee
            // and then add it to the correct side of the pool
            feeAmount =
                PoolSwapLibrary.convertDecimalToUInt(PoolSwapLibrary.multiplyDecimalByUInt(mintingFee, amount)) /
                PoolSwapLibrary.WAD_PRECISION;
            amount = amount - feeAmount;
            totalPendingMints += amount;
        }

        if (commitType == CommitType.LongMint) {
            (uint256 shortBalance, uint256 longBalance) = pool.balances();
            userCommit.longMintAmount += amount;
            totalCommit.longMintAmount += amount;
            // Add the fee to long side. This has been taken from the commit amount.
            pool.setNewPoolBalances(longBalance + feeAmount, shortBalance);
            // If we are minting from balance, this would already have thrown in `commit` if we are minting more than entitled too
        } else if (commitType == CommitType.LongBurn) {
            totalPendingLongBurns += amount;
            userCommit.longBurnAmount += amount;
            totalCommit.longBurnAmount += amount;
            // long burning: pull in long pool tokens from committer
            if (fromAggregateBalance) {
                // Burning from user's aggregate balance
                userCommit.balanceLongBurnAmount += amount;
                // This require statement is only needed in this branch, as `pool.burnTokens` will revert if burning too many
                require(userCommit.balanceLongBurnAmount <= balance.longTokens, "Insufficient pool tokens");
                // Burn from leveragedPool, because that is the official owner of the tokens before they are claimed
                pool.burnTokens(LONG_INDEX, amount, leveragedPool);
            } else {
                // Burning from user's wallet
                pool.burnTokens(LONG_INDEX, amount, msg.sender);
            }
        } else if (commitType == CommitType.ShortMint) {
            (uint256 shortBalance, uint256 longBalance) = pool.balances();
            userCommit.shortMintAmount += amount;
            totalCommit.shortMintAmount += amount;
            // Add the fee to short side. This has been taken from the commit amount.
            pool.setNewPoolBalances(longBalance, shortBalance + feeAmount);
            // If we are minting from balance, this would already have thrown in `commit` if we are minting more than entitled too
        } else if (commitType == CommitType.ShortBurn) {
            totalPendingShortBurns += amount;
            userCommit.shortBurnAmount += amount;
            totalCommit.shortBurnAmount += amount;
            if (fromAggregateBalance) {
                // Burning from user's aggregate balance
                userCommit.balanceShortBurnAmount += amount;
                // This require statement is only needed in this branch, as `pool.burnTokens` will revert if burning too many
                require(userCommit.balanceShortBurnAmount <= balance.shortTokens, "Insufficient pool tokens");
                // Burn from leveragedPool, because that is the official owner of the tokens before they are claimed
                pool.burnTokens(SHORT_INDEX, amount, leveragedPool);
            } else {
                // Burning from user's wallet
                pool.burnTokens(SHORT_INDEX, amount, msg.sender);
            }
        } else if (commitType == CommitType.LongBurnShortMint) {
            totalPendingLongBurns += amount;
            userCommit.longBurnShortMintAmount += amount;
            totalCommit.longBurnShortMintAmount += amount;
            if (fromAggregateBalance) {
                userCommit.balanceLongBurnMintAmount += amount;
                require(userCommit.balanceLongBurnMintAmount <= balance.longTokens, "Insufficient pool tokens");
                pool.burnTokens(LONG_INDEX, amount, leveragedPool);
            } else {
                pool.burnTokens(LONG_INDEX, amount, msg.sender);
            }
        } else if (commitType == CommitType.ShortBurnLongMint) {
            totalPendingShortBurns += amount;
            userCommit.shortBurnLongMintAmount += amount;
            totalCommit.shortBurnLongMintAmount += amount;
            if (fromAggregateBalance) {
                userCommit.balanceShortBurnMintAmount += amount;
                require(userCommit.balanceShortBurnMintAmount <= balance.shortTokens, "Insufficient pool tokens");
                pool.burnTokens(SHORT_INDEX, amount, leveragedPool);
            } else {
                pool.burnTokens(SHORT_INDEX, amount, msg.sender);
            }
        }
    }

    /**
     * @notice Commit to minting/burning long/short tokens after the next price change
     * @param commitType Type of commit you're doing (Long vs Short, Mint vs Burn)
     * @param amount Amount of settlement tokens you want to commit to minting; OR amount of pool
     *               tokens you want to burn
     * @param fromAggregateBalance If minting, burning, or rebalancing into a delta neutral position,
     *                             will tokens be taken from user's aggregate balance?
     * @param payForClaim True if user wants to pay for the commit to be claimed
     * @dev Emits a `CreateCommit` event on success
     */
    function commit(
        CommitType commitType,
        uint256 amount,
        bool fromAggregateBalance,
        bool payForClaim
    ) external payable override checkInvariantsAfterFunction {
        require(amount > 0, "Amount must not be zero");
        updateAggregateBalance(msg.sender);
        ILeveragedPool pool = ILeveragedPool(leveragedPool);
        uint256 updateInterval = pool.updateInterval();
        uint256 lastPriceTimestamp = pool.lastPriceTimestamp();
        uint256 frontRunningInterval = pool.frontRunningInterval();

        uint256 appropriateUpdateIntervalId = PoolSwapLibrary.appropriateUpdateIntervalId(
            block.timestamp,
            lastPriceTimestamp,
            frontRunningInterval,
            updateInterval,
            updateIntervalId
        );
        TotalCommitment storage totalCommit = totalPoolCommitments[appropriateUpdateIntervalId];
        UserCommitment storage userCommit = userCommitments[msg.sender][appropriateUpdateIntervalId];

        userCommit.updateIntervalId = appropriateUpdateIntervalId;

        uint256 length = unAggregatedCommitments[msg.sender].length;
        if (length == 0 || unAggregatedCommitments[msg.sender][length - 1] < appropriateUpdateIntervalId) {
            unAggregatedCommitments[msg.sender].push(appropriateUpdateIntervalId);
        }

        /*
         * Below, we want to follow the "Checks, Effects, Interactions" pattern.
         * `applyCommitment` adheres to the pattern, so we must put our effects before this, and interactions after.
         * Hence, we do the storage change if `fromAggregateBalance == true` before calling `applyCommitment`, and do the interaction if `fromAggregateBalance == false` after.
         * Lastly, we call `AutoClaim::makePaidClaimRequest`, which is an external interaction (albeit with a protocol contract).
         */
        if ((commitType == CommitType.LongMint || commitType == CommitType.ShortMint) && fromAggregateBalance) {
            // Want to take away from their balance's settlement tokens
            userAggregateBalance[msg.sender].settlementTokens -= amount;
        }

        applyCommitment(pool, commitType, amount, fromAggregateBalance, userCommit, totalCommit);

        if (commitType == CommitType.LongMint || (commitType == CommitType.ShortMint && !fromAggregateBalance)) {
            // minting: pull in the settlement token from the committer
            // Do not need to transfer if minting using aggregate balance tokens, since the leveraged pool already owns these tokens.
            pool.settlementTokenTransferFrom(msg.sender, leveragedPool, amount);
        }

        if (payForClaim) {
            require(msg.value != 0, "Must pay for claim");
            autoClaim.makePaidClaimRequest{value: msg.value}(msg.sender);
        } else {
            require(msg.value == 0, "msg.value must be zero");
        }

        emit CreateCommit(
            msg.sender,
            amount,
            commitType,
            appropriateUpdateIntervalId,
            fromAggregateBalance,
            payForClaim,
            mintingFee
        );
    }

    /**
     * @notice Claim user's balance. This can be done either by the user themself or by somebody else on their behalf.
     * @param user Address of the user to claim against
     * @dev Updates aggregate user balances
     * @dev Emits a `Claim` event on success
     */
    function claim(address user) external override checkInvariantsAfterFunction onlyAutoClaimOrCommitter(user) {
        updateAggregateBalance(user);
        Balance memory balance = userAggregateBalance[user];
        ILeveragedPool pool = ILeveragedPool(leveragedPool);

        /* update bookkeeping *before* external calls! */
        delete userAggregateBalance[user];
        emit Claim(user);

        if (msg.sender == user && autoClaim.checkUserClaim(user, address(this))) {
            // If the committer is claiming for themself and they have a valid pending claim, clear it.
            autoClaim.withdrawUserClaimRequest(user);
        }

        if (balance.settlementTokens > 0) {
            pool.settlementTokenTransfer(user, balance.settlementTokens);
        }
        if (balance.longTokens > 0) {
            pool.poolTokenTransfer(true, user, balance.longTokens);
        }
        if (balance.shortTokens > 0) {
            pool.poolTokenTransfer(false, user, balance.shortTokens);
        }
    }

    /**
     * @notice Retrieves minting fee from each mint being left in the pool
     * @return Minting fee
     */
    function getMintingFee() public view returns (uint256) {
        return PoolSwapLibrary.convertDecimalToUInt(mintingFee);
    }

    /**
     * @notice Retrieves burning fee from each burn being left in the pool
     * @return Burning fee
     */
    function getBurningFee() public view returns (uint256) {
        return PoolSwapLibrary.convertDecimalToUInt(burningFee);
    }

    /**
     * @notice Executes every commitment specified in the list
     * @param _commits Array of `TotalCommitment`s
     */
    function executeGivenCommitments(TotalCommitment memory _commits) internal {
        ILeveragedPool pool = ILeveragedPool(leveragedPool);

        totalPendingMints =
            totalPendingMints -
            totalPoolCommitments[updateIntervalId].longMintAmount -
            totalPoolCommitments[updateIntervalId].shortMintAmount;

        BalancesAndSupplies memory balancesAndSupplies = BalancesAndSupplies({
            shortBalance: pool.shortBalance(),
            longBalance: pool.longBalance(),
            longTotalSupplyBefore: IERC20(tokens[LONG_INDEX]).totalSupply(),
            shortTotalSupplyBefore: IERC20(tokens[SHORT_INDEX]).totalSupply()
        });

        uint256 totalLongBurn = _commits.longBurnAmount + _commits.longBurnShortMintAmount;
        uint256 totalShortBurn = _commits.shortBurnAmount + _commits.shortBurnLongMintAmount;
        // Update price before values change
        priceHistory[updateIntervalId] = Prices({
            longPrice: PoolSwapLibrary.getPrice(
                balancesAndSupplies.longBalance,
                balancesAndSupplies.longTotalSupplyBefore + totalPendingLongBurns
            ),
            shortPrice: PoolSwapLibrary.getPrice(
                balancesAndSupplies.shortBalance,
                balancesAndSupplies.shortTotalSupplyBefore + totalPendingShortBurns
            )
        });
        totalPendingLongBurns -= totalLongBurn;
        totalPendingShortBurns -= totalShortBurn;

        // Amount of settlement tokens that are generated from the long burn into instant mints
        uint256 longBurnInstantMintAmount = PoolSwapLibrary.getWithdrawAmountOnBurn(
            balancesAndSupplies.longTotalSupplyBefore,
            _commits.longBurnShortMintAmount,
            balancesAndSupplies.longBalance,
            totalLongBurn
        );
        // Amount of settlement tokens that are generated from the short burn into instant mints
        uint256 shortBurnInstantMintAmount = PoolSwapLibrary.getWithdrawAmountOnBurn(
            balancesAndSupplies.shortTotalSupplyBefore,
            _commits.shortBurnLongMintAmount,
            balancesAndSupplies.shortBalance,
            totalShortBurn
        );

        // Long Mints
        uint256 longMintAmount = PoolSwapLibrary.getMintAmount(
            balancesAndSupplies.longTotalSupplyBefore, // long token total supply,
            _commits.longMintAmount + shortBurnInstantMintAmount, // Add the settlement tokens that will be generated from burning shorts for instant long mint
            balancesAndSupplies.longBalance, // total settlement tokens in the long pull
            totalLongBurn // total pool tokens commited to be burned
        );

        if (longMintAmount > 0) {
            pool.mintTokens(LONG_INDEX, longMintAmount, leveragedPool);
        }

        // Long Burns
        uint256 longBurnAmount = PoolSwapLibrary.getWithdrawAmountOnBurn(
            balancesAndSupplies.longTotalSupplyBefore,
            totalLongBurn,
            balancesAndSupplies.longBalance,
            totalLongBurn
        );

        // Short Mints
        uint256 shortMintAmount = PoolSwapLibrary.getMintAmount(
            balancesAndSupplies.shortTotalSupplyBefore, // short token total supply
            _commits.shortMintAmount + longBurnInstantMintAmount, // Add the settlement tokens that will be generated from burning longs for instant short mint
            balancesAndSupplies.shortBalance,
            totalShortBurn
        );

        if (shortMintAmount > 0) {
            pool.mintTokens(SHORT_INDEX, shortMintAmount, leveragedPool);
        }

        // Short Burns
        uint256 shortBurnAmount = PoolSwapLibrary.getWithdrawAmountOnBurn(
            balancesAndSupplies.shortTotalSupplyBefore,
            totalShortBurn,
            balancesAndSupplies.shortBalance,
            totalShortBurn
        );

        uint256 newLongBalance = balancesAndSupplies.longBalance +
            _commits.longMintAmount -
            longBurnAmount +
            shortBurnInstantMintAmount;
        uint256 newShortBalance = balancesAndSupplies.shortBalance +
            _commits.shortMintAmount -
            shortBurnAmount +
            longBurnInstantMintAmount;

        // Update the settlement on each side
        pool.setNewPoolBalances(newLongBalance, newShortBalance);
    }

    /**
     * @notice Executes all commitments currently queued for the associated `LeveragedPool`
     * @dev Only callable by the associated `LeveragedPool` contract
     * @dev Emits an `ExecutedCommitsForInterval` event for each update interval processed
     */
    function executeCommitments() external override onlyPool {
        ILeveragedPool pool = ILeveragedPool(leveragedPool);

        uint32 counter = 1;
        uint256 lastPriceTimestamp = pool.lastPriceTimestamp();
        uint256 updateInterval = pool.updateInterval();

        /*
         * (old)
         * updateIntervalId
         * |
         * |    updateIntervalId
         * |    |
         * |    |    counter
         * |    |    |
         * |    |    |              (end)
         * |    |    |              |
         * V    V    V              V
         * +----+----+----+~~~~+----+
         * |    |    |    |....|    |
         * +----+----+----+~~~~+----+
         *
         * Iterate over the sequence of possible update periods from the most
         * recent (i.e., the value of `updateIntervalId` as at the entry point
         * of this function) until the end of the queue.
         *
         * At each iteration, execute all of the (total) commitments for the
         * pool for that period and then remove them from the queue.
         *
         * In reality, this should never iterate more than once, since more than one update interval
         * should never be passed without the previous one being upkept.
         */
        uint256 _updateIntervalId;
        while (true) {
            if (block.timestamp >= lastPriceTimestamp + updateInterval * counter) {
                // Another update interval has passed, so we have to do the nextIntervalCommit as well
                _updateIntervalId = updateIntervalId;
                burnFeeHistory[updateIntervalId] = burningFee;
                executeGivenCommitments(totalPoolCommitments[updateIntervalId]);
                emit ExecutedCommitsForInterval(updateIntervalId, burningFee);
                delete totalPoolCommitments[updateIntervalId];

                // counter overflowing would require an unrealistic number of update intervals
                updateIntervalId += 1;
            } else {
                break;
            }
            // counter overflowing would require an unrealistic number of update intervals to be updated
            // This wouldn't fit in a block, anyway.
            unchecked {
                counter += 1;
            }
        }

        (uint256 shortBalance, uint256 longBalance) = pool.balances();

        uint256 longTotalSupply = IERC20(tokens[LONG_INDEX]).totalSupply();
        uint256 shortTotalSupply = IERC20(tokens[SHORT_INDEX]).totalSupply();

        updateMintingFee(
            PoolSwapLibrary.getPrice(longBalance, longTotalSupply),
            PoolSwapLibrary.getPrice(shortBalance, shortTotalSupply)
        );
    }

    function updateMintingFee(bytes16 longTokenPrice, bytes16 shortTokenPrice) private {
        bytes16 multiple = PoolSwapLibrary.multiplyBytes(longTokenPrice, shortTokenPrice);
        if (PoolSwapLibrary.compareDecimals(PoolSwapLibrary.ONE, multiple) == -1) {
            // longTokenPrice * shortTokenPrice > 1
            if (PoolSwapLibrary.compareDecimals(mintingFee, changeInterval) == -1) {
                // mintingFee < changeInterval. Prevent underflow by setting mintingFee to lowest possible value (0)
                mintingFee = 0;
            } else {
                mintingFee = PoolSwapLibrary.subtractBytes(mintingFee, changeInterval);
            }
        } else {
            // longTokenPrice * shortTokenPrice <= 1
            mintingFee = PoolSwapLibrary.addBytes(mintingFee, changeInterval);

            if (PoolSwapLibrary.compareDecimals(mintingFee, PoolSwapLibrary.MAX_MINTING_FEE) == 1) {
                // mintingFee is greater than 1 (100%).
                // We want to cap this at a theoretical max of 100%
                mintingFee = PoolSwapLibrary.MAX_MINTING_FEE;
            }
        }
    }

    /**
     * @notice Updates the aggregate balance based on the result of application
     *          of the provided (user) commitment
     * @param _commit Commitment to apply
     * @return _newLongTokens Quantity of long pool tokens post-application
     * @return _newShortTokens Quantity of short pool tokens post-application
     * @return _longBurnFee Quantity of settlement tokens taken as a fee from long burns
     * @return _shortBurnFee Quantity of settlement tokens taken as a fee from short burns
     * @return _newSettlementTokens Quantity of settlement tokens post
     *                                  application
     * @dev Wraps two (pure) library functions from `PoolSwapLibrary`
     */
    function getBalanceSingleCommitment(UserCommitment memory _commit)
        internal
        view
        returns (
            uint256 _newLongTokens,
            uint256 _newShortTokens,
            uint256 _longBurnFee,
            uint256 _shortBurnFee,
            uint256 _newSettlementTokens
        )
    {
        PoolSwapLibrary.UpdateData memory updateData = PoolSwapLibrary.UpdateData({
            longPrice: priceHistory[_commit.updateIntervalId].longPrice,
            shortPrice: priceHistory[_commit.updateIntervalId].shortPrice,
            currentUpdateIntervalId: updateIntervalId,
            updateIntervalId: _commit.updateIntervalId,
            longMintAmount: _commit.longMintAmount,
            longBurnAmount: _commit.longBurnAmount,
            shortMintAmount: _commit.shortMintAmount,
            shortBurnAmount: _commit.shortBurnAmount,
            longBurnShortMintAmount: _commit.longBurnShortMintAmount,
            shortBurnLongMintAmount: _commit.shortBurnLongMintAmount,
            burnFee: burnFeeHistory[_commit.updateIntervalId]
        });

        (_newLongTokens, _newShortTokens, _longBurnFee, _shortBurnFee, _newSettlementTokens) = PoolSwapLibrary
            .getUpdatedAggregateBalance(updateData);
    }

    /**
     * @notice Add the result of a user's most recent commit to their aggregated balance
     * @param user Address of the given user
     * @dev Updates the `userAggregateBalance` mapping by applying `BalanceUpdate`s derived from iteration over the entirety of unaggregated commitments associated with the given user
     * @dev Emits an `AggregateBalanceUpdated` event upon successful termination
     */
    function updateAggregateBalance(address user) public override checkInvariantsAfterFunction {
        Balance storage balance = userAggregateBalance[user];

        BalanceUpdate memory update = BalanceUpdate({
            _updateIntervalId: updateIntervalId,
            _newLongTokensSum: 0,
            _newShortTokensSum: 0,
            _newSettlementTokensSum: 0,
            _balanceLongBurnAmount: 0,
            _balanceShortBurnAmount: 0,
            _longBurnFee: 0,
            _shortBurnFee: 0
        });

        // Iterate from the most recent up until the current update interval

        uint256[] memory currentIntervalIds = unAggregatedCommitments[user];
        uint256 unAggregatedLength = currentIntervalIds.length;
        for (uint256 i = 0; i < unAggregatedLength; i++) {
            uint256 id = currentIntervalIds[i];
            if (id == 0) {
                continue;
            }
            UserCommitment memory commitment = userCommitments[user][id];

            /* If the update interval of commitment has not yet passed, we still
            want to deduct burns from the balance from a user's balance.
            Therefore, this should happen outside of the if block below.*/
            update._balanceLongBurnAmount += commitment.balanceLongBurnAmount + commitment.balanceLongBurnMintAmount;
            update._balanceShortBurnAmount += commitment.balanceShortBurnAmount + commitment.balanceShortBurnMintAmount;
            if (commitment.updateIntervalId < updateIntervalId) {
                (
                    uint256 _newLongTokens,
                    uint256 _newShortTokens,
                    uint256 _longBurnFee,
                    uint256 _shortBurnFee,
                    uint256 _newSettlementTokens
                ) = getBalanceSingleCommitment(commitment);
                update._newLongTokensSum += _newLongTokens;
                update._newShortTokensSum += _newShortTokens;
                update._newSettlementTokensSum += _newSettlementTokens;
                update._longBurnFee += _longBurnFee;
                update._shortBurnFee += _shortBurnFee;
                delete userCommitments[user][id];
            } else {
                // Clear them now that they have been accounted for in the balance
                userCommitments[user][id].balanceLongBurnAmount = 0;
                userCommitments[user][id].balanceShortBurnAmount = 0;
                userCommitments[user][id].balanceLongBurnMintAmount = 0;
                userCommitments[user][id].balanceShortBurnMintAmount = 0;
                // This commitment wasn't ready to be completely added to the balance, so copy it over into the new ID array
                storageArrayPlaceHolder.push(currentIntervalIds[i]);
            }
        }

        delete unAggregatedCommitments[user];
        unAggregatedCommitments[user] = storageArrayPlaceHolder;

        delete storageArrayPlaceHolder;

        // Add new tokens minted, and remove the ones that were burnt from this balance
        balance.longTokens += update._newLongTokensSum;
        balance.longTokens -= update._balanceLongBurnAmount;
        balance.shortTokens += update._newShortTokensSum;
        balance.shortTokens -= update._balanceShortBurnAmount;
        balance.settlementTokens += update._newSettlementTokensSum;

        ILeveragedPool pool = ILeveragedPool(leveragedPool);
        (uint256 shortBalance, uint256 longBalance) = pool.balances();
        pool.setNewPoolBalances(longBalance + update._longBurnFee, shortBalance + update._shortBurnFee);

        emit AggregateBalanceUpdated(user);
    }

    /**
     * @return which update interval ID a commit would be placed into if made now
     * @dev Calls PoolSwapLibrary::appropriateUpdateIntervalId
     */
    function getAppropriateUpdateIntervalId() external view override returns (uint128) {
        ILeveragedPool pool = ILeveragedPool(leveragedPool);
        return
            uint128(
                PoolSwapLibrary.appropriateUpdateIntervalId(
                    block.timestamp,
                    pool.lastPriceTimestamp(),
                    pool.frontRunningInterval(),
                    pool.updateInterval(),
                    updateIntervalId
                )
            );
    }

    /**
     * @notice A copy of `updateAggregateBalance` that returns the aggregated balance without updating it
     * @param user Address of the given user
     * @return Associated `Balance` for the given user after aggregation
     */
    function getAggregateBalance(address user) external view override returns (Balance memory) {
        Balance memory _balance = userAggregateBalance[user];

        BalanceUpdate memory update = BalanceUpdate({
            _updateIntervalId: updateIntervalId,
            _newLongTokensSum: 0,
            _newShortTokensSum: 0,
            _newSettlementTokensSum: 0,
            _balanceLongBurnAmount: 0,
            _balanceShortBurnAmount: 0,
            _longBurnFee: 0,
            _shortBurnFee: 0
        });

        // Iterate from the most recent up until the current update interval

        uint256[] memory currentIntervalIds = unAggregatedCommitments[user];
        uint256 unAggregatedLength = currentIntervalIds.length;
        for (uint256 i = 0; i < unAggregatedLength; i++) {
            uint256 id = currentIntervalIds[i];
            if (id == 0) {
                continue;
            }
            UserCommitment memory commitment = userCommitments[user][id];

            /* If the update interval of commitment has not yet passed, we still
            want to deduct burns from the balance from a user's balance.
            Therefore, this should happen outside of the if block below.*/
            update._balanceLongBurnAmount += commitment.balanceLongBurnAmount + commitment.balanceLongBurnMintAmount;
            update._balanceShortBurnAmount += commitment.balanceShortBurnAmount + commitment.balanceShortBurnMintAmount;
            if (commitment.updateIntervalId < updateIntervalId) {
                (
                    uint256 _newLongTokens,
                    uint256 _newShortTokens,
                    ,
                    ,
                    uint256 _newSettlementTokens
                ) = getBalanceSingleCommitment(commitment);
                update._newLongTokensSum += _newLongTokens;
                update._newShortTokensSum += _newShortTokens;
                update._newSettlementTokensSum += _newSettlementTokens;
            }
        }

        // Add new tokens minted, and remove the ones that were burnt from this balance
        _balance.longTokens += update._newLongTokensSum;
        _balance.longTokens -= update._balanceLongBurnAmount;
        _balance.shortTokens += update._newShortTokensSum;
        _balance.shortTokens -= update._balanceShortBurnAmount;
        _balance.settlementTokens += update._newSettlementTokensSum;

        return _balance;
    }

    /**
<<<<<<< HEAD
     * @notice Sets the settlement token address and the address of the associated `LeveragedPool` contract to the provided values
     * @param _settlementToken Address of the settlement token to use
=======
     * @notice Sets the quote token address and the address of the associated `LeveragedPool` contract to the provided values
>>>>>>> 89d3d013
     * @param _leveragedPool Address of the pool to use
     * @dev Only callable by the associated `PoolFactory` contract
     * @dev Throws if either address are null
     * @dev Emits a `SettlementAndPoolChanged` event on success
     */
<<<<<<< HEAD
    function setSettlementAndPool(address _settlementToken, address _leveragedPool)
        external
        override
        onlyFactory
        onlyUnpaused
    {
        require(_settlementToken != address(0), "Settlement token address cannot be 0 address");
=======
    function setPool(address _leveragedPool) external override onlyFactory {
>>>>>>> 89d3d013
        require(_leveragedPool != address(0), "Leveraged pool address cannot be 0 address");

        leveragedPool = _leveragedPool;
        tokens = ILeveragedPool(leveragedPool).poolTokens();
<<<<<<< HEAD
        emit SettlementAndPoolChanged(_settlementToken, _leveragedPool);
=======
>>>>>>> 89d3d013
    }

    /**
     * @notice Sets the burning fee to be applied to future burn commitments indefinitely
     * @param _burningFee The new burning fee
     * @dev Converts `_burningFee` to a `bytes16` to be compatible with arithmetic library
     * @dev Emits a `BurningFeeSet` event on success
     */
    function setBurningFee(uint256 _burningFee) external override onlyFeeController {
        burningFee = PoolSwapLibrary.convertUIntToDecimal(_burningFee);
        require(burningFee < PoolSwapLibrary.MAX_BURNING_FEE, "Burning fee >= 10%");
        emit BurningFeeSet(_burningFee);
    }

    /**
     * @notice Sets the minting fee to be applied to future burn commitments indefinitely
     * @param _mintingFee The new minting fee
     * @dev Converts `_mintingFee` to a `bytes16` to be compatible with arithmetic library
     * @dev Emits a `MintingFeeSet` event on success
     */
    function setMintingFee(uint256 _mintingFee) external override onlyFeeController {
        mintingFee = PoolSwapLibrary.convertUIntToDecimal(_mintingFee);
        require(mintingFee < PoolSwapLibrary.MAX_MINTING_FEE, "Minting fee >= 100%");
        emit MintingFeeSet(_mintingFee);
    }

    /**
     * @notice Sets the change interval used to update the minting fee every update interval
     * @param _changeInterval The new change interval
     * @dev Converts `_changeInterval` to a `bytes16` to be compatible with arithmetic library TODO UPDATE
     * @dev Emits a `ChangeIntervalSet` event on success
     */
    function setChangeInterval(uint256 _changeInterval) external override onlyFeeController {
        changeInterval = PoolSwapLibrary.convertUIntToDecimal(_changeInterval);
        emit ChangeIntervalSet(_changeInterval);
    }

    function setFeeController(address _feeController) external override {
        require(msg.sender == governance || msg.sender == feeController, "Cannot set feeController");
        feeController = _feeController;
        emit FeeControllerSet(_feeController);
    }

    /**
     * @notice Pauses the pool
     * @dev Prevents all state updates until unpaused
     */
    function pause() external override onlyInvariantCheckContract {
        paused = true;
        emit Paused();
    }

    /**
     * @notice Unpauses the pool
     * @dev Prevents all state updates until unpaused
     */
    function unpause() external override onlyGov {
        paused = false;
        emit Unpaused();
    }
}<|MERGE_RESOLUTION|>--- conflicted
+++ resolved
@@ -779,36 +779,17 @@
     }
 
     /**
-<<<<<<< HEAD
      * @notice Sets the settlement token address and the address of the associated `LeveragedPool` contract to the provided values
-     * @param _settlementToken Address of the settlement token to use
-=======
-     * @notice Sets the quote token address and the address of the associated `LeveragedPool` contract to the provided values
->>>>>>> 89d3d013
      * @param _leveragedPool Address of the pool to use
      * @dev Only callable by the associated `PoolFactory` contract
      * @dev Throws if either address are null
      * @dev Emits a `SettlementAndPoolChanged` event on success
      */
-<<<<<<< HEAD
-    function setSettlementAndPool(address _settlementToken, address _leveragedPool)
-        external
-        override
-        onlyFactory
-        onlyUnpaused
-    {
-        require(_settlementToken != address(0), "Settlement token address cannot be 0 address");
-=======
     function setPool(address _leveragedPool) external override onlyFactory {
->>>>>>> 89d3d013
         require(_leveragedPool != address(0), "Leveraged pool address cannot be 0 address");
 
         leveragedPool = _leveragedPool;
         tokens = ILeveragedPool(leveragedPool).poolTokens();
-<<<<<<< HEAD
-        emit SettlementAndPoolChanged(_settlementToken, _leveragedPool);
-=======
->>>>>>> 89d3d013
     }
 
     /**
