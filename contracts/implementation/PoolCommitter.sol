--- conflicted
+++ resolved
@@ -539,7 +539,6 @@
          * In reality, this should never iterate more than once, since more than one update interval
          * should never be passed without the previous one being upkept.
          */
-<<<<<<< HEAD
 
         CommitmentExecutionTracking memory executionTracking = CommitmentExecutionTracking({
             longTotalSupply: IERC20(tokens[LONG_INDEX]).totalSupply(),
@@ -552,15 +551,7 @@
         executionTracking.longTotalSupplyBefore = executionTracking.longTotalSupply;
         executionTracking.shortTotalSupplyBefore = executionTracking.shortTotalSupply;
 
-        while (true) {
-=======
-        uint256 longTotalSupply = IERC20(tokens[LONG_INDEX]).totalSupply();
-        uint256 shortTotalSupply = IERC20(tokens[SHORT_INDEX]).totalSupply();
-        uint256 longTotalSupplyBefore = longTotalSupply;
-        uint256 shortTotalSupplyBefore = shortTotalSupply;
-        uint256 _updateIntervalId;
         while (counter <= MAX_ITERATIONS) {
->>>>>>> f1cbe088
             if (block.timestamp >= lastPriceTimestamp + updateInterval * counter) {
                 // Another update interval has passed, so we have to do the nextIntervalCommit as well
                 executionTracking._updateIntervalId = updateIntervalId;
