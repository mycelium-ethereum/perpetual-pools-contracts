--- conflicted
+++ resolved
@@ -397,7 +397,6 @@
      * @return newLongBalance The amount of settlement tokens in the long side of the pool as a result of minting and burning
      * @return newShortBalance The amount of settlement tokens in the short side of the pool as a result of minting and burning
      */
-<<<<<<< HEAD
     function executeGivenCommitments(
         TotalCommitment memory _commits,
         uint256 longTotalSupply,
@@ -413,47 +412,37 @@
             uint256
         )
     {
-        totalPendingMints =
-            totalPendingMints -
-            totalPoolCommitments[updateIntervalId].longMintAmount -
-            totalPoolCommitments[updateIntervalId].shortMintAmount;
-=======
-    function executeGivenCommitments(TotalCommitment memory _commits) internal {
-        ILeveragedPool pool = ILeveragedPool(leveragedPool);
-
         pendingMintSettlementAmount =
             pendingMintSettlementAmount -
             totalPoolCommitments[updateIntervalId].longMintSettlement -
             totalPoolCommitments[updateIntervalId].shortMintSettlement;
->>>>>>> c234534c
 
         BalancesAndSupplies memory balancesAndSupplies = BalancesAndSupplies({
-            newShortBalance: _commits.shortMintAmount,
-            newLongBalance: _commits.longMintAmount,
+            newShortBalance: _commits.shortMintSettlement,
+            newLongBalance: _commits.longMintSettlement,
             longMintPoolTokens: 0,
             shortMintPoolTokens: 0,
             longBurnInstantMintAmount: 0,
             shortBurnInstantMintAmount: 0,
-            totalLongBurn: _commits.longBurnAmount + _commits.longBurnShortMintAmount,
-            totalShortBurn: _commits.shortBurnAmount + _commits.shortBurnLongMintAmount
+            totalLongBurn: _commits.longBurnPoolTokens + _commits.longBurnShortMintPoolTokens,
+            totalShortBurn: _commits.shortBurnPoolTokens + _commits.shortBurnLongMintPoolTokens
         });
 
-<<<<<<< HEAD
         balancesAndSupplies.newLongBalance += longBalance;
         balancesAndSupplies.newShortBalance += shortBalance;
 
         // Update price before values change
         priceHistory[updateIntervalId] = Prices({
-            longPrice: PoolSwapLibrary.getPrice(longBalance, longTotalSupply + totalPendingLongBurns),
-            shortPrice: PoolSwapLibrary.getPrice(shortBalance, shortTotalSupply + totalPendingShortBurns)
+            longPrice: PoolSwapLibrary.getPrice(longBalance, longTotalSupply + pendingLongBurnPoolTokens),
+            shortPrice: PoolSwapLibrary.getPrice(shortBalance, shortTotalSupply + pendingShortBurnPoolTokens)
         });
-        totalPendingLongBurns -= balancesAndSupplies.totalLongBurn;
-        totalPendingShortBurns -= balancesAndSupplies.totalShortBurn;
+        pendingLongBurnPoolTokens -= balancesAndSupplies.totalLongBurn;
+        pendingShortBurnPoolTokens -= balancesAndSupplies.totalShortBurn;
 
         // Amount of collateral tokens that are generated from the long burn into instant mints
         balancesAndSupplies.longBurnInstantMintAmount = PoolSwapLibrary.getWithdrawAmountOnBurn(
             longTotalSupply,
-            _commits.longBurnShortMintAmount,
+            _commits.longBurnShortMintPoolTokens,
             longBalance,
             balancesAndSupplies.totalLongBurn
         );
@@ -461,48 +450,16 @@
         // Amount of collateral tokens that are generated from the short burn into instant mints
         balancesAndSupplies.shortBurnInstantMintAmount = PoolSwapLibrary.getWithdrawAmountOnBurn(
             shortTotalSupply,
-            _commits.shortBurnLongMintAmount,
+            _commits.shortBurnLongMintPoolTokens,
             shortBalance,
             balancesAndSupplies.totalShortBurn
-=======
-        uint256 totalLongBurnPoolTokens = _commits.longBurnPoolTokens + _commits.longBurnShortMintPoolTokens;
-        uint256 totalShortBurnPoolTokens = _commits.shortBurnPoolTokens + _commits.shortBurnLongMintPoolTokens;
-        // Update price before values change
-        priceHistory[updateIntervalId] = Prices({
-            longPrice: PoolSwapLibrary.getPrice(
-                balancesAndSupplies.longBalance,
-                balancesAndSupplies.longTotalSupplyBefore + pendingLongBurnPoolTokens
-            ),
-            shortPrice: PoolSwapLibrary.getPrice(
-                balancesAndSupplies.shortBalance,
-                balancesAndSupplies.shortTotalSupplyBefore + pendingShortBurnPoolTokens
-            )
-        });
-        pendingLongBurnPoolTokens -= totalLongBurnPoolTokens;
-        pendingShortBurnPoolTokens -= totalShortBurnPoolTokens;
-
-        // Amount of settlement tokens that are generated from the long burn into instant mints
-        uint256 longBurnInstantMintSettlement = PoolSwapLibrary.getWithdrawAmountOnBurn(
-            balancesAndSupplies.longTotalSupplyBefore,
-            _commits.longBurnShortMintPoolTokens,
-            balancesAndSupplies.longBalance,
-            totalLongBurnPoolTokens
-        );
-        // Amount of settlement tokens that are generated from the short burn into instant mints
-        uint256 shortBurnInstantMintSettlement = PoolSwapLibrary.getWithdrawAmountOnBurn(
-            balancesAndSupplies.shortTotalSupplyBefore,
-            _commits.shortBurnLongMintPoolTokens,
-            balancesAndSupplies.shortBalance,
-            totalShortBurnPoolTokens
->>>>>>> c234534c
         );
         balancesAndSupplies.newLongBalance += balancesAndSupplies.shortBurnInstantMintAmount;
 
         // Long Mints
-<<<<<<< HEAD
         balancesAndSupplies.longMintPoolTokens = PoolSwapLibrary.getMintAmount(
             longTotalSupply, // long token total supply,
-            _commits.longMintAmount + balancesAndSupplies.shortBurnInstantMintAmount, // Add the collateral tokens that will be generated from burning shorts for instant long mint
+            _commits.longMintSettlement + balancesAndSupplies.shortBurnInstantMintAmount, // Add the collateral tokens that will be generated from burning shorts for instant long mint
             longBalance, // total quote tokens in the long pull
             balancesAndSupplies.totalLongBurn // total pool tokens commited to be burned
         );
@@ -518,7 +475,7 @@
         // Short Mints
         balancesAndSupplies.shortMintPoolTokens = PoolSwapLibrary.getMintAmount(
             shortTotalSupply, // short token total supply
-            _commits.shortMintAmount + balancesAndSupplies.longBurnInstantMintAmount, // Add the collateral tokens that will be generated from burning longs for instant short mint
+            _commits.shortMintSettlement + balancesAndSupplies.longBurnInstantMintAmount, // Add the collateral tokens that will be generated from burning longs for instant short mint
             shortBalance,
             balancesAndSupplies.totalShortBurn
         );
@@ -537,58 +494,6 @@
             balancesAndSupplies.newLongBalance,
             balancesAndSupplies.newShortBalance
         );
-=======
-        uint256 longMintSettlement = PoolSwapLibrary.getMintAmount(
-            balancesAndSupplies.longTotalSupplyBefore, // long token total supply,
-            _commits.longMintSettlement + shortBurnInstantMintSettlement, // Add the settlement tokens that will be generated from burning shorts for instant long mint
-            balancesAndSupplies.longBalance, // total quote tokens in the long pull
-            totalLongBurnPoolTokens // total pool tokens commited to be burned
-        );
-
-        if (longMintSettlement > 0) {
-            pool.mintTokens(LONG_INDEX, longMintSettlement, leveragedPool);
-        }
-
-        // Long Burns
-        uint256 longBurnPoolTokens = PoolSwapLibrary.getWithdrawAmountOnBurn(
-            balancesAndSupplies.longTotalSupplyBefore,
-            totalLongBurnPoolTokens,
-            balancesAndSupplies.longBalance,
-            totalLongBurnPoolTokens
-        );
-
-        // Short Mints
-        uint256 shortMintSettlement = PoolSwapLibrary.getMintAmount(
-            balancesAndSupplies.shortTotalSupplyBefore, // short token total supply
-            _commits.shortMintSettlement + longBurnInstantMintSettlement, // Add the settlement tokens that will be generated from burning longs for instant short mint
-            balancesAndSupplies.shortBalance,
-            totalShortBurnPoolTokens
-        );
-
-        if (shortMintSettlement > 0) {
-            pool.mintTokens(SHORT_INDEX, shortMintSettlement, leveragedPool);
-        }
-
-        // Short Burns
-        uint256 shortBurnPoolTokens = PoolSwapLibrary.getWithdrawAmountOnBurn(
-            balancesAndSupplies.shortTotalSupplyBefore,
-            totalShortBurnPoolTokens,
-            balancesAndSupplies.shortBalance,
-            totalShortBurnPoolTokens
-        );
-
-        uint256 newLongBalance = balancesAndSupplies.longBalance +
-            _commits.longMintSettlement -
-            longBurnPoolTokens +
-            shortBurnInstantMintSettlement;
-        uint256 newShortBalance = balancesAndSupplies.shortBalance +
-            _commits.shortMintSettlement -
-            shortBurnPoolTokens +
-            longBurnInstantMintSettlement;
-
-        // Update the settlement on each side
-        pool.setNewPoolBalances(newLongBalance, newShortBalance);
->>>>>>> c234534c
     }
 
     /**
