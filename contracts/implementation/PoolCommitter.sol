// SPDX-License-Identifier: MIT
pragma solidity 0.8.7;

import "../interfaces/IPoolCommitter.sol";
import "../interfaces/ILeveragedPool.sol";
import "../interfaces/IPoolFactory.sol";
import "@openzeppelin/contracts/token/ERC20/IERC20.sol";
import "@openzeppelin/contracts/access/Ownable.sol";

import "./PoolSwapLibrary.sol";
import "../interfaces/IOracleWrapper.sol";

/// @title The pool controller contract
contract PoolCommitter is IPoolCommitter, Ownable {
    // #### Globals

    address public leveragedPool;
    // Index 0 is the LONG token, index 1 is the SHORT token.
    // Fetched from the LeveragedPool when leveragedPool is set
    address[2] public tokens;

    // MAX_UINT128
    uint128 public constant NO_COMMITS_REMAINING = type(uint128).max;
    uint128 public earliestCommitUnexecuted = NO_COMMITS_REMAINING;
    uint128 public latestCommitUnexecuted;
    uint128 public commitIDCounter;
    uint128 public minimumCommitSize; // The minimum amount (in settlement tokens) that a user can commit in a single commitment
    uint128 public maximumCommitQueueLength; // The maximum number of commitments that can be made for a given updateInterval
    uint128 public currentCommitQueueLength;
    uint256 public lastQueueLengthReset; // The time the queue length was last reset
    mapping(uint128 => Commit) public commits;
    mapping(uint256 => uint256) public shadowPools;

    address public factory;
    address public governance;

    enum ScanDirection {
        UP,
        DOWN
    }

    constructor(
        address _factory,
        uint128 _minimumCommitSize,
        uint128 _maximumCommitQueueLength
    ) {
        // set the factory on deploy
        factory = _factory;
        minimumCommitSize = _minimumCommitSize;
        maximumCommitQueueLength = _maximumCommitQueueLength;
        governance = IPoolFactory(factory).getOwner();
        lastQueueLengthReset = block.timestamp;
    }

    /**
     * @notice Commit to minting/burning long/short tokens after the next price change
     * @param commitType Type of commit you're doing (Long vs Short, Mint vs Burn)
     * @param amount Amount of quote tokens you want to commit to minting; OR amount of pool
     *               tokens you want to burn
     */
    function commit(CommitType commitType, uint256 amount) external override {
        require(currentCommitQueueLength < maximumCommitQueueLength, "Too many commits in interval");
        require(amount > 0, "Amount must not be zero");
        ILeveragedPool pool = ILeveragedPool(leveragedPool);
        uint256 updateInterval = pool.updateInterval();
        uint256 lastPriceTimestamp = pool.lastPriceTimestamp();
        uint256 frontRunningInterval = pool.frontRunningInterval();

        if (
            PoolSwapLibrary.isBeforeFrontRunningInterval(
                lastQueueLengthReset,
                lastPriceTimestamp,
                updateInterval,
                frontRunningInterval
            ) &&
            !PoolSwapLibrary.isBeforeFrontRunningInterval(
                block.timestamp,
                lastPriceTimestamp,
                updateInterval,
                frontRunningInterval
            )
        ) {
            /**
             * The lastQueueLengthReset occured before the frontRunningInterval,
             * and we are within the frontRunningInterval,
             * so this is the first commit since frontRunningInterval has passed.
             * Note: If and only if there are no `commit` calls within the frontRunningInterval, then
             * `executeAllCommitments` will reset `currentCommitQueueLength` and update
             * `lastQueueLengthReset`.
             */
            delete currentCommitQueueLength;
            lastQueueLengthReset = block.timestamp;
        }
        currentCommitQueueLength += 1;
        uint128 currentCommitIDCounter = commitIDCounter;
        commitIDCounter = currentCommitIDCounter + 1;

        // create commitment
        commits[currentCommitIDCounter] = Commit({
            commitType: commitType,
            amount: amount,
            owner: msg.sender,
            created: uint40(block.timestamp)
        });
        uint256 _commitType = uint256(commitType);
        shadowPools[_commitType] = shadowPools[_commitType] + amount;

        if (earliestCommitUnexecuted == NO_COMMITS_REMAINING) {
            earliestCommitUnexecuted = currentCommitIDCounter;
        }
        latestCommitUnexecuted = currentCommitIDCounter;

        emit CreateCommit(currentCommitIDCounter, amount, commitType);
        uint256 shortBalance = pool.shortBalance();
        uint256 longBalance = pool.longBalance();

        // pull in tokens
        if (commitType == CommitType.LongMint || commitType == CommitType.ShortMint) {
            // minting: pull in the quote token from the commiter
            require(amount >= minimumCommitSize, "Amount less than minimum");
            pool.quoteTokenTransferFrom(msg.sender, leveragedPool, amount);
        } else if (commitType == CommitType.LongBurn) {
            // long burning: pull in long pool tokens from commiter

            // A theoretical amount based on current ratio. Used to get same units as minimumCommitSize
            uint256 amountOut = PoolSwapLibrary.getAmountOut(
                PoolSwapLibrary.getRatio(longBalance, IERC20(tokens[0]).totalSupply() + shadowPools[_commitType]),
                amount
            );
            require(amountOut >= minimumCommitSize, "Amount less than minimum");
            pool.burnTokens(0, amount, msg.sender);
        } else if (commitType == CommitType.ShortBurn) {
            // short burning: pull in short pool tokens from commiter

            // A theoretical amount based on current ratio. Used to get same units as minimumCommitSize
            uint256 amountOut = PoolSwapLibrary.getAmountOut(
                PoolSwapLibrary.getRatio(shortBalance, IERC20(tokens[1]).totalSupply() + shadowPools[_commitType]),
                amount
            );
            require(amountOut >= minimumCommitSize, "Amount less than minimum");
            pool.burnTokens(1, amount, msg.sender);
        }
    }

    /**
     * @notice Uncommit to minting/burning long/short tokens before the frontrunning interval ticks over
     * @param _commitID ID of the commit to uncommit (contained within the commits mapping)
     */
    function uncommit(uint128 _commitID) external override {
        Commit memory _commit = commits[_commitID];
        ILeveragedPool pool = ILeveragedPool(leveragedPool);
        uint256 lastPriceTimestamp = pool.lastPriceTimestamp();
        uint256 frontRunningInterval = pool.frontRunningInterval();
        uint256 updateInterval = pool.updateInterval();
        require(
            PoolSwapLibrary.isBeforeFrontRunningInterval(
                block.timestamp,
                lastPriceTimestamp,
                updateInterval,
                frontRunningInterval
            ),
            "Must uncommit before frontRunningInterval"
        );
        require(msg.sender == _commit.owner, "Unauthorized");
        currentCommitQueueLength -= 1;
        _uncommit(_commit, _commitID);
    }

    /**
     * @dev When required, scan through the from earliestCommitUnexecuted to latestCommitUnexecuted
     *      and set these variables to be correct based on which of the commits between them are
     *      uncommited.
     *      This is useful for when you uncommit the first or last commit, and you can scan backwards or forwards
     *      in order to find the new value earliestCommitUnexecuted or latestCommitUnexecuted should be set to.
     * @param direction UP if going from earliest to latest, DOWN if going from latest to earliest.
     */
    function skipDeletedMiddleCommits(ScanDirection direction) internal {
        if (direction == ScanDirection.UP) {
            uint128 nextEarliestCommitUnexecuted = earliestCommitUnexecuted;
            while (nextEarliestCommitUnexecuted <= latestCommitUnexecuted) {
                IPoolCommitter.Commit memory _commit = commits[nextEarliestCommitUnexecuted];
                if (_commit.owner == address(0)) {
                    // Commit deleted (uncommitted) or already executed
                    nextEarliestCommitUnexecuted += 1; // It makes sense to set the next unexecuted to the next number
                    continue;
                } else {
                    break;
                }
            }
            if (nextEarliestCommitUnexecuted > latestCommitUnexecuted) {
                // We have just bumped earliestCommitUnexecuted above latestCommitUnexecuted,
                // we have therefore run out of commits
                earliestCommitUnexecuted = NO_COMMITS_REMAINING;
            } else {
                earliestCommitUnexecuted = nextEarliestCommitUnexecuted;
            }
        }

        if (direction == ScanDirection.DOWN) {
            uint128 nextLatestCommitUnexecuted = latestCommitUnexecuted;
            while (nextLatestCommitUnexecuted >= earliestCommitUnexecuted) {
                IPoolCommitter.Commit memory _commit = commits[nextLatestCommitUnexecuted];
                if (_commit.owner == address(0)) {
                    // Commit deleted (uncommitted) or already executed
                    nextLatestCommitUnexecuted -= 1;
                    continue;
                } else {
                    break;
                }
            }
            if (nextLatestCommitUnexecuted < earliestCommitUnexecuted) {
                // We have just bumped earliestCommitUnexecuted above latestCommitUnexecuted,
                // we have therefore run out of commits
                earliestCommitUnexecuted = NO_COMMITS_REMAINING;
            } else {
                latestCommitUnexecuted = nextLatestCommitUnexecuted;
            }
        }
    }

    function _uncommit(Commit memory _commit, uint128 _commitID) internal {
        // reduce pool commitment amount
        uint256 _commitType = uint256(_commit.commitType);
        shadowPools[_commitType] = shadowPools[_commitType] - _commit.amount;
        emit RemoveCommit(_commitID, _commit.amount, _commit.commitType);

        delete commits[_commitID];

        if (earliestCommitUnexecuted == _commitID) {
            // This is the first unexecuted commit, so we can bump this up one
            earliestCommitUnexecuted += 1;
            skipDeletedMiddleCommits(ScanDirection.UP);
        }
        if (latestCommitUnexecuted == _commitID && earliestCommitUnexecuted != NO_COMMITS_REMAINING) {
            // This is the latest commit unexecuted that we are trying to delete.
            latestCommitUnexecuted -= 1;
            skipDeletedMiddleCommits(ScanDirection.DOWN);
        }

        // release tokens
        if (_commit.commitType == CommitType.LongMint || _commit.commitType == CommitType.ShortMint) {
            // minting: return quote tokens to the commit owner
            ILeveragedPool(leveragedPool).quoteTokenTransfer(msg.sender, _commit.amount);
        } else if (_commit.commitType == CommitType.LongBurn) {
            // long burning: return long pool tokens to commit owner
            ILeveragedPool(leveragedPool).mintTokens(0, _commit.amount, msg.sender);
        } else if (_commit.commitType == CommitType.ShortBurn) {
            // short burning: return short pool tokens to the commit owner
            ILeveragedPool(leveragedPool).mintTokens(1, _commit.amount, msg.sender);
        }
    }

    /**
     * @notice Execute all the pending commits of a market
     */
    function executeAllCommitments() external override onlyPool {
        if (earliestCommitUnexecuted == NO_COMMITS_REMAINING) {
            return;
        }
<<<<<<< HEAD
        uint128 nextEarliestCommitUnexecuted;
=======
        currentCommitQueueLength = 0;
>>>>>>> 76a91e41
        ILeveragedPool pool = ILeveragedPool(leveragedPool);
        uint256 frontRunningInterval = pool.frontRunningInterval();
        uint256 updateInterval = pool.updateInterval();
        uint256 lastPriceTimestamp = pool.lastPriceTimestamp();
<<<<<<< HEAD

        /**
         * If the queue length was reset before the frontRunningInterval that just passed, it means
         * there were no commitments during that frontRunningInterval, meaning we can reset queue length.
         */
        if (
            PoolSwapLibrary.isBeforeFrontRunningInterval(
                lastQueueLengthReset,
                lastPriceTimestamp,
                updateInterval,
                frontRunningInterval
            )
        ) {
            delete currentCommitQueueLength;
            lastQueueLengthReset = block.timestamp;
        }

        for (uint128 i = earliestCommitUnexecuted; i <= latestCommitUnexecuted; i++) {
            IPoolCommitter.Commit memory _commit = commits[i];
            nextEarliestCommitUnexecuted = i;
=======
        uint128 nextEarliestCommitUnexecuted;

        uint128 _latestCommitUnexecuted = latestCommitUnexecuted;
        for (
            nextEarliestCommitUnexecuted = earliestCommitUnexecuted;
            nextEarliestCommitUnexecuted <= _latestCommitUnexecuted;
            nextEarliestCommitUnexecuted++
        ) {
            IPoolCommitter.Commit memory _commit = commits[nextEarliestCommitUnexecuted];
>>>>>>> 76a91e41
            // These two checks are so a given call to executeCommitment won't revert,
            // allowing us to continue iterations, as well as update nextEarliestCommitUnexecuted.
            if (_commit.owner == address(0)) {
                // Commit deleted (uncommitted) or already executed
                continue;
            }
            if (block.timestamp - _commit.created <= frontRunningInterval) {
                // This commit is the first that was too late.
                break;
            }
            emit ExecuteCommit(nextEarliestCommitUnexecuted);
            try IPoolCommitter(address(this)).executeCommitment(_commit) {
                delete commits[nextEarliestCommitUnexecuted];
            } catch {
                _uncommit(_commit, nextEarliestCommitUnexecuted);
                emit FailedCommitExecution(nextEarliestCommitUnexecuted);
            }
            if (nextEarliestCommitUnexecuted == _latestCommitUnexecuted) {
                // We have reached the last one
                earliestCommitUnexecuted = NO_COMMITS_REMAINING;
                return;
            }
        }
        earliestCommitUnexecuted = nextEarliestCommitUnexecuted;
    }

    /**
     * @notice Executes a single commitment
     * @param _commit The commit to execute
     */
    function executeCommitment(Commit memory _commit) external override onlySelf {
        ILeveragedPool pool = ILeveragedPool(leveragedPool);
        uint256 shortBalance = pool.shortBalance();
        uint256 longBalance = pool.longBalance();
        uint256 _commitType = uint256(_commit.commitType);
        shadowPools[_commitType] = shadowPools[_commitType] - _commit.amount;
        if (_commit.commitType == CommitType.LongMint) {
            uint256 mintAmount = PoolSwapLibrary.getMintAmount(
                IERC20(tokens[0]).totalSupply(), // long token total supply,
                _commit.amount, // amount of quote tokens commited to enter
                longBalance, // total quote tokens in the long pull
                shadowPools[uint256(CommitType.LongBurn)] // total pool tokens commited to be burned
            );

            pool.mintTokens(0, mintAmount, _commit.owner);
            // update long and short balances
            pool.setNewPoolBalances(longBalance + _commit.amount, shortBalance);
        } else if (_commit.commitType == CommitType.LongBurn) {
            uint256 amountOut = PoolSwapLibrary.getAmountOut(
                PoolSwapLibrary.getRatio(
                    longBalance,
                    IERC20(tokens[0]).totalSupply() + shadowPools[uint256(CommitType.LongBurn)] + _commit.amount
                ),
                _commit.amount
            );

            // update long and short balances
            pool.setNewPoolBalances(longBalance - amountOut, shortBalance);
            pool.quoteTokenTransfer(_commit.owner, amountOut);
        } else if (_commit.commitType == CommitType.ShortMint) {
            uint256 mintAmount = PoolSwapLibrary.getMintAmount(
                IERC20(tokens[1]).totalSupply(), // short token total supply
                _commit.amount,
                shortBalance,
                shadowPools[uint256(CommitType.ShortBurn)]
            );

            pool.mintTokens(1, mintAmount, _commit.owner);
            pool.setNewPoolBalances(longBalance, shortBalance + _commit.amount);
        } else if (_commit.commitType == CommitType.ShortBurn) {
            uint256 amountOut = PoolSwapLibrary.getAmountOut(
                PoolSwapLibrary.getRatio(
                    shortBalance,
                    IERC20(tokens[1]).totalSupply() + shadowPools[uint256(CommitType.ShortBurn)] + _commit.amount
                ),
                _commit.amount
            );

            // update long and short balances
            pool.setNewPoolBalances(longBalance, shortBalance - amountOut);
            pool.quoteTokenTransfer(_commit.owner, amountOut);
        }
    }

    /**
     * @return A Commit of a given ID
     */
    function getCommit(uint128 _commitID) external view override returns (Commit memory) {
        return commits[_commitID];
    }

    function setQuoteAndPool(address _quoteToken, address _leveragedPool) external override onlyFactory {
        require(_quoteToken != address(0), "Quote token address cannot be 0 address");
        require(_leveragedPool != address(0), "Leveraged pool address cannot be 0 address");
        leveragedPool = _leveragedPool;
        IERC20 _token = IERC20(_quoteToken);
        _token.approve(leveragedPool, _token.totalSupply());
        tokens = ILeveragedPool(leveragedPool).poolTokens();
    }

    function setMinimumCommitSize(uint128 _minimumCommitSize) external override onlyGov {
        minimumCommitSize = _minimumCommitSize;
    }

    function setMaxCommitQueueLength(uint128 _maximumCommitQueueLength) external override onlyGov {
        require(_maximumCommitQueueLength > 0, "Commit queue must be > 0");
        maximumCommitQueueLength = _maximumCommitQueueLength;
    }

    modifier onlyFactory() {
        require(msg.sender == factory, "Commiter: not factory");
        _;
    }

    modifier onlyPool() {
        require(msg.sender == leveragedPool, "msg.sender not leveragedPool");
        _;
    }

    modifier onlySelf() {
        require(msg.sender == address(this), "msg.sender not self");
        _;
    }

    modifier onlyGov() {
        require(msg.sender == governance, "msg.sender not governance");
        _;
    }
}<|MERGE_RESOLUTION|>--- conflicted
+++ resolved
@@ -257,16 +257,10 @@
         if (earliestCommitUnexecuted == NO_COMMITS_REMAINING) {
             return;
         }
-<<<<<<< HEAD
-        uint128 nextEarliestCommitUnexecuted;
-=======
-        currentCommitQueueLength = 0;
->>>>>>> 76a91e41
         ILeveragedPool pool = ILeveragedPool(leveragedPool);
         uint256 frontRunningInterval = pool.frontRunningInterval();
         uint256 updateInterval = pool.updateInterval();
         uint256 lastPriceTimestamp = pool.lastPriceTimestamp();
-<<<<<<< HEAD
 
         /**
          * If the queue length was reset before the frontRunningInterval that just passed, it means
@@ -283,11 +277,6 @@
             delete currentCommitQueueLength;
             lastQueueLengthReset = block.timestamp;
         }
-
-        for (uint128 i = earliestCommitUnexecuted; i <= latestCommitUnexecuted; i++) {
-            IPoolCommitter.Commit memory _commit = commits[i];
-            nextEarliestCommitUnexecuted = i;
-=======
         uint128 nextEarliestCommitUnexecuted;
 
         uint128 _latestCommitUnexecuted = latestCommitUnexecuted;
@@ -297,7 +286,6 @@
             nextEarliestCommitUnexecuted++
         ) {
             IPoolCommitter.Commit memory _commit = commits[nextEarliestCommitUnexecuted];
->>>>>>> 76a91e41
             // These two checks are so a given call to executeCommitment won't revert,
             // allowing us to continue iterations, as well as update nextEarliestCommitUnexecuted.
             if (_commit.owner == address(0)) {
