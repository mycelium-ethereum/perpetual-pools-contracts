//SPDX-License-Identifier: CC-BY-NC-ND-4.0
pragma solidity 0.8.7;

import "../interfaces/IPoolCommitter.sol";
import "../interfaces/ILeveragedPool.sol";
import "../interfaces/IPoolFactory.sol";
import "../interfaces/IAutoClaim.sol";
import "../interfaces/IPausable.sol";
import "../interfaces/IInvariantCheck.sol";
import "@openzeppelin/contracts/proxy/utils/Initializable.sol";
import "@openzeppelin/contracts/token/ERC20/IERC20.sol";

import "./PoolSwapLibrary.sol";

/// @title This contract is responsible for handling commitment logic
contract PoolCommitter is IPoolCommitter, IPausable, Initializable {
    // #### Globals
    uint128 public constant LONG_INDEX = 0;
    uint128 public constant SHORT_INDEX = 1;

    IAutoClaim public autoClaim;
    uint128 public override updateIntervalId = 1;
    // The amount that is extracted from each mint and burn, being left in the pool. Given as the decimal * 10 ^ 18. For example, 60% fee is 0.6 * 10 ^ 18
    bytes16 public mintingFee;
    bytes16 public burningFee;
    // The amount that the `mintingFee` will change each update interval, based on `updateMintingFee`, given as a decimal * 10 ^ 18 (same format as `_mintingFee`)
    bytes16 public changeInterval;
    // Set max minting fee to 100%. This is a ABDKQuad representation of 1 * 10 ** 18
<<<<<<< HEAD
    bytes16 public MAX_MINTING_FEE;
=======
    bytes16 public constant MAX_MINTING_FEE = 0x403abc16d674ec800000000000000000;
    // Set max burning fee to 10%. This is a ABDKQuad representation of 0.1 * 10 ** 18
    bytes16 public constant MAX_BURNING_FEE = 0x40376345785d8a000000000000000000;
>>>>>>> 45b10c33

    // Index 0 is the LONG token, index 1 is the SHORT token.
    // Fetched from the LeveragedPool when leveragedPool is set
    address[2] public tokens;

    mapping(uint256 => Prices) public priceHistory; // updateIntervalId => tokenPrice
    mapping(uint256 => bytes16) public burnFeeHistory; // updateIntervalId => burn fee. We need to store this historically because people can claim at any time after the update interval, but we want them to pay the fee from the update interval in which they committed.
    mapping(address => Balance) public userAggregateBalance;

    // The total amount of collateral that has been committed to mints that are not yet executed
    uint256 public override totalPendingMints;
    // The total amount of short pool tokens that have been burnt that are not yet executed on
    uint256 public override totalPendingShortBurns;
    // The total amount of long pool tokens that have been burnt that are not yet executed on
    uint256 public override totalPendingLongBurns;
    // Update interval ID => TotalCommitment
    mapping(uint256 => TotalCommitment) public totalPoolCommitments;
    // Address => Update interval ID => UserCommitment
    mapping(address => mapping(uint256 => UserCommitment)) public userCommitments;
    // The last interval ID for which a given user's balance was updated
    mapping(address => uint256) public lastUpdatedIntervalId;
    // The most recent update interval in which a user committed
    mapping(address => uint256[]) public unAggregatedCommitments;
    // Used to create a dynamic array that is used to copy the new unAggregatedCommitments array into the mapping after updating balance
    uint256[] private storageArrayPlaceHolder;

    address public factory;
    address public governance;
    address public feeController;
    address public leveragedPool;
    address public invariantCheckContract;
    bool public override paused;
    IInvariantCheck public invariantCheck;

    modifier onlyFeeController() {
        require(msg.sender == feeController, "msg.sender not fee controller");
        _;
    }

    modifier onlyUnpaused() {
        require(!paused, "Pool is paused");
        _;
    }

    modifier onlyGov() {
        require(msg.sender == governance, "msg.sender not governance");
        _;
    }

    /**
     * @dev Check invariants before function body only. This is used in functions where the state of the pool is updated after exiting PoolCommitter (i.e. executeCommitments)
     */
<<<<<<< HEAD
    constructor(
        address _factory,
        address _invariantCheckContract,
        address _autoClaim,
        uint256 _mintingFee,
        uint256 _burningFee
    ) {
        require(_factory != address(0), "Factory address cannot be null");
        require(_autoClaim != address(0), "AutoClaim address cannot be null");
        require(_invariantCheckContract != address(0), "InvariantCheck address cannot be null");
        require(_mintingFee < PoolSwapLibrary.WAD_PRECISION, "Minting fee >= 100%");
        require(_burningFee < PoolSwapLibrary.WAD_PRECISION, "Burning fee >= 100%");
        factory = _factory;
        autoClaim = IAutoClaim(_autoClaim);
        mintingFee = PoolSwapLibrary.convertUIntToDecimal(_mintingFee);
        burningFee = PoolSwapLibrary.convertUIntToDecimal(_burningFee);
        invariantCheckContract = _invariantCheckContract;
        invariantCheck = IInvariantCheck(_invariantCheckContract);
        MAX_MINTING_FEE = PoolSwapLibrary.ABDK1E18;
=======
    modifier checkInvariantsBeforeFunction() {
        invariantCheck.checkInvariants(leveragedPool);
        require(!paused, "Pool is paused");
        _;
    }

    modifier checkInvariantsAfterFunction() {
        require(!paused, "Pool is paused");
        _;
        invariantCheck.checkInvariants(leveragedPool);
        require(!paused, "Pool is paused");
    }

    modifier onlyInvariantCheckContract() {
        require(msg.sender == invariantCheckContract, "msg.sender not invariantCheckContract");
        _;
    }

    /**
     * @notice Asserts that the caller is the associated `PoolFactory` contract
     */
    modifier onlyFactory() {
        require(msg.sender == factory, "Committer: not factory");
        _;
    }

    /**
     * @notice Asserts that the caller is the associated `LeveragedPool` contract
     */
    modifier onlyPool() {
        require(msg.sender == leveragedPool, "msg.sender not leveragedPool");
        _;
    }

    modifier onlyAutoClaimOrCommitter(address user) {
        require(msg.sender == user || msg.sender == address(autoClaim), "msg.sender not committer or AutoClaim");
        _;
>>>>>>> 45b10c33
    }

    /**
     * @notice Initialises the contract
     * @param _factory Address of the associated `PoolFactory` contract
     * @param _invariantCheckContract Address of the associated `InvariantCheck` contract
     * @param _autoClaim Address of the associated `AutoClaim` contract
     * @param _factoryOwner Address of the owner of the `PoolFactory`
     * @param _mintingFee The percentage that is taken from each mint, given as a decimal * 10 ^ 18
     * @param _burningFee The percentage that is taken from each burn, given as a decimal * 10 ^ 18
     * @param _changeInterval The amount that the `mintingFee` will change each update interval, based on `updateMintingFee`, given as a decimal * 10 ^ 18 (same format as `_mintingFee`)
     * @dev Throws if factory contract address is null
     * @dev Throws if autoClaim contract address is null
     * @dev Throws if invariantCheck contract address is null
     * @dev Throws if autoclaim contract address is null
     * @dev Only callable by the associated initializer address
     * @dev Throws if minting fee is over 100%
     * @dev Throws if burning fee is over 100%
     * @dev Emits a `ChangeIntervalSet` event on success
     */
    function initialize(
        address _factory,
        address _invariantCheckContract,
        address _autoClaim,
        address _factoryOwner,
        address _feeController,
        uint256 _mintingFee,
        uint256 _burningFee,
        uint256 _changeInterval
    ) external override initializer {
        require(_factory != address(0), "Factory address cannot be 0 address");
        require(_invariantCheckContract != address(0), "InvariantCheck address cannot be 0 address");
        require(_autoClaim != address(0), "AutoClaim address cannot be null");
        require(_feeController != address(0), "fee controller cannot be null");
        updateIntervalId = 1;
        factory = _factory;
        mintingFee = PoolSwapLibrary.convertUIntToDecimal(_mintingFee);
        burningFee = PoolSwapLibrary.convertUIntToDecimal(_burningFee);
        require(mintingFee < MAX_MINTING_FEE, "Minting fee >= 100%");
        require(burningFee < MAX_BURNING_FEE, "Burning fee >= 10%");
        changeInterval = PoolSwapLibrary.convertUIntToDecimal(_changeInterval);
        emit ChangeIntervalSet(_changeInterval);
        feeController = _feeController;
        emit FeeControllerSet(_feeController);
        autoClaim = IAutoClaim(_autoClaim);
        invariantCheckContract = _invariantCheckContract;
        invariantCheck = IInvariantCheck(_invariantCheckContract);
        governance = _factoryOwner;
    }

    /**
     * @notice Apply commitment data to storage
     * @param pool The LeveragedPool of this PoolCommitter instance
     * @param commitType The type of commitment being made
     * @param amount The amount of tokens being committed
     * @param fromAggregateBalance If minting, burning, or rebalancing into a delta neutral position,
     *                             will tokens be taken from user's aggregate balance?
     * @param userCommit The appropriate update interval's commitment data for the user
     * @param totalCommit The appropriate update interval's commitment data for the entire pool
     */
    function applyCommitment(
        ILeveragedPool pool,
        CommitType commitType,
        uint256 amount,
        bool fromAggregateBalance,
        UserCommitment storage userCommit,
        TotalCommitment storage totalCommit
    ) private {
        Balance memory balance = userAggregateBalance[msg.sender];
        uint256 feeAmount;

        if (commitType == CommitType.LongMint || commitType == CommitType.ShortMint) {
            // We want to deduct the amount of settlement tokens that will be recorded under the commit by the minting fee
            // and then add it to the correct side of the pool
            feeAmount =
                PoolSwapLibrary.convertDecimalToUInt(PoolSwapLibrary.multiplyDecimalByUInt(mintingFee, amount)) /
                PoolSwapLibrary.WAD_PRECISION;
            amount = amount - feeAmount;
            totalPendingMints += amount;
        }

        if (commitType == CommitType.LongMint) {
            (uint256 shortBalance, uint256 longBalance) = pool.balances();
            userCommit.longMintAmount += amount;
            totalCommit.longMintAmount += amount;
            // Add the fee to long side. This has been taken from the commit amount.
            pool.setNewPoolBalances(longBalance + feeAmount, shortBalance);
            // If we are minting from balance, this would already have thrown in `commit` if we are minting more than entitled too
        } else if (commitType == CommitType.LongBurn) {
            totalPendingLongBurns += amount;
            userCommit.longBurnAmount += amount;
            totalCommit.longBurnAmount += amount;
            // long burning: pull in long pool tokens from committer
            if (fromAggregateBalance) {
                // Burning from user's aggregate balance
                userCommit.balanceLongBurnAmount += amount;
                // This require statement is only needed in this branch, as `pool.burnTokens` will revert if burning too many
                require(userCommit.balanceLongBurnAmount <= balance.longTokens, "Insufficient pool tokens");
                // Burn from leveragedPool, because that is the official owner of the tokens before they are claimed
                pool.burnTokens(LONG_INDEX, amount, leveragedPool);
            } else {
                // Burning from user's wallet
                pool.burnTokens(LONG_INDEX, amount, msg.sender);
            }
        } else if (commitType == CommitType.ShortMint) {
            (uint256 shortBalance, uint256 longBalance) = pool.balances();
            userCommit.shortMintAmount += amount;
            totalCommit.shortMintAmount += amount;
            // Add the fee to short side. This has been taken from the commit amount.
            pool.setNewPoolBalances(longBalance, shortBalance + feeAmount);
            // If we are minting from balance, this would already have thrown in `commit` if we are minting more than entitled too
        } else if (commitType == CommitType.ShortBurn) {
            totalPendingShortBurns += amount;
            userCommit.shortBurnAmount += amount;
            totalCommit.shortBurnAmount += amount;
            if (fromAggregateBalance) {
                // Burning from user's aggregate balance
                userCommit.balanceShortBurnAmount += amount;
                // This require statement is only needed in this branch, as `pool.burnTokens` will revert if burning too many
                require(userCommit.balanceShortBurnAmount <= balance.shortTokens, "Insufficient pool tokens");
                // Burn from leveragedPool, because that is the official owner of the tokens before they are claimed
                pool.burnTokens(SHORT_INDEX, amount, leveragedPool);
            } else {
                // Burning from user's wallet
                pool.burnTokens(SHORT_INDEX, amount, msg.sender);
            }
        } else if (commitType == CommitType.LongBurnShortMint) {
            totalPendingLongBurns += amount;
            userCommit.longBurnShortMintAmount += amount;
            totalCommit.longBurnShortMintAmount += amount;
            if (fromAggregateBalance) {
                userCommit.balanceLongBurnMintAmount += amount;
                require(userCommit.balanceLongBurnMintAmount <= balance.longTokens, "Insufficient pool tokens");
                pool.burnTokens(LONG_INDEX, amount, leveragedPool);
            } else {
                pool.burnTokens(LONG_INDEX, amount, msg.sender);
            }
        } else if (commitType == CommitType.ShortBurnLongMint) {
            totalPendingShortBurns += amount;
            userCommit.shortBurnLongMintAmount += amount;
            totalCommit.shortBurnLongMintAmount += amount;
            if (fromAggregateBalance) {
                userCommit.balanceShortBurnMintAmount += amount;
                require(userCommit.balanceShortBurnMintAmount <= balance.shortTokens, "Insufficient pool tokens");
                pool.burnTokens(SHORT_INDEX, amount, leveragedPool);
            } else {
                pool.burnTokens(SHORT_INDEX, amount, msg.sender);
            }
        }
    }

    /**
     * @notice Commit to minting/burning long/short tokens after the next price change
     * @param commitType Type of commit you're doing (Long vs Short, Mint vs Burn)
     * @param amount Amount of quote tokens you want to commit to minting; OR amount of pool
     *               tokens you want to burn
     * @param fromAggregateBalance If minting, burning, or rebalancing into a delta neutral position,
     *                             will tokens be taken from user's aggregate balance?
     * @param payForClaim True if user wants to pay for the commit to be claimed
     * @dev Emits a `CreateCommit` event on success
     */
    function commit(
        CommitType commitType,
        uint256 amount,
        bool fromAggregateBalance,
        bool payForClaim
    ) external payable override checkInvariantsAfterFunction {
        require(amount > 0, "Amount must not be zero");
        updateAggregateBalance(msg.sender);
        ILeveragedPool pool = ILeveragedPool(leveragedPool);
        uint256 updateInterval = pool.updateInterval();
        uint256 lastPriceTimestamp = pool.lastPriceTimestamp();
        uint256 frontRunningInterval = pool.frontRunningInterval();

        uint256 appropriateUpdateIntervalId = PoolSwapLibrary.appropriateUpdateIntervalId(
            block.timestamp,
            lastPriceTimestamp,
            frontRunningInterval,
            updateInterval,
            updateIntervalId
        );
        TotalCommitment storage totalCommit = totalPoolCommitments[appropriateUpdateIntervalId];
        UserCommitment storage userCommit = userCommitments[msg.sender][appropriateUpdateIntervalId];

        userCommit.updateIntervalId = appropriateUpdateIntervalId;

        uint256 length = unAggregatedCommitments[msg.sender].length;
        if (length == 0 || unAggregatedCommitments[msg.sender][length - 1] < appropriateUpdateIntervalId) {
            unAggregatedCommitments[msg.sender].push(appropriateUpdateIntervalId);
        }

        /*
         * Below, we want to follow the "Checks, Effects, Interactions" pattern.
         * `applyCommitment` adheres to the pattern, so we must put our effects before this, and interactions after.
         * Hence, we do the storage change if `fromAggregateBalance == true` before calling `applyCommitment`, and do the interaction if `fromAggregateBalance == false` after.
         * Lastly, we call `AutoClaim::makePaidClaimRequest`, which is an external interaction (albeit with a protocol contract).
         */
        if ((commitType == CommitType.LongMint || commitType == CommitType.ShortMint) && fromAggregateBalance) {
            // Want to take away from their balance's settlement tokens
            userAggregateBalance[msg.sender].settlementTokens -= amount;
        }

        applyCommitment(pool, commitType, amount, fromAggregateBalance, userCommit, totalCommit);

        if (commitType == CommitType.LongMint || (commitType == CommitType.ShortMint && !fromAggregateBalance)) {
            // minting: pull in the quote token from the committer
            // Do not need to transfer if minting using aggregate balance tokens, since the leveraged pool already owns these tokens.
            pool.quoteTokenTransferFrom(msg.sender, leveragedPool, amount);
        }

        if (payForClaim) {
            require(msg.value != 0, "Must pay for claim");
            autoClaim.makePaidClaimRequest{value: msg.value}(msg.sender);
        } else {
            require(msg.value == 0, "msg.value must be zero");
        }

        emit CreateCommit(
            msg.sender,
            amount,
            commitType,
            appropriateUpdateIntervalId,
            fromAggregateBalance,
            payForClaim,
            mintingFee
        );
    }

    /**
     * @notice Claim user's balance. This can be done either by the user themself or by somebody else on their behalf.
     * @param user Address of the user to claim against
     * @dev Updates aggregate user balances
     * @dev Emits a `Claim` event on success
     */
    function claim(address user) external override checkInvariantsAfterFunction onlyAutoClaimOrCommitter(user) {
        updateAggregateBalance(user);
        Balance memory balance = userAggregateBalance[user];
        ILeveragedPool pool = ILeveragedPool(leveragedPool);

        /* update bookkeeping *before* external calls! */
        delete userAggregateBalance[user];
        emit Claim(user);

        if (msg.sender == user && autoClaim.checkUserClaim(user, address(this))) {
            // If the committer is claiming for themself and they have a valid pending claim, clear it.
            autoClaim.withdrawUserClaimRequest(user);
        }

        if (balance.settlementTokens > 0) {
            pool.quoteTokenTransfer(user, balance.settlementTokens);
        }
        if (balance.longTokens > 0) {
            pool.poolTokenTransfer(true, user, balance.longTokens);
        }
        if (balance.shortTokens > 0) {
            pool.poolTokenTransfer(false, user, balance.shortTokens);
        }
    }

    /**
     * @notice Retrieves minting fee from each mint being left in the pool
     * @return Minting fee
     */
    function getMintingFee() public view returns (uint256) {
        return PoolSwapLibrary.convertDecimalToUInt(mintingFee);
    }

    /**
     * @notice Retrieves burning fee from each burn being left in the pool
     * @return Burning fee
     */
    function getBurningFee() public view returns (uint256) {
        return PoolSwapLibrary.convertDecimalToUInt(burningFee);
    }

    /**
     * @notice Executes every commitment specified in the list
     * @param _commits Array of `TotalCommitment`s
     */
    function executeGivenCommitments(TotalCommitment memory _commits) internal {
        ILeveragedPool pool = ILeveragedPool(leveragedPool);

        totalPendingMints =
            totalPendingMints -
            totalPoolCommitments[updateIntervalId].longMintAmount -
            totalPoolCommitments[updateIntervalId].shortMintAmount;

        BalancesAndSupplies memory balancesAndSupplies = BalancesAndSupplies({
            shortBalance: pool.shortBalance(),
            longBalance: pool.longBalance(),
            longTotalSupplyBefore: IERC20(tokens[LONG_INDEX]).totalSupply(),
            shortTotalSupplyBefore: IERC20(tokens[SHORT_INDEX]).totalSupply()
        });

        uint256 totalLongBurn = _commits.longBurnAmount + _commits.longBurnShortMintAmount;
        uint256 totalShortBurn = _commits.shortBurnAmount + _commits.shortBurnLongMintAmount;
        // Update price before values change
        priceHistory[updateIntervalId] = Prices({
            longPrice: PoolSwapLibrary.getPrice(
                balancesAndSupplies.longBalance,
                balancesAndSupplies.longTotalSupplyBefore + totalPendingLongBurns
            ),
            shortPrice: PoolSwapLibrary.getPrice(
                balancesAndSupplies.shortBalance,
                balancesAndSupplies.shortTotalSupplyBefore + totalPendingShortBurns
            )
        });
        totalPendingLongBurns -= totalLongBurn;
        totalPendingShortBurns -= totalShortBurn;

        // Amount of collateral tokens that are generated from the long burn into instant mints
        uint256 longBurnInstantMintAmount = PoolSwapLibrary.getWithdrawAmountOnBurn(
            balancesAndSupplies.longTotalSupplyBefore,
            _commits.longBurnShortMintAmount,
            balancesAndSupplies.longBalance,
            totalLongBurn
        );
        // Amount of collateral tokens that are generated from the short burn into instant mints
        uint256 shortBurnInstantMintAmount = PoolSwapLibrary.getWithdrawAmountOnBurn(
            balancesAndSupplies.shortTotalSupplyBefore,
            _commits.shortBurnLongMintAmount,
            balancesAndSupplies.shortBalance,
            totalShortBurn
        );

        // Long Mints
        uint256 longMintAmount = PoolSwapLibrary.getMintAmount(
            balancesAndSupplies.longTotalSupplyBefore, // long token total supply,
            _commits.longMintAmount + shortBurnInstantMintAmount, // Add the collateral tokens that will be generated from burning shorts for instant long mint
            balancesAndSupplies.longBalance, // total quote tokens in the long pull
            totalLongBurn // total pool tokens commited to be burned
        );

        if (longMintAmount > 0) {
            pool.mintTokens(LONG_INDEX, longMintAmount, leveragedPool);
        }

        // Long Burns
        uint256 longBurnAmount = PoolSwapLibrary.getWithdrawAmountOnBurn(
            balancesAndSupplies.longTotalSupplyBefore,
            totalLongBurn,
            balancesAndSupplies.longBalance,
            totalLongBurn
        );

        // Short Mints
        uint256 shortMintAmount = PoolSwapLibrary.getMintAmount(
            balancesAndSupplies.shortTotalSupplyBefore, // short token total supply
            _commits.shortMintAmount + longBurnInstantMintAmount, // Add the collateral tokens that will be generated from burning longs for instant short mint
            balancesAndSupplies.shortBalance,
            totalShortBurn
        );

        if (shortMintAmount > 0) {
            pool.mintTokens(SHORT_INDEX, shortMintAmount, leveragedPool);
        }

        // Short Burns
        uint256 shortBurnAmount = PoolSwapLibrary.getWithdrawAmountOnBurn(
            balancesAndSupplies.shortTotalSupplyBefore,
            totalShortBurn,
            balancesAndSupplies.shortBalance,
            totalShortBurn
        );

        uint256 newLongBalance = balancesAndSupplies.longBalance +
            _commits.longMintAmount -
            longBurnAmount +
            shortBurnInstantMintAmount;
        uint256 newShortBalance = balancesAndSupplies.shortBalance +
            _commits.shortMintAmount -
            shortBurnAmount +
            longBurnInstantMintAmount;

        // Update the collateral on each side
        pool.setNewPoolBalances(newLongBalance, newShortBalance);
    }

    /**
     * @notice Executes all commitments currently queued for the associated `LeveragedPool`
     * @dev Only callable by the associated `LeveragedPool` contract
     * @dev Emits an `ExecutedCommitsForInterval` event for each update interval processed
     */
    function executeCommitments() external override onlyPool {
        ILeveragedPool pool = ILeveragedPool(leveragedPool);

        uint32 counter = 1;
        uint256 lastPriceTimestamp = pool.lastPriceTimestamp();
        uint256 updateInterval = pool.updateInterval();

        /*
         * (old)
         * updateIntervalId
         * |
         * |    updateIntervalId
         * |    |
         * |    |    counter
         * |    |    |
         * |    |    |              (end)
         * |    |    |              |
         * V    V    V              V
         * +----+----+----+~~~~+----+
         * |    |    |    |....|    |
         * +----+----+----+~~~~+----+
         *
         * Iterate over the sequence of possible update periods from the most
         * recent (i.e., the value of `updateIntervalId` as at the entry point
         * of this function) until the end of the queue.
         *
         * At each iteration, execute all of the (total) commitments for the
         * pool for that period and then remove them from the queue.
         *
         * In reality, this should never iterate more than once, since more than one update interval
         * should never be passed without the previous one being upkept.
         */
        uint256 _updateIntervalId;
        while (true) {
            if (block.timestamp >= lastPriceTimestamp + updateInterval * counter) {
                // Another update interval has passed, so we have to do the nextIntervalCommit as well
                _updateIntervalId = updateIntervalId;
                burnFeeHistory[updateIntervalId] = burningFee;
                executeGivenCommitments(totalPoolCommitments[updateIntervalId]);
                emit ExecutedCommitsForInterval(updateIntervalId, burningFee);
                delete totalPoolCommitments[updateIntervalId];

                // counter overflowing would require an unrealistic number of update intervals
                updateIntervalId += 1;
            } else {
                break;
            }
            // counter overflowing would require an unrealistic number of update intervals to be updated
            // This wouldn't fit in a block, anyway.
            unchecked {
                counter += 1;
            }
        }

        (uint256 shortBalance, uint256 longBalance) = pool.balances();

        uint256 longTotalSupply = IERC20(tokens[LONG_INDEX]).totalSupply();
        uint256 shortTotalSupply = IERC20(tokens[SHORT_INDEX]).totalSupply();

        updateMintingFee(
            PoolSwapLibrary.getPrice(longBalance, longTotalSupply),
            PoolSwapLibrary.getPrice(shortBalance, shortTotalSupply)
        );
    }

    function updateMintingFee(bytes16 longTokenPrice, bytes16 shortTokenPrice) private {
        bytes16 multiple = PoolSwapLibrary.multiplyBytes(longTokenPrice, shortTokenPrice);
        if (PoolSwapLibrary.compareDecimals(PoolSwapLibrary.ONE, multiple) == -1) {
            // longTokenPrice * shortTokenPrice > 1
            if (PoolSwapLibrary.compareDecimals(mintingFee, changeInterval) == -1) {
                // mintingFee < changeInterval. Prevent underflow by setting mintingFee to lowest possible value (0)
                mintingFee = 0;
            } else {
                mintingFee = PoolSwapLibrary.subtractBytes(mintingFee, changeInterval);
            }
        } else {
            // longTokenPrice * shortTokenPrice <= 1
            mintingFee = PoolSwapLibrary.addBytes(mintingFee, changeInterval);

            if (PoolSwapLibrary.compareDecimals(mintingFee, MAX_MINTING_FEE) == 1) {
                // mintingFee is greater than 1 (100%).
                // We want to cap this at a theoretical max of 100%
                mintingFee = MAX_MINTING_FEE;
            }
        }
    }

    /**
     * @notice Updates the aggregate balance based on the result of application
     *          of the provided (user) commitment
     * @param _commit Commitment to apply
     * @return _newLongTokens Quantity of long pool tokens post-application
     * @return _newShortTokens Quantity of short pool tokens post-application
     * @return _longBurnFee Quantity of settlement tokens taken as a fee from long burns
     * @return _shortBurnFee Quantity of settlement tokens taken as a fee from short burns
     * @return _newSettlementTokens Quantity of settlement tokens post
     *                                  application
     * @dev Wraps two (pure) library functions from `PoolSwapLibrary`
     */
    function getBalanceSingleCommitment(UserCommitment memory _commit)
        internal
        view
        returns (
            uint256 _newLongTokens,
            uint256 _newShortTokens,
            uint256 _longBurnFee,
            uint256 _shortBurnFee,
            uint256 _newSettlementTokens
        )
    {
        PoolSwapLibrary.UpdateData memory updateData = PoolSwapLibrary.UpdateData({
            longPrice: priceHistory[_commit.updateIntervalId].longPrice,
            shortPrice: priceHistory[_commit.updateIntervalId].shortPrice,
            currentUpdateIntervalId: updateIntervalId,
            updateIntervalId: _commit.updateIntervalId,
            longMintAmount: _commit.longMintAmount,
            longBurnAmount: _commit.longBurnAmount,
            shortMintAmount: _commit.shortMintAmount,
            shortBurnAmount: _commit.shortBurnAmount,
            longBurnShortMintAmount: _commit.longBurnShortMintAmount,
            shortBurnLongMintAmount: _commit.shortBurnLongMintAmount,
            burnFee: burnFeeHistory[_commit.updateIntervalId]
        });

        (_newLongTokens, _newShortTokens, _longBurnFee, _shortBurnFee, _newSettlementTokens) = PoolSwapLibrary
            .getUpdatedAggregateBalance(updateData);
    }

    /**
     * @notice Add the result of a user's most recent commit to their aggregated balance
     * @param user Address of the given user
     * @dev Updates the `userAggregateBalance` mapping by applying `BalanceUpdate`s derived from iteration over the entirety of unaggregated commitments associated with the given user
     * @dev Emits an `AggregateBalanceUpdated` event upon successful termination
     */
    function updateAggregateBalance(address user) public override checkInvariantsAfterFunction {
        Balance storage balance = userAggregateBalance[user];

        BalanceUpdate memory update = BalanceUpdate({
            _updateIntervalId: updateIntervalId,
            _newLongTokensSum: 0,
            _newShortTokensSum: 0,
            _newSettlementTokensSum: 0,
            _balanceLongBurnAmount: 0,
            _balanceShortBurnAmount: 0,
            _longBurnFee: 0,
            _shortBurnFee: 0
        });

        // Iterate from the most recent up until the current update interval

        uint256[] memory currentIntervalIds = unAggregatedCommitments[user];
        uint256 unAggregatedLength = currentIntervalIds.length;
        for (uint256 i = 0; i < unAggregatedLength; i++) {
            uint256 id = currentIntervalIds[i];
            if (id == 0) {
                continue;
            }
            UserCommitment memory commitment = userCommitments[user][id];

            /* If the update interval of commitment has not yet passed, we still
            want to deduct burns from the balance from a user's balance.
            Therefore, this should happen outside of the if block below.*/
            update._balanceLongBurnAmount += commitment.balanceLongBurnAmount + commitment.balanceLongBurnMintAmount;
            update._balanceShortBurnAmount += commitment.balanceShortBurnAmount + commitment.balanceShortBurnMintAmount;
            if (commitment.updateIntervalId < updateIntervalId) {
                (
                    uint256 _newLongTokens,
                    uint256 _newShortTokens,
                    uint256 _longBurnFee,
                    uint256 _shortBurnFee,
                    uint256 _newSettlementTokens
                ) = getBalanceSingleCommitment(commitment);
                update._newLongTokensSum += _newLongTokens;
                update._newShortTokensSum += _newShortTokens;
                update._newSettlementTokensSum += _newSettlementTokens;
                update._longBurnFee += _longBurnFee;
                update._shortBurnFee += _shortBurnFee;
                delete userCommitments[user][id];
                delete unAggregatedCommitments[user][i];
            } else {
                // Clear them now that they have been accounted for in the balance
                userCommitments[user][id].balanceLongBurnAmount = 0;
                userCommitments[user][id].balanceShortBurnAmount = 0;
                userCommitments[user][id].balanceLongBurnMintAmount = 0;
                userCommitments[user][id].balanceShortBurnMintAmount = 0;
                // This commitment wasn't ready to be completely added to the balance, so copy it over into the new ID array
                storageArrayPlaceHolder.push(currentIntervalIds[i]);
            }
        }

        delete unAggregatedCommitments[user];
        unAggregatedCommitments[user] = storageArrayPlaceHolder;

        delete storageArrayPlaceHolder;

        // Add new tokens minted, and remove the ones that were burnt from this balance
        balance.longTokens += update._newLongTokensSum;
        balance.longTokens -= update._balanceLongBurnAmount;
        balance.shortTokens += update._newShortTokensSum;
        balance.shortTokens -= update._balanceShortBurnAmount;
        balance.settlementTokens += update._newSettlementTokensSum;

        ILeveragedPool pool = ILeveragedPool(leveragedPool);
        (uint256 shortBalance, uint256 longBalance) = pool.balances();
        pool.setNewPoolBalances(longBalance + update._longBurnFee, shortBalance + update._shortBurnFee);

        emit AggregateBalanceUpdated(user);
    }

    /**
     * @return which update interval ID a commit would be placed into if made now
     * @dev Calls PoolSwapLibrary::appropriateUpdateIntervalId
     */
    function getAppropriateUpdateIntervalId() external view override returns (uint128) {
        ILeveragedPool pool = ILeveragedPool(leveragedPool);
        return
            uint128(
                PoolSwapLibrary.appropriateUpdateIntervalId(
                    block.timestamp,
                    pool.lastPriceTimestamp(),
                    pool.frontRunningInterval(),
                    pool.updateInterval(),
                    updateIntervalId
                )
            );
    }

    /**
     * @notice A copy of `updateAggregateBalance` that returns the aggregated balance without updating it
     * @param user Address of the given user
     * @return Associated `Balance` for the given user after aggregation
     */
    function getAggregateBalance(address user) external view override returns (Balance memory) {
        Balance memory _balance = userAggregateBalance[user];

        BalanceUpdate memory update = BalanceUpdate({
            _updateIntervalId: updateIntervalId,
            _newLongTokensSum: 0,
            _newShortTokensSum: 0,
            _newSettlementTokensSum: 0,
            _balanceLongBurnAmount: 0,
            _balanceShortBurnAmount: 0,
            _longBurnFee: 0,
            _shortBurnFee: 0
        });

        // Iterate from the most recent up until the current update interval

        uint256[] memory currentIntervalIds = unAggregatedCommitments[user];
        uint256 unAggregatedLength = currentIntervalIds.length;
        for (uint256 i = 0; i < unAggregatedLength; i++) {
            uint256 id = currentIntervalIds[i];
            if (id == 0) {
                continue;
            }
            UserCommitment memory commitment = userCommitments[user][id];

            /* If the update interval of commitment has not yet passed, we still
            want to deduct burns from the balance from a user's balance.
            Therefore, this should happen outside of the if block below.*/
            update._balanceLongBurnAmount += commitment.balanceLongBurnAmount + commitment.balanceLongBurnMintAmount;
            update._balanceShortBurnAmount += commitment.balanceShortBurnAmount + commitment.balanceShortBurnMintAmount;
            if (commitment.updateIntervalId < updateIntervalId) {
                (
                    uint256 _newLongTokens,
                    uint256 _newShortTokens,
                    ,
                    ,
                    uint256 _newSettlementTokens
                ) = getBalanceSingleCommitment(commitment);
                update._newLongTokensSum += _newLongTokens;
                update._newShortTokensSum += _newShortTokens;
                update._newSettlementTokensSum += _newSettlementTokens;
            }
        }

        // Add new tokens minted, and remove the ones that were burnt from this balance
        _balance.longTokens += update._newLongTokensSum;
        _balance.longTokens -= update._balanceLongBurnAmount;
        _balance.shortTokens += update._newShortTokensSum;
        _balance.shortTokens -= update._balanceShortBurnAmount;
        _balance.settlementTokens += update._newSettlementTokensSum;

        return _balance;
    }

    /**
     * @notice Sets the quote token address and the address of the associated `LeveragedPool` contract to the provided values
     * @param _quoteToken Address of the quote token to use
     * @param _leveragedPool Address of the pool to use
     * @dev Only callable by the associated `PoolFactory` contract
     * @dev Throws if either address are null
     * @dev Emits a `QuoteAndPoolChanged` event on success
     */
    function setQuoteAndPool(address _quoteToken, address _leveragedPool) external override onlyFactory onlyUnpaused {
        require(_quoteToken != address(0), "Quote token address cannot be 0 address");
        require(_leveragedPool != address(0), "Leveraged pool address cannot be 0 address");

        leveragedPool = _leveragedPool;
        tokens = ILeveragedPool(leveragedPool).poolTokens();
        emit QuoteAndPoolChanged(_quoteToken, _leveragedPool);
    }

    /**
     * @notice Sets the burning fee to be applied to future burn commitments indefinitely
     * @param _burningFee The new burning fee
     * @dev Converts `_burningFee` to a `bytes16` to be compatible with arithmetic library
     * @dev Emits a `BurningFeeSet` event on success
     */
    function setBurningFee(uint256 _burningFee) external override onlyFeeController {
        burningFee = PoolSwapLibrary.convertUIntToDecimal(_burningFee);
        require(burningFee < MAX_BURNING_FEE, "Burning fee >= 10%");
        emit BurningFeeSet(_burningFee);
    }

    /**
     * @notice Sets the minting fee to be applied to future burn commitments indefinitely
     * @param _mintingFee The new minting fee
     * @dev Converts `_mintingFee` to a `bytes16` to be compatible with arithmetic library
     * @dev Emits a `MintingFeeSet` event on success
     */
    function setMintingFee(uint256 _mintingFee) external override onlyFeeController {
        mintingFee = PoolSwapLibrary.convertUIntToDecimal(_mintingFee);
        require(mintingFee < MAX_MINTING_FEE, "Minting fee >= 100%");
        emit MintingFeeSet(_mintingFee);
    }

    /**
     * @notice Sets the change interval used to update the minting fee every update interval
     * @param _changeInterval The new change interval
     * @dev Converts `_changeInterval` to a `bytes16` to be compatible with arithmetic library TODO UPDATE
     * @dev Emits a `ChangeIntervalSet` event on success
     */
    function setChangeInterval(uint256 _changeInterval) external override onlyFeeController {
        changeInterval = PoolSwapLibrary.convertUIntToDecimal(_changeInterval);
        emit ChangeIntervalSet(_changeInterval);
    }

    function setFeeController(address _feeController) external override {
        require(msg.sender == governance || msg.sender == feeController, "Cannot set feeController");
        feeController = _feeController;
        emit FeeControllerSet(_feeController);
    }

    /**
     * @notice Pauses the pool
     * @dev Prevents all state updates until unpaused
     */
    function pause() external override onlyInvariantCheckContract {
        paused = true;
        emit Paused();
    }

    /**
     * @notice Unpauses the pool
     * @dev Prevents all state updates until unpaused
     */
    function unpause() external override onlyGov {
        paused = false;
        emit Unpaused();
    }
}<|MERGE_RESOLUTION|>--- conflicted
+++ resolved
@@ -20,19 +20,17 @@
 
     IAutoClaim public autoClaim;
     uint128 public override updateIntervalId = 1;
+    /// ABDKMathQuad-formatted representation of the number one
+    bytes16 public constant one = 0x3fff0000000000000000000000000000;
     // The amount that is extracted from each mint and burn, being left in the pool. Given as the decimal * 10 ^ 18. For example, 60% fee is 0.6 * 10 ^ 18
     bytes16 public mintingFee;
     bytes16 public burningFee;
     // The amount that the `mintingFee` will change each update interval, based on `updateMintingFee`, given as a decimal * 10 ^ 18 (same format as `_mintingFee`)
     bytes16 public changeInterval;
     // Set max minting fee to 100%. This is a ABDKQuad representation of 1 * 10 ** 18
-<<<<<<< HEAD
-    bytes16 public MAX_MINTING_FEE;
-=======
     bytes16 public constant MAX_MINTING_FEE = 0x403abc16d674ec800000000000000000;
     // Set max burning fee to 10%. This is a ABDKQuad representation of 0.1 * 10 ** 18
     bytes16 public constant MAX_BURNING_FEE = 0x40376345785d8a000000000000000000;
->>>>>>> 45b10c33
 
     // Index 0 is the LONG token, index 1 is the SHORT token.
     // Fetched from the LeveragedPool when leveragedPool is set
@@ -85,27 +83,6 @@
     /**
      * @dev Check invariants before function body only. This is used in functions where the state of the pool is updated after exiting PoolCommitter (i.e. executeCommitments)
      */
-<<<<<<< HEAD
-    constructor(
-        address _factory,
-        address _invariantCheckContract,
-        address _autoClaim,
-        uint256 _mintingFee,
-        uint256 _burningFee
-    ) {
-        require(_factory != address(0), "Factory address cannot be null");
-        require(_autoClaim != address(0), "AutoClaim address cannot be null");
-        require(_invariantCheckContract != address(0), "InvariantCheck address cannot be null");
-        require(_mintingFee < PoolSwapLibrary.WAD_PRECISION, "Minting fee >= 100%");
-        require(_burningFee < PoolSwapLibrary.WAD_PRECISION, "Burning fee >= 100%");
-        factory = _factory;
-        autoClaim = IAutoClaim(_autoClaim);
-        mintingFee = PoolSwapLibrary.convertUIntToDecimal(_mintingFee);
-        burningFee = PoolSwapLibrary.convertUIntToDecimal(_burningFee);
-        invariantCheckContract = _invariantCheckContract;
-        invariantCheck = IInvariantCheck(_invariantCheckContract);
-        MAX_MINTING_FEE = PoolSwapLibrary.ABDK1E18;
-=======
     modifier checkInvariantsBeforeFunction() {
         invariantCheck.checkInvariants(leveragedPool);
         require(!paused, "Pool is paused");
@@ -143,7 +120,6 @@
     modifier onlyAutoClaimOrCommitter(address user) {
         require(msg.sender == user || msg.sender == address(autoClaim), "msg.sender not committer or AutoClaim");
         _;
->>>>>>> 45b10c33
     }
 
     /**
@@ -594,7 +570,7 @@
 
     function updateMintingFee(bytes16 longTokenPrice, bytes16 shortTokenPrice) private {
         bytes16 multiple = PoolSwapLibrary.multiplyBytes(longTokenPrice, shortTokenPrice);
-        if (PoolSwapLibrary.compareDecimals(PoolSwapLibrary.ONE, multiple) == -1) {
+        if (PoolSwapLibrary.compareDecimals(one, multiple) == -1) {
             // longTokenPrice * shortTokenPrice > 1
             if (PoolSwapLibrary.compareDecimals(mintingFee, changeInterval) == -1) {
                 // mintingFee < changeInterval. Prevent underflow by setting mintingFee to lowest possible value (0)
