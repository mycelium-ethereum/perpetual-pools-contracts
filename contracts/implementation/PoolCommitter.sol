//SPDX-License-Identifier: CC-BY-NC-ND-4.0
pragma solidity 0.8.7;

import "../interfaces/IPoolCommitter.sol";
import "../interfaces/ILeveragedPool.sol";
import "../interfaces/IPoolFactory.sol";
import "../interfaces/IAutoClaim.sol";
import "../interfaces/IPausable.sol";
import "../interfaces/IInvariantCheck.sol";
import "@openzeppelin/contracts/proxy/utils/Initializable.sol";
import "@openzeppelin/contracts/token/ERC20/IERC20.sol";

import "./PoolSwapLibrary.sol";

/// @title This contract is responsible for handling commitment logic
contract PoolCommitter is IPoolCommitter, IPausable, Initializable {
    // #### Globals
    uint128 public constant LONG_INDEX = 0;
    uint128 public constant SHORT_INDEX = 1;

    IAutoClaim public autoClaim;
    uint128 public override updateIntervalId = 1;
    // The amount that is extracted from each mint and burn, being left in the pool. Given as the decimal * 10 ^ 18. For example, 60% fee is 0.6 * 10 ^ 18
    bytes16 public mintingFee;
    bytes16 public burningFee;
    // The amount that the `mintingFee` will change each update interval, based on `updateMintingFee`, given as a decimal * 10 ^ 18 (same format as `_mintingFee`)
    bytes16 public changeInterval;

    // Index 0 is the LONG token, index 1 is the SHORT token.
    // Fetched from the LeveragedPool when leveragedPool is set
    address[2] public tokens;

    mapping(uint256 => Prices) public priceHistory; // updateIntervalId => tokenPrice
    mapping(uint256 => bytes16) public burnFeeHistory; // updateIntervalId => burn fee. We need to store this historically because people can claim at any time after the update interval, but we want them to pay the fee from the update interval in which they committed.
    mapping(address => Balance) public userAggregateBalance;

    // The total amount of settlement that has been committed to mints that are not yet executed
    uint256 public override pendingMintSettlementAmount;
    // The total amount of short pool tokens that have been burnt that are not yet executed on
    uint256 public override pendingShortBurnPoolTokens;
    // The total amount of long pool tokens that have been burnt that are not yet executed on
    uint256 public override pendingLongBurnPoolTokens;
    // Update interval ID => TotalCommitment
    mapping(uint256 => TotalCommitment) public totalPoolCommitments;
    // Address => Update interval ID => UserCommitment
    mapping(address => mapping(uint256 => UserCommitment)) public userCommitments;
    // The last interval ID for which a given user's balance was updated
    mapping(address => uint256) public lastUpdatedIntervalId;
    // An array for all update intervals in which a user committed
    mapping(address => uint256[]) public unAggregatedCommitments;
    // Used to create a dynamic array that is used to copy the new unAggregatedCommitments array into the mapping after updating balance
    uint256[] private storageArrayPlaceHolder;

    address public factory;
    address public governance;
    address public feeController;
    address public leveragedPool;
    bool public override paused;
    IInvariantCheck public invariantCheck;

    modifier onlyFeeController() {
        require(msg.sender == feeController, "msg.sender not fee controller");
        _;
    }

    modifier onlyUnpaused() {
        require(!paused, "Pool is paused");
        _;
    }

    modifier onlyGov() {
        require(msg.sender == governance, "msg.sender not governance");
        _;
    }

    /**
     * @dev Check invariants before function body only. This is used in functions where the state of the pool is updated after exiting PoolCommitter (i.e. executeCommitments)
     */
    modifier checkInvariantsBeforeFunction() {
        invariantCheck.checkInvariants(leveragedPool);
        require(!paused, "Pool is paused");
        _;
    }

    modifier checkInvariantsAfterFunction() {
        require(!paused, "Pool is paused");
        _;
        invariantCheck.checkInvariants(leveragedPool);
        require(!paused, "Pool is paused");
    }

    modifier onlyInvariantCheckContract() {
        require(msg.sender == address(invariantCheck), "msg.sender not invariantCheck");
        _;
    }

    /**
     * @notice Asserts that the caller is the associated `PoolFactory` contract
     */
    modifier onlyFactory() {
        require(msg.sender == factory, "Committer: not factory");
        _;
    }

    /**
     * @notice Asserts that the caller is the associated `LeveragedPool` contract
     */
    modifier onlyPool() {
        require(msg.sender == leveragedPool, "msg.sender not leveragedPool");
        _;
    }

    modifier onlyAutoClaimOrCommitter(address user) {
        require(msg.sender == user || msg.sender == address(autoClaim), "msg.sender not committer or AutoClaim");
        _;
    }

    /**
     * @notice Initialises the contract
     * @param _factory Address of the associated `PoolFactory` contract
     * @param _invariantCheckContract Address of the associated `InvariantCheck` contract
     * @param _autoClaim Address of the associated `AutoClaim` contract
     * @param _factoryOwner Address of the owner of the `PoolFactory`
     * @param _mintingFee The percentage that is taken from each mint, given as a decimal * 10 ^ 18
     * @param _burningFee The percentage that is taken from each burn, given as a decimal * 10 ^ 18
     * @param _changeInterval The amount that the `mintingFee` will change each update interval, based on `updateMintingFee`, given as a decimal * 10 ^ 18 (same format as `_mintingFee`)
     * @dev Throws if factory contract address is null
     * @dev Throws if autoClaim contract address is null
     * @dev Throws if invariantCheck contract address is null
     * @dev Throws if autoclaim contract address is null
     * @dev Only callable by the associated initializer address
     * @dev Throws if minting fee is over 100%
     * @dev Throws if burning fee is over 100%
     * @dev Emits a `ChangeIntervalSet` event on success
     */
    function initialize(
        address _factory,
        address _invariantCheckContract,
        address _autoClaim,
        address _factoryOwner,
        address _feeController,
        uint256 _mintingFee,
        uint256 _burningFee,
        uint256 _changeInterval
    ) external override initializer {
        require(_factory != address(0), "Factory address cannot be 0 address");
        require(_invariantCheckContract != address(0), "InvariantCheck address cannot be 0 address");
        require(_autoClaim != address(0), "AutoClaim address cannot be null");
        require(_feeController != address(0), "fee controller cannot be null");
        updateIntervalId = 1;
        factory = _factory;
        mintingFee = PoolSwapLibrary.convertUIntToDecimal(_mintingFee);
        burningFee = PoolSwapLibrary.convertUIntToDecimal(_burningFee);
        require(mintingFee < PoolSwapLibrary.MAX_MINTING_FEE, "Minting fee >= 100%");
        require(burningFee < PoolSwapLibrary.MAX_BURNING_FEE, "Burning fee >= 10%");
        changeInterval = PoolSwapLibrary.convertUIntToDecimal(_changeInterval);
        feeController = _feeController;
        autoClaim = IAutoClaim(_autoClaim);
        invariantCheck = IInvariantCheck(_invariantCheckContract);
        governance = _factoryOwner;
    }

    /**
     * @notice Apply commitment data to storage
     * @param pool The LeveragedPool of this PoolCommitter instance
     * @param commitType The type of commitment being made
     * @param amount The amount of tokens being committed
     * @param fromAggregateBalance If minting, burning, or rebalancing into a delta neutral position,
     *                             will tokens be taken from user's aggregate balance?
     * @param userCommit The appropriate update interval's commitment data for the user
     * @param totalCommit The appropriate update interval's commitment data for the entire pool
     */
    function applyCommitment(
        ILeveragedPool pool,
        CommitType commitType,
        uint256 amount,
        bool fromAggregateBalance,
        UserCommitment storage userCommit,
        TotalCommitment storage totalCommit
    ) private {
        Balance memory balance = userAggregateBalance[msg.sender];
        uint256 feeAmount;

        if (commitType == CommitType.LongMint || commitType == CommitType.ShortMint) {
            // We want to deduct the amount of settlement tokens that will be recorded under the commit by the minting fee
            // and then add it to the correct side of the pool
            feeAmount =
                PoolSwapLibrary.convertDecimalToUInt(PoolSwapLibrary.multiplyDecimalByUInt(mintingFee, amount)) /
                PoolSwapLibrary.WAD_PRECISION;
            amount = amount - feeAmount;
            pendingMintSettlementAmount += amount;
        }

        if (commitType == CommitType.LongMint) {
            (uint256 shortBalance, uint256 longBalance) = pool.balances();
            userCommit.longMintSettlement += amount;
            totalCommit.longMintSettlement += amount;
            // Add the fee to long side. This has been taken from the commit amount.
            pool.setNewPoolBalances(longBalance + feeAmount, shortBalance);
            // If we are minting from balance, this would already have thrown in `commit` if we are minting more than entitled too
        } else if (commitType == CommitType.LongBurn) {
            pendingLongBurnPoolTokens += amount;
            userCommit.longBurnPoolTokens += amount;
            totalCommit.longBurnPoolTokens += amount;
            // long burning: pull in long pool tokens from committer
            if (fromAggregateBalance) {
                // Burning from user's aggregate balance
                userCommit.balanceLongBurnPoolTokens += amount;
                // This require statement is only needed in this branch, as `pool.burnTokens` will revert if burning too many
                require(userCommit.balanceLongBurnPoolTokens <= balance.longTokens, "Insufficient pool tokens");
                // Burn from leveragedPool, because that is the official owner of the tokens before they are claimed
                pool.burnTokens(LONG_INDEX, amount, leveragedPool);
            } else {
                // Burning from user's wallet
                pool.burnTokens(LONG_INDEX, amount, msg.sender);
            }
        } else if (commitType == CommitType.ShortMint) {
            (uint256 shortBalance, uint256 longBalance) = pool.balances();
            userCommit.shortMintSettlement += amount;
            totalCommit.shortMintSettlement += amount;
            // Add the fee to short side. This has been taken from the commit amount.
            pool.setNewPoolBalances(longBalance, shortBalance + feeAmount);
            // If we are minting from balance, this would already have thrown in `commit` if we are minting more than entitled too
        } else if (commitType == CommitType.ShortBurn) {
            pendingShortBurnPoolTokens += amount;
            userCommit.shortBurnPoolTokens += amount;
            totalCommit.shortBurnPoolTokens += amount;
            if (fromAggregateBalance) {
                // Burning from user's aggregate balance
                userCommit.balanceShortBurnPoolTokens += amount;
                // This require statement is only needed in this branch, as `pool.burnTokens` will revert if burning too many
                require(userCommit.balanceShortBurnPoolTokens <= balance.shortTokens, "Insufficient pool tokens");
                // Burn from leveragedPool, because that is the official owner of the tokens before they are claimed
                pool.burnTokens(SHORT_INDEX, amount, leveragedPool);
            } else {
                // Burning from user's wallet
                pool.burnTokens(SHORT_INDEX, amount, msg.sender);
            }
        } else if (commitType == CommitType.LongBurnShortMint) {
            pendingLongBurnPoolTokens += amount;
            userCommit.longBurnShortMintPoolTokens += amount;
            totalCommit.longBurnShortMintPoolTokens += amount;
            if (fromAggregateBalance) {
                userCommit.balanceLongBurnMintPoolTokens += amount;
                require(userCommit.balanceLongBurnMintPoolTokens <= balance.longTokens, "Insufficient pool tokens");
                pool.burnTokens(LONG_INDEX, amount, leveragedPool);
            } else {
                pool.burnTokens(LONG_INDEX, amount, msg.sender);
            }
        } else if (commitType == CommitType.ShortBurnLongMint) {
            pendingShortBurnPoolTokens += amount;
            userCommit.shortBurnLongMintPoolTokens += amount;
            totalCommit.shortBurnLongMintPoolTokens += amount;
            if (fromAggregateBalance) {
                userCommit.balanceShortBurnMintPoolTokens += amount;
                require(userCommit.balanceShortBurnMintPoolTokens <= balance.shortTokens, "Insufficient pool tokens");
                pool.burnTokens(SHORT_INDEX, amount, leveragedPool);
            } else {
                pool.burnTokens(SHORT_INDEX, amount, msg.sender);
            }
        }
    }

    /**
     * @notice Commit to minting/burning long/short tokens after the next price change
     * @param commitType Type of commit you're doing (Long vs Short, Mint vs Burn)
     * @param amount Amount of quote tokens you want to commit to minting; OR amount of pool
     *               tokens you want to burn
     * @param fromAggregateBalance If minting, burning, or rebalancing into a delta neutral position,
     *                             will tokens be taken from user's aggregate balance?
     * @param payForClaim True if user wants to pay for the commit to be claimed
     * @dev Emits a `CreateCommit` event on success
     */
    function commit(
        CommitType commitType,
        uint256 amount,
        bool fromAggregateBalance,
        bool payForClaim
    ) external payable override checkInvariantsAfterFunction {
        require(amount > 0, "Amount must not be zero");
        updateAggregateBalance(msg.sender);
        ILeveragedPool pool = ILeveragedPool(leveragedPool);
        uint256 updateInterval = pool.updateInterval();
        uint256 lastPriceTimestamp = pool.lastPriceTimestamp();
        uint256 frontRunningInterval = pool.frontRunningInterval();

        uint256 appropriateUpdateIntervalId = PoolSwapLibrary.appropriateUpdateIntervalId(
            block.timestamp,
            lastPriceTimestamp,
            frontRunningInterval,
            updateInterval,
            updateIntervalId
        );
        TotalCommitment storage totalCommit = totalPoolCommitments[appropriateUpdateIntervalId];
        UserCommitment storage userCommit = userCommitments[msg.sender][appropriateUpdateIntervalId];

        userCommit.updateIntervalId = appropriateUpdateIntervalId;

        uint256 length = unAggregatedCommitments[msg.sender].length;
        if (length == 0 || unAggregatedCommitments[msg.sender][length - 1] < appropriateUpdateIntervalId) {
            unAggregatedCommitments[msg.sender].push(appropriateUpdateIntervalId);
        }

        /*
         * Below, we want to follow the "Checks, Effects, Interactions" pattern.
         * `applyCommitment` adheres to the pattern, so we must put our effects before this, and interactions after.
         * Hence, we do the storage change if `fromAggregateBalance == true` before calling `applyCommitment`, and do the interaction if `fromAggregateBalance == false` after.
         * Lastly, we call `AutoClaim::makePaidClaimRequest`, which is an external interaction (albeit with a protocol contract).
         */
        if ((commitType == CommitType.LongMint || commitType == CommitType.ShortMint) && fromAggregateBalance) {
            // Want to take away from their balance's settlement tokens
            userAggregateBalance[msg.sender].settlementTokens -= amount;
        }

        applyCommitment(pool, commitType, amount, fromAggregateBalance, userCommit, totalCommit);

        if (commitType == CommitType.LongMint || (commitType == CommitType.ShortMint && !fromAggregateBalance)) {
            // minting: pull in the quote token from the committer
            // Do not need to transfer if minting using aggregate balance tokens, since the leveraged pool already owns these tokens.
            pool.quoteTokenTransferFrom(msg.sender, leveragedPool, amount);
        }

        if (payForClaim) {
            require(msg.value != 0, "Must pay for claim");
            autoClaim.makePaidClaimRequest{value: msg.value}(msg.sender);
        } else {
            require(msg.value == 0, "msg.value must be zero");
        }

        emit CreateCommit(
            msg.sender,
            amount,
            commitType,
            appropriateUpdateIntervalId,
            fromAggregateBalance,
            payForClaim,
            mintingFee
        );
    }

    /**
     * @notice Claim user's balance. This can be done either by the user themself or by somebody else on their behalf.
     * @param user Address of the user to claim against
     * @dev Updates aggregate user balances
     * @dev Emits a `Claim` event on success
     */
    function claim(address user) external override checkInvariantsAfterFunction onlyAutoClaimOrCommitter(user) {
        updateAggregateBalance(user);
        Balance memory balance = userAggregateBalance[user];
        ILeveragedPool pool = ILeveragedPool(leveragedPool);

        /* update bookkeeping *before* external calls! */
        delete userAggregateBalance[user];
        emit Claim(user);

        if (msg.sender == user && autoClaim.checkUserClaim(user, address(this))) {
            // If the committer is claiming for themself and they have a valid pending claim, clear it.
            autoClaim.withdrawUserClaimRequest(user);
        }

        if (balance.settlementTokens > 0) {
            pool.quoteTokenTransfer(user, balance.settlementTokens);
        }
        if (balance.longTokens > 0) {
            pool.poolTokenTransfer(true, user, balance.longTokens);
        }
        if (balance.shortTokens > 0) {
            pool.poolTokenTransfer(false, user, balance.shortTokens);
        }
    }

    /**
     * @notice Retrieves minting fee from each mint being left in the pool
     * @return Minting fee
     */
    function getMintingFee() public view returns (uint256) {
        return PoolSwapLibrary.convertDecimalToUInt(mintingFee);
    }

    /**
     * @notice Retrieves burning fee from each burn being left in the pool
     * @return Burning fee
     */
    function getBurningFee() public view returns (uint256) {
        return PoolSwapLibrary.convertDecimalToUInt(burningFee);
    }

    /**
     * @notice Executes every commitment specified in the list
     * @param _commits Array of `TotalCommitment`s
     */
    function executeGivenCommitments(TotalCommitment memory _commits) internal {
        ILeveragedPool pool = ILeveragedPool(leveragedPool);

        pendingMintSettlementAmount =
            pendingMintSettlementAmount -
            totalPoolCommitments[updateIntervalId].longMintSettlement -
            totalPoolCommitments[updateIntervalId].shortMintSettlement;

        BalancesAndSupplies memory balancesAndSupplies = BalancesAndSupplies({
            shortBalance: pool.shortBalance(),
            longBalance: pool.longBalance(),
            longTotalSupplyBefore: IERC20(tokens[LONG_INDEX]).totalSupply(),
            shortTotalSupplyBefore: IERC20(tokens[SHORT_INDEX]).totalSupply()
        });

        uint256 totalLongBurnPoolTokens = _commits.longBurnPoolTokens + _commits.longBurnShortMintPoolTokens;
        uint256 totalShortBurnPoolTokens = _commits.shortBurnPoolTokens + _commits.shortBurnLongMintPoolTokens;
        // Update price before values change
        priceHistory[updateIntervalId] = Prices({
            longPrice: PoolSwapLibrary.getPrice(
                balancesAndSupplies.longBalance,
                balancesAndSupplies.longTotalSupplyBefore + pendingLongBurnPoolTokens
            ),
            shortPrice: PoolSwapLibrary.getPrice(
                balancesAndSupplies.shortBalance,
                balancesAndSupplies.shortTotalSupplyBefore + pendingShortBurnPoolTokens
            )
        });
<<<<<<< HEAD
=======
        pendingLongBurnPoolTokens -= totalLongBurnPoolTokens;
        pendingShortBurnPoolTokens -= totalShortBurnPoolTokens;
>>>>>>> c234534c

        // Amount of settlement tokens that are generated from the long burn into instant mints
        uint256 longBurnInstantMintSettlement = PoolSwapLibrary.getWithdrawAmountOnBurn(
            balancesAndSupplies.longTotalSupplyBefore,
            _commits.longBurnShortMintPoolTokens,
            balancesAndSupplies.longBalance,
<<<<<<< HEAD
            totalPendingLongBurns
=======
            totalLongBurnPoolTokens
>>>>>>> c234534c
        );
        // Amount of settlement tokens that are generated from the short burn into instant mints
        uint256 shortBurnInstantMintSettlement = PoolSwapLibrary.getWithdrawAmountOnBurn(
            balancesAndSupplies.shortTotalSupplyBefore,
            _commits.shortBurnLongMintPoolTokens,
            balancesAndSupplies.shortBalance,
<<<<<<< HEAD
            totalPendingShortBurns
=======
            totalShortBurnPoolTokens
>>>>>>> c234534c
        );

        // Long Mints
        uint256 longMintSettlement = PoolSwapLibrary.getMintAmount(
            balancesAndSupplies.longTotalSupplyBefore, // long token total supply,
            _commits.longMintSettlement + shortBurnInstantMintSettlement, // Add the settlement tokens that will be generated from burning shorts for instant long mint
            balancesAndSupplies.longBalance, // total quote tokens in the long pull
<<<<<<< HEAD
            totalPendingLongBurns // total pool tokens commited to be burned
=======
            totalLongBurnPoolTokens // total pool tokens commited to be burned
>>>>>>> c234534c
        );

        if (longMintSettlement > 0) {
            pool.mintTokens(LONG_INDEX, longMintSettlement, leveragedPool);
        }

        // Long Burns
        uint256 longBurnPoolTokens = PoolSwapLibrary.getWithdrawAmountOnBurn(
            balancesAndSupplies.longTotalSupplyBefore,
            totalLongBurnPoolTokens,
            balancesAndSupplies.longBalance,
<<<<<<< HEAD
            totalPendingLongBurns
=======
            totalLongBurnPoolTokens
>>>>>>> c234534c
        );

        // Short Mints
        uint256 shortMintSettlement = PoolSwapLibrary.getMintAmount(
            balancesAndSupplies.shortTotalSupplyBefore, // short token total supply
            _commits.shortMintSettlement + longBurnInstantMintSettlement, // Add the settlement tokens that will be generated from burning longs for instant short mint
            balancesAndSupplies.shortBalance,
<<<<<<< HEAD
            totalPendingShortBurns
=======
            totalShortBurnPoolTokens
>>>>>>> c234534c
        );

        if (shortMintSettlement > 0) {
            pool.mintTokens(SHORT_INDEX, shortMintSettlement, leveragedPool);
        }

        // Short Burns
        uint256 shortBurnPoolTokens = PoolSwapLibrary.getWithdrawAmountOnBurn(
            balancesAndSupplies.shortTotalSupplyBefore,
            totalShortBurnPoolTokens,
            balancesAndSupplies.shortBalance,
<<<<<<< HEAD
            totalPendingShortBurns
=======
            totalShortBurnPoolTokens
>>>>>>> c234534c
        );

        totalPendingLongBurns -= totalLongBurn;
        totalPendingShortBurns -= totalShortBurn;

        uint256 newLongBalance = balancesAndSupplies.longBalance +
            _commits.longMintSettlement -
            longBurnPoolTokens +
            shortBurnInstantMintSettlement;
        uint256 newShortBalance = balancesAndSupplies.shortBalance +
            _commits.shortMintSettlement -
            shortBurnPoolTokens +
            longBurnInstantMintSettlement;

        // Update the settlement on each side
        pool.setNewPoolBalances(newLongBalance, newShortBalance);
    }

    /**
     * @notice Executes all commitments currently queued for the associated `LeveragedPool`
     * @dev Only callable by the associated `LeveragedPool` contract
     * @dev Emits an `ExecutedCommitsForInterval` event for each update interval processed
     */
    function executeCommitments() external override onlyPool {
        ILeveragedPool pool = ILeveragedPool(leveragedPool);

        uint32 counter = 1;
        uint256 lastPriceTimestamp = pool.lastPriceTimestamp();
        uint256 updateInterval = pool.updateInterval();

        /*
         * (old)
         * updateIntervalId
         * |
         * |    updateIntervalId
         * |    |
         * |    |    counter
         * |    |    |
         * |    |    |              (end)
         * |    |    |              |
         * V    V    V              V
         * +----+----+----+~~~~+----+
         * |    |    |    |....|    |
         * +----+----+----+~~~~+----+
         *
         * Iterate over the sequence of possible update periods from the most
         * recent (i.e., the value of `updateIntervalId` as at the entry point
         * of this function) until the end of the queue.
         *
         * At each iteration, execute all of the (total) commitments for the
         * pool for that period and then remove them from the queue.
         *
         * In reality, this should never iterate more than once, since more than one update interval
         * should never be passed without the previous one being upkept.
         */
        uint256 _updateIntervalId;
        while (true) {
            if (block.timestamp >= lastPriceTimestamp + updateInterval * counter) {
                // Another update interval has passed, so we have to do the nextIntervalCommit as well
                _updateIntervalId = updateIntervalId;
                burnFeeHistory[updateIntervalId] = burningFee;
                executeGivenCommitments(totalPoolCommitments[updateIntervalId]);
                emit ExecutedCommitsForInterval(updateIntervalId, burningFee);
                delete totalPoolCommitments[updateIntervalId];

                // counter overflowing would require an unrealistic number of update intervals
                updateIntervalId += 1;
            } else {
                break;
            }
            // counter overflowing would require an unrealistic number of update intervals to be updated
            // This wouldn't fit in a block, anyway.
            unchecked {
                counter += 1;
            }
        }

        (uint256 shortBalance, uint256 longBalance) = pool.balances();

        uint256 longTotalSupply = IERC20(tokens[LONG_INDEX]).totalSupply();
        uint256 shortTotalSupply = IERC20(tokens[SHORT_INDEX]).totalSupply();

        updateMintingFee(
            PoolSwapLibrary.getPrice(longBalance, longTotalSupply),
            PoolSwapLibrary.getPrice(shortBalance, shortTotalSupply)
        );
    }

    function updateMintingFee(bytes16 longTokenPrice, bytes16 shortTokenPrice) private {
        bytes16 multiple = PoolSwapLibrary.multiplyBytes(longTokenPrice, shortTokenPrice);
        if (PoolSwapLibrary.compareDecimals(PoolSwapLibrary.ONE, multiple) == -1) {
            // longTokenPrice * shortTokenPrice > 1
            if (PoolSwapLibrary.compareDecimals(mintingFee, changeInterval) == -1) {
                // mintingFee < changeInterval. Prevent underflow by setting mintingFee to lowest possible value (0)
                mintingFee = 0;
            } else {
                mintingFee = PoolSwapLibrary.subtractBytes(mintingFee, changeInterval);
            }
        } else {
            // longTokenPrice * shortTokenPrice <= 1
            mintingFee = PoolSwapLibrary.addBytes(mintingFee, changeInterval);

            if (PoolSwapLibrary.compareDecimals(mintingFee, PoolSwapLibrary.MAX_MINTING_FEE) == 1) {
                // mintingFee is greater than 1 (100%).
                // We want to cap this at a theoretical max of 100%
                mintingFee = PoolSwapLibrary.MAX_MINTING_FEE;
            }
        }
    }

    /**
     * @notice Updates the aggregate balance based on the result of application
     *          of the provided (user) commitment
     * @param _commit Commitment to apply
     * @return _newLongTokens Quantity of long pool tokens post-application
     * @return _newShortTokens Quantity of short pool tokens post-application
     * @return _longBurnFee Quantity of settlement tokens taken as a fee from long burns
     * @return _shortBurnFee Quantity of settlement tokens taken as a fee from short burns
     * @return _newSettlementTokens Quantity of settlement tokens post
     *                                  application
     * @dev Wraps two (pure) library functions from `PoolSwapLibrary`
     */
    function getBalanceSingleCommitment(UserCommitment memory _commit)
        internal
        view
        returns (
            uint256 _newLongTokens,
            uint256 _newShortTokens,
            uint256 _longBurnFee,
            uint256 _shortBurnFee,
            uint256 _newSettlementTokens
        )
    {
        PoolSwapLibrary.UpdateData memory updateData = PoolSwapLibrary.UpdateData({
            longPrice: priceHistory[_commit.updateIntervalId].longPrice,
            shortPrice: priceHistory[_commit.updateIntervalId].shortPrice,
            currentUpdateIntervalId: updateIntervalId,
            updateIntervalId: _commit.updateIntervalId,
            longMintSettlement: _commit.longMintSettlement,
            longBurnPoolTokens: _commit.longBurnPoolTokens,
            shortMintSettlement: _commit.shortMintSettlement,
            shortBurnPoolTokens: _commit.shortBurnPoolTokens,
            longBurnShortMintPoolTokens: _commit.longBurnShortMintPoolTokens,
            shortBurnLongMintPoolTokens: _commit.shortBurnLongMintPoolTokens,
            burnFee: burnFeeHistory[_commit.updateIntervalId]
        });

        (_newLongTokens, _newShortTokens, _longBurnFee, _shortBurnFee, _newSettlementTokens) = PoolSwapLibrary
            .getUpdatedAggregateBalance(updateData);
    }

    /**
     * @notice Add the result of a user's most recent commit to their aggregated balance
     * @param user Address of the given user
     * @dev Updates the `userAggregateBalance` mapping by applying `BalanceUpdate`s derived from iteration over the entirety of unaggregated commitments associated with the given user
     * @dev Emits an `AggregateBalanceUpdated` event upon successful termination
     */
    function updateAggregateBalance(address user) public override checkInvariantsAfterFunction {
        Balance storage balance = userAggregateBalance[user];

        BalanceUpdate memory update = BalanceUpdate({
            _updateIntervalId: updateIntervalId,
            _newLongTokensSum: 0,
            _newShortTokensSum: 0,
            _newSettlementTokensSum: 0,
            _balanceLongBurnPoolTokens: 0,
            _balanceShortBurnPoolTokens: 0,
            _longBurnFee: 0,
            _shortBurnFee: 0
        });

        // Iterate from the most recent up until the current update interval

        uint256[] memory currentIntervalIds = unAggregatedCommitments[user];
        uint256 unAggregatedLength = currentIntervalIds.length;
        for (uint256 i = 0; i < unAggregatedLength; i++) {
            uint256 id = currentIntervalIds[i];
            if (id == 0) {
                continue;
            }
            UserCommitment memory commitment = userCommitments[user][id];

            /* If the update interval of commitment has not yet passed, we still
            want to deduct burns from the balance from a user's balance.
            Therefore, this should happen outside of the if block below.*/
            update._balanceLongBurnPoolTokens +=
                commitment.balanceLongBurnPoolTokens +
                commitment.balanceLongBurnMintPoolTokens;
            update._balanceShortBurnPoolTokens +=
                commitment.balanceShortBurnPoolTokens +
                commitment.balanceShortBurnMintPoolTokens;
            if (commitment.updateIntervalId < updateIntervalId) {
                (
                    uint256 _newLongTokens,
                    uint256 _newShortTokens,
                    uint256 _longBurnFee,
                    uint256 _shortBurnFee,
                    uint256 _newSettlementTokens
                ) = getBalanceSingleCommitment(commitment);
                update._newLongTokensSum += _newLongTokens;
                update._newShortTokensSum += _newShortTokens;
                update._newSettlementTokensSum += _newSettlementTokens;
                update._longBurnFee += _longBurnFee;
                update._shortBurnFee += _shortBurnFee;
                delete userCommitments[user][id];
            } else {
                // Clear them now that they have been accounted for in the balance
                userCommitments[user][id].balanceLongBurnPoolTokens = 0;
                userCommitments[user][id].balanceShortBurnPoolTokens = 0;
                userCommitments[user][id].balanceLongBurnMintPoolTokens = 0;
                userCommitments[user][id].balanceShortBurnMintPoolTokens = 0;
                // This commitment wasn't ready to be completely added to the balance, so copy it over into the new ID array
                storageArrayPlaceHolder.push(currentIntervalIds[i]);
            }
        }

        delete unAggregatedCommitments[user];
        unAggregatedCommitments[user] = storageArrayPlaceHolder;

        delete storageArrayPlaceHolder;

        // Add new tokens minted, and remove the ones that were burnt from this balance
        balance.longTokens += update._newLongTokensSum;
        balance.longTokens -= update._balanceLongBurnPoolTokens;
        balance.shortTokens += update._newShortTokensSum;
        balance.shortTokens -= update._balanceShortBurnPoolTokens;
        balance.settlementTokens += update._newSettlementTokensSum;

        ILeveragedPool pool = ILeveragedPool(leveragedPool);
        (uint256 shortBalance, uint256 longBalance) = pool.balances();
        pool.setNewPoolBalances(longBalance + update._longBurnFee, shortBalance + update._shortBurnFee);

        emit AggregateBalanceUpdated(user);
    }

    /**
     * @return which update interval ID a commit would be placed into if made now
     * @dev Calls PoolSwapLibrary::appropriateUpdateIntervalId
     */
    function getAppropriateUpdateIntervalId() external view override returns (uint128) {
        ILeveragedPool pool = ILeveragedPool(leveragedPool);
        return
            uint128(
                PoolSwapLibrary.appropriateUpdateIntervalId(
                    block.timestamp,
                    pool.lastPriceTimestamp(),
                    pool.frontRunningInterval(),
                    pool.updateInterval(),
                    updateIntervalId
                )
            );
    }

    /**
     * @notice A copy of `updateAggregateBalance` that returns the aggregated balance without updating it
     * @param user Address of the given user
     * @return Associated `Balance` for the given user after aggregation
     */
    function getAggregateBalance(address user) external view override returns (Balance memory) {
        Balance memory _balance = userAggregateBalance[user];

        BalanceUpdate memory update = BalanceUpdate({
            _updateIntervalId: updateIntervalId,
            _newLongTokensSum: 0,
            _newShortTokensSum: 0,
            _newSettlementTokensSum: 0,
            _balanceLongBurnPoolTokens: 0,
            _balanceShortBurnPoolTokens: 0,
            _longBurnFee: 0,
            _shortBurnFee: 0
        });

        // Iterate from the most recent up until the current update interval

        uint256[] memory currentIntervalIds = unAggregatedCommitments[user];
        uint256 unAggregatedLength = currentIntervalIds.length;
        for (uint256 i = 0; i < unAggregatedLength; i++) {
            uint256 id = currentIntervalIds[i];
            if (id == 0) {
                continue;
            }
            UserCommitment memory commitment = userCommitments[user][id];

            /* If the update interval of commitment has not yet passed, we still
            want to deduct burns from the balance from a user's balance.
            Therefore, this should happen outside of the if block below.*/
            update._balanceLongBurnPoolTokens +=
                commitment.balanceLongBurnPoolTokens +
                commitment.balanceLongBurnMintPoolTokens;
            update._balanceShortBurnPoolTokens +=
                commitment.balanceShortBurnPoolTokens +
                commitment.balanceShortBurnMintPoolTokens;
            if (commitment.updateIntervalId < updateIntervalId) {
                (
                    uint256 _newLongTokens,
                    uint256 _newShortTokens,
                    ,
                    ,
                    uint256 _newSettlementTokens
                ) = getBalanceSingleCommitment(commitment);
                update._newLongTokensSum += _newLongTokens;
                update._newShortTokensSum += _newShortTokens;
                update._newSettlementTokensSum += _newSettlementTokens;
            }
        }

        // Add new tokens minted, and remove the ones that were burnt from this balance
        _balance.longTokens += update._newLongTokensSum;
        _balance.longTokens -= update._balanceLongBurnPoolTokens;
        _balance.shortTokens += update._newShortTokensSum;
        _balance.shortTokens -= update._balanceShortBurnPoolTokens;
        _balance.settlementTokens += update._newSettlementTokensSum;

        return _balance;
    }

    /**
     * @notice Sets the quote token address and the address of the associated `LeveragedPool` contract to the provided values
     * @param _leveragedPool Address of the pool to use
     * @dev Only callable by the associated `PoolFactory` contract
     * @dev Throws if either address are null
     * @dev Emits a `QuoteAndPoolChanged` event on success
     */
    function setPool(address _leveragedPool) external override onlyFactory {
        require(_leveragedPool != address(0), "Leveraged pool address cannot be 0 address");

        leveragedPool = _leveragedPool;
        tokens = ILeveragedPool(leveragedPool).poolTokens();
    }

    /**
     * @notice Sets the burning fee to be applied to future burn commitments indefinitely
     * @param _burningFee The new burning fee
     * @dev Converts `_burningFee` to a `bytes16` to be compatible with arithmetic library
     * @dev Emits a `BurningFeeSet` event on success
     */
    function setBurningFee(uint256 _burningFee) external override onlyFeeController {
        burningFee = PoolSwapLibrary.convertUIntToDecimal(_burningFee);
        require(burningFee < PoolSwapLibrary.MAX_BURNING_FEE, "Burning fee >= 10%");
        emit BurningFeeSet(_burningFee);
    }

    /**
     * @notice Sets the minting fee to be applied to future burn commitments indefinitely
     * @param _mintingFee The new minting fee
     * @dev Converts `_mintingFee` to a `bytes16` to be compatible with arithmetic library
     * @dev Emits a `MintingFeeSet` event on success
     */
    function setMintingFee(uint256 _mintingFee) external override onlyFeeController {
        mintingFee = PoolSwapLibrary.convertUIntToDecimal(_mintingFee);
        require(mintingFee < PoolSwapLibrary.MAX_MINTING_FEE, "Minting fee >= 100%");
        emit MintingFeeSet(_mintingFee);
    }

    /**
     * @notice Sets the change interval used to update the minting fee every update interval
     * @param _changeInterval The new change interval
     * @dev Converts `_changeInterval` to a `bytes16` to be compatible with arithmetic library TODO UPDATE
     * @dev Emits a `ChangeIntervalSet` event on success
     */
    function setChangeInterval(uint256 _changeInterval) external override onlyFeeController {
        changeInterval = PoolSwapLibrary.convertUIntToDecimal(_changeInterval);
        emit ChangeIntervalSet(_changeInterval);
    }

    function setFeeController(address _feeController) external override {
        require(msg.sender == governance || msg.sender == feeController, "Cannot set feeController");
        feeController = _feeController;
        emit FeeControllerSet(_feeController);
    }

    /**
     * @notice Pauses the pool
     * @dev Prevents all state updates until unpaused
     */
    function pause() external override onlyInvariantCheckContract {
        paused = true;
        emit Paused();
    }

    /**
     * @notice Unpauses the pool
     * @dev Prevents all state updates until unpaused
     */
    function unpause() external override onlyGov {
        paused = false;
        emit Unpaused();
    }
}<|MERGE_RESOLUTION|>--- conflicted
+++ resolved
@@ -417,33 +417,20 @@
                 balancesAndSupplies.shortTotalSupplyBefore + pendingShortBurnPoolTokens
             )
         });
-<<<<<<< HEAD
-=======
-        pendingLongBurnPoolTokens -= totalLongBurnPoolTokens;
-        pendingShortBurnPoolTokens -= totalShortBurnPoolTokens;
->>>>>>> c234534c
 
         // Amount of settlement tokens that are generated from the long burn into instant mints
         uint256 longBurnInstantMintSettlement = PoolSwapLibrary.getWithdrawAmountOnBurn(
             balancesAndSupplies.longTotalSupplyBefore,
             _commits.longBurnShortMintPoolTokens,
             balancesAndSupplies.longBalance,
-<<<<<<< HEAD
-            totalPendingLongBurns
-=======
             totalLongBurnPoolTokens
->>>>>>> c234534c
         );
         // Amount of settlement tokens that are generated from the short burn into instant mints
         uint256 shortBurnInstantMintSettlement = PoolSwapLibrary.getWithdrawAmountOnBurn(
             balancesAndSupplies.shortTotalSupplyBefore,
             _commits.shortBurnLongMintPoolTokens,
             balancesAndSupplies.shortBalance,
-<<<<<<< HEAD
-            totalPendingShortBurns
-=======
             totalShortBurnPoolTokens
->>>>>>> c234534c
         );
 
         // Long Mints
@@ -451,11 +438,7 @@
             balancesAndSupplies.longTotalSupplyBefore, // long token total supply,
             _commits.longMintSettlement + shortBurnInstantMintSettlement, // Add the settlement tokens that will be generated from burning shorts for instant long mint
             balancesAndSupplies.longBalance, // total quote tokens in the long pull
-<<<<<<< HEAD
-            totalPendingLongBurns // total pool tokens commited to be burned
-=======
             totalLongBurnPoolTokens // total pool tokens commited to be burned
->>>>>>> c234534c
         );
 
         if (longMintSettlement > 0) {
@@ -467,11 +450,7 @@
             balancesAndSupplies.longTotalSupplyBefore,
             totalLongBurnPoolTokens,
             balancesAndSupplies.longBalance,
-<<<<<<< HEAD
-            totalPendingLongBurns
-=======
             totalLongBurnPoolTokens
->>>>>>> c234534c
         );
 
         // Short Mints
@@ -479,11 +458,7 @@
             balancesAndSupplies.shortTotalSupplyBefore, // short token total supply
             _commits.shortMintSettlement + longBurnInstantMintSettlement, // Add the settlement tokens that will be generated from burning longs for instant short mint
             balancesAndSupplies.shortBalance,
-<<<<<<< HEAD
-            totalPendingShortBurns
-=======
             totalShortBurnPoolTokens
->>>>>>> c234534c
         );
 
         if (shortMintSettlement > 0) {
@@ -495,15 +470,11 @@
             balancesAndSupplies.shortTotalSupplyBefore,
             totalShortBurnPoolTokens,
             balancesAndSupplies.shortBalance,
-<<<<<<< HEAD
-            totalPendingShortBurns
-=======
             totalShortBurnPoolTokens
->>>>>>> c234534c
         );
 
-        totalPendingLongBurns -= totalLongBurn;
-        totalPendingShortBurns -= totalShortBurn;
+        pendingLongBurnPoolTokens -= totalLongBurnPoolTokens;
+        pendingShortBurnPoolTokens -= totalShortBurnPoolTokens;
 
         uint256 newLongBalance = balancesAndSupplies.longBalance +
             _commits.longMintSettlement -
