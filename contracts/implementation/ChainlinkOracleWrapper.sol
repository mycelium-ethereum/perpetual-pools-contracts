--- conflicted
+++ resolved
@@ -54,20 +54,9 @@
     /**
      * @dev An internal function that gets the WAD value price and latest roundID
      */
-<<<<<<< HEAD
-    function _latestRoundData() internal view returns (int256, uint80) {
-        (
-            uint80 roundID,
-            int256 price,
-            uint256 startedAt,
-            uint256 timeStamp,
-            uint80 answeredInRound
-        ) = AggregatorV2V3Interface(oracle).latestRoundData();
-=======
     function _latestRoundData() internal view returns (int256 _price, uint80 _roundID) {
         (uint80 roundID, int256 price, , uint256 timeStamp, uint80 answeredInRound) = AggregatorV2V3Interface(oracle)
             .latestRoundData();
->>>>>>> 16dea894
         require(answeredInRound >= roundID, "COA: Stale answer");
         require(timeStamp != 0, "COA: Round incomplete");
         return (toWad(price), roundID);
