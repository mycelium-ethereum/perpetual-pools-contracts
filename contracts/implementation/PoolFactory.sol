// SPDX-License-Identifier: MIT
pragma solidity 0.8.6;

import "../interfaces/IPoolFactory.sol";
import "../interfaces/ILeveragedPool.sol";
import "../interfaces/IPoolCommitterDeployer.sol";
import "../interfaces/IPoolCommitter.sol";
import "./LeveragedPool.sol";
import "./PoolToken.sol";
import "./PoolKeeper.sol";
import "@openzeppelin/contracts/proxy/Clones.sol";
import "@openzeppelin/contracts/access/Ownable.sol";

/*
@title The oracle management contract
*/
contract PoolFactory is IPoolFactory, Ownable {
    // #### Globals
    PoolToken public pairTokenBase;
    LeveragedPool public poolBase;
    IPoolKeeper public poolKeeper;
    IPoolCommitterDeployer public poolCommitterDeployer;
    // default max leverage of 25
    uint16 public maxLeverage = 25;
    // contract address to receive protocol fees
    address feeReceiver;
    // default fee
    bytes16 public fee;

    /**
     * @notice Format: keccack(leverage, quoteToken, oracle) => is taken
     * @dev ensures that the factory does not deterministically deploy pools that already exist
     */
    mapping(bytes32 => bool) public override poolIdTaken;

    /**
     * @notice Format: Pool counter => pool address
     */
    mapping(uint256 => address) public override pools;
    uint256 public override numPools;

    /**
     * @notice Format: Pool address => validity
     */
    mapping(address => bool) public override isValidPool;

    // #### Functions
    constructor(address _poolCommitterDeployer, address _feeReceiver) {
        // Deploy base contracts
        pairTokenBase = new PoolToken();
        poolBase = new LeveragedPool();

        ILeveragedPool.Initialization memory baseInitialization = ILeveragedPool.Initialization(
            address(this),
            address(0),
            address(this),
            address(this),
            address(0),
            address(0),
            address(0),
            "BASE_POOL",
            1,
            2,
            0,
            1,
            address(this),
            address(this)
        );
        // Init bases
        poolBase.initialize(baseInitialization);
        poolCommitterDeployer = IPoolCommitterDeployer(_poolCommitterDeployer);

        pairTokenBase.initialize(address(this), "BASE_TOKEN", "BASE");
        feeReceiver = _feeReceiver;
    }

    function deployPool(PoolDeployment calldata deploymentParameters) external override returns (address) {
        require(address(poolKeeper) != address(0), "PoolKeeper not set");

        address poolCommitter = poolCommitterDeployer.deploy(address(this));
        bytes32 uniquePoolId = keccak256(
            abi.encode(
                deploymentParameters.leverageAmount,
                deploymentParameters.quoteToken,
                deploymentParameters.oracleWrapper
            )
        );
        require(!poolIdTaken[uniquePoolId], "Pool ID in use");
        require(
            deploymentParameters.leverageAmount >= 1 && deploymentParameters.leverageAmount <= maxLeverage,
            "PoolKeeper: leveraged amount invalid"
        );
        LeveragedPool pool = LeveragedPool(
            // pools are unique based on their leverage, quoteToken and oracle
            Clones.cloneDeterministic(address(poolBase), uniquePoolId)
        );
        address _pool = address(pool);
        emit DeployPool(_pool, deploymentParameters.poolName);

        address shortToken = deployPairToken(
            _pool,
            string(abi.encodePacked(deploymentParameters.poolName, "-LONG")),
            string(abi.encodePacked("L-", deploymentParameters.poolName)),
            0,
            deploymentParameters.leverageAmount,
            deploymentParameters.quoteToken,
            deploymentParameters.oracleWrapper
        );
        address longToken = deployPairToken(
            _pool,
            string(abi.encodePacked(deploymentParameters.poolName, "-SHORT")),
            string(abi.encodePacked("S-", deploymentParameters.poolName)),
            1,
            deploymentParameters.leverageAmount,
            deploymentParameters.quoteToken,
            deploymentParameters.oracleWrapper
        );
        ILeveragedPool.Initialization memory initialization = ILeveragedPool.Initialization(
            owner(), // governance is the owner of pools
            address(poolKeeper),
            deploymentParameters.oracleWrapper,
            deploymentParameters.keeperOracle,
<<<<<<< HEAD
            shortToken,
            longToken,
            priceChanger,
=======
            deployPairToken(
                _pool,
                string(abi.encodePacked(deploymentParameters.poolCode, "-LONG")),
                string(abi.encodePacked("L-", deploymentParameters.poolCode)),
                deploymentParameters.quoteToken,
                deploymentParameters.oracleWrapper
            ),
            deployPairToken(
                _pool,
                string(abi.encodePacked(deploymentParameters.poolCode, "-SHORT")),
                string(abi.encodePacked("S-", deploymentParameters.poolCode)),
                deploymentParameters.quoteToken,
                deploymentParameters.oracleWrapper
            ),
>>>>>>> db5b7445
            poolCommitter,
            deploymentParameters.poolName,
            deploymentParameters.frontRunningInterval,
            deploymentParameters.updateInterval,
            fee,
            deploymentParameters.leverageAmount,
            feeReceiver,
            deploymentParameters.quoteToken
        );
        // the following two function calls are both due to circular dependencies
        // approve the quote token on the pool commiter to finalise linking
        // this also stores the pool address in the commiter
        IPoolCommitter(poolCommitter).setQuoteAndPool(deploymentParameters.quoteToken, _pool);

        // finalise pool setup
        pool.initialize(initialization);
        poolKeeper.newPool(_pool);
        pools[numPools] = _pool;
        numPools += 1;
        poolIdTaken[uniquePoolId] = true;
        isValidPool[_pool] = true;
        return _pool;
    }

    function deployPairToken(
        address owner,
        string memory name,
        string memory symbol,
        uint8 tokenType,
        uint16 leverageAmount,
        address quoteToken,
        address oracleWrapper
    ) internal returns (address) {
        // pools are unique based on leverage, quoteToken and oracle -> pool tokens should be the same
        PoolToken pairToken = PoolToken(
            Clones.cloneDeterministic(
                address(pairTokenBase),
                keccak256(abi.encode(tokenType, leverageAmount, quoteToken, oracleWrapper))
            )
        );
        pairToken.initialize(owner, name, symbol);
        return address(pairToken);
    }

    // todo -> do we want this to be changeable. This would mean this needs to be propogated to all pools
    // either we a) use a proxy and don't have a setter
    // b) go for versioned releases and start with a safety switch we can turn off
    function setPoolKeeper(address _poolKeeper) external override onlyOwner {
        poolKeeper = IPoolKeeper(_poolKeeper);
    }

    function setMaxLeverage(uint16 newMaxLeverage) external override onlyOwner {
        maxLeverage = newMaxLeverage;
    }

    function setFeeReceiver(address _feeReceiver) external override onlyOwner {
        feeReceiver = _feeReceiver;
    }

    function setFee(bytes16 _fee) external override onlyOwner {
        fee = _fee;
    }
}<|MERGE_RESOLUTION|>--- conflicted
+++ resolved
@@ -120,26 +120,8 @@
             address(poolKeeper),
             deploymentParameters.oracleWrapper,
             deploymentParameters.keeperOracle,
-<<<<<<< HEAD
             shortToken,
             longToken,
-            priceChanger,
-=======
-            deployPairToken(
-                _pool,
-                string(abi.encodePacked(deploymentParameters.poolCode, "-LONG")),
-                string(abi.encodePacked("L-", deploymentParameters.poolCode)),
-                deploymentParameters.quoteToken,
-                deploymentParameters.oracleWrapper
-            ),
-            deployPairToken(
-                _pool,
-                string(abi.encodePacked(deploymentParameters.poolCode, "-SHORT")),
-                string(abi.encodePacked("S-", deploymentParameters.poolCode)),
-                deploymentParameters.quoteToken,
-                deploymentParameters.oracleWrapper
-            ),
->>>>>>> db5b7445
             poolCommitter,
             deploymentParameters.poolName,
             deploymentParameters.frontRunningInterval,
