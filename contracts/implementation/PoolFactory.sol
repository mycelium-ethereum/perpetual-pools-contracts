//SPDX-License-Identifier: CC-BY-NC-ND-4.0
pragma solidity 0.8.7;

import "../interfaces/IPoolFactory.sol";
import "../interfaces/ILeveragedPool.sol";
import "../interfaces/IPoolCommitter.sol";
import "../interfaces/IERC20DecimalsWrapper.sol";
import "../interfaces/IAutoClaim.sol";
import "./LeveragedPool.sol";
import "./PoolToken.sol";
import "./PoolKeeper.sol";
import "./PoolCommitter.sol";
import "@openzeppelin/contracts/proxy/Clones.sol";
import "@openzeppelin/contracts/access/Ownable.sol";
import "@openzeppelin/contracts/utils/Strings.sol";

/// @title The pool factory contract
contract PoolFactory is IPoolFactory, Ownable {
    // #### Globals
    PoolToken public pairTokenBase;
    address public immutable pairTokenBaseAddress;
    LeveragedPool public poolBase;
    address public immutable poolBaseAddress;
    IPoolKeeper public poolKeeper;
    PoolCommitter public poolCommitterBase;
    address public immutable poolCommitterBaseAddress;

    address public autoClaim;

    // Contract address to receive protocol fees
    address public feeReceiver;
    // Default fee; Fee value as a decimal multiplied by 10^18. For example, 0.5% is represented as 0.5 * 10^18
    uint256 public fee;

    // This is required because we must pass along *some* value for decimal
    // precision to the base pool tokens as we use the Cloneable pattern
    uint8 constant DEFAULT_NUM_DECIMALS = 18;
    uint8 constant MAX_DECIMALS = DEFAULT_NUM_DECIMALS;
    // Default max leverage of 10
    uint16 public maxLeverage = 10;

    /**
     * @notice Format: Pool counter => pool address
     */
    mapping(uint256 => address) public override pools;
    uint256 public override numPools;

    /**
     * @notice Format: Pool address => validity
     */
    mapping(address => bool) public override isValidPool;

    /**
     * @notice Format: PoolCommitter address => validity
     */
    mapping(address => bool) public override isValidPoolCommitter;

    // #### Functions
    constructor(address _feeReceiver) {
        require(_feeReceiver != address(0), "Address cannot be null");

        // Deploy base contracts
        pairTokenBase = new PoolToken(DEFAULT_NUM_DECIMALS);
        pairTokenBaseAddress = address(pairTokenBase);
        poolBase = new LeveragedPool();
        poolBaseAddress = address(poolBase);
        poolCommitterBase = new PoolCommitter(address(this), address(this));
        poolCommitterBaseAddress = address(poolCommitterBase);

        ILeveragedPool.Initialization memory baseInitialization = ILeveragedPool.Initialization(
            address(this),
            address(this),
            address(this),
            address(this),
            address(this),
            address(this),
            address(this),
            address(this),
            "BASE_POOL",
            15,
            30,
            0,
            1,
            address(this),
            address(0),
            address(this)
        );
        // Init bases
        poolBase.initialize(baseInitialization);
        pairTokenBase.initialize(address(this), "BASE_TOKEN", "BASE", DEFAULT_NUM_DECIMALS);
        poolCommitterBase.initialize(address(this), address(this));
        feeReceiver = _feeReceiver;
    }

    /**
     * @notice Deploy a leveraged pool and its committer/pool tokens with given parameters
     * @param deploymentParameters Deployment parameters of the market. Some may be reconfigurable.
     * @return Address of the created pool
     * @dev Throws if pool keeper is null
     * @dev Throws if deployer does not own the oracle wrapper
     * @dev Throws if leverage amount is invalid
     * @dev Throws if decimal precision is too high (i.e., greater than `MAX_DECIMALS`)
     */
    function deployPool(PoolDeployment calldata deploymentParameters) external override returns (address) {
        address _poolKeeper = address(poolKeeper);
        require(_poolKeeper != address(0), "PoolKeeper not set");
        require(
            IOracleWrapper(deploymentParameters.oracleWrapper).deployer() == msg.sender,
            "Deployer must be oracle wrapper owner"
        );

        bytes32 uniquePoolHash = keccak256(
            abi.encode(
                deploymentParameters.leverageAmount,
                deploymentParameters.quoteToken,
                deploymentParameters.oracleWrapper
            )
        );

        PoolCommitter poolCommitter = PoolCommitter(
            Clones.cloneDeterministic(poolCommitterBaseAddress, uniquePoolHash)
        );
<<<<<<< HEAD
        poolCommitter.initialize(address(this), autoClaim);
=======
        poolCommitter.initialize(address(this), deploymentParameters.invariantCheckContract);
>>>>>>> 7469d132
        address poolCommitterAddress = address(poolCommitter);

        require(
            deploymentParameters.leverageAmount >= 1 && deploymentParameters.leverageAmount <= maxLeverage,
            "PoolKeeper: leveraged amount invalid"
        );
        require(
            IERC20DecimalsWrapper(deploymentParameters.quoteToken).decimals() <= MAX_DECIMALS,
            "Decimal precision too high"
        );

        LeveragedPool pool = LeveragedPool(Clones.cloneDeterministic(poolBaseAddress, uniquePoolHash));
        address _pool = address(pool);
        emit DeployPool(_pool, deploymentParameters.poolName);

        string memory leverage = Strings.toString(deploymentParameters.leverageAmount);

        ILeveragedPool.Initialization memory initialization = ILeveragedPool.Initialization({
            _owner: owner(), // governance is the owner of pools -- if this changes, `onlyGov` breaks
            _keeper: _poolKeeper,
            _oracleWrapper: deploymentParameters.oracleWrapper,
            _settlementEthOracle: deploymentParameters.settlementEthOracle,
            _longToken: deployPairToken(_pool, leverage, deploymentParameters, "L-"),
            _shortToken: deployPairToken(_pool, leverage, deploymentParameters, "S-"),
            _poolCommitter: poolCommitterAddress,
            _invariantCheckContract: deploymentParameters.invariantCheckContract,
            _poolName: string(abi.encodePacked(leverage, "-", deploymentParameters.poolName)),
            _frontRunningInterval: deploymentParameters.frontRunningInterval,
            _updateInterval: deploymentParameters.updateInterval,
            _fee: (fee * deploymentParameters.updateInterval) / (365 days),
            _leverageAmount: deploymentParameters.leverageAmount,
            _feeAddress: feeReceiver,
            _secondaryFeeAddress: msg.sender,
            _quoteToken: deploymentParameters.quoteToken
        });

        // approve the quote token on the pool committer to finalise linking
        // this also stores the pool address in the committer
        // finalise pool setup
        pool.initialize(initialization);
        // approve the quote token on the pool commiter to finalise linking
        // this also stores the pool address in the commiter
        IPoolCommitter(poolCommitterAddress).setQuoteAndPool(deploymentParameters.quoteToken, _pool);
        poolKeeper.newPool(_pool);
        pools[numPools] = _pool;
        numPools += 1;
        isValidPool[_pool] = true;
        return _pool;
    }

    /**
     * @notice Deploy a contract for pool tokens
     * @param leverage Amount of leverage for pool
     * @param deploymentParameters Deployment parameters for parent function
     * @param direction Long or short token, L- or S-
     * @return Address of the pool token
     */
    function deployPairToken(
        address owner,
        string memory leverage,
        PoolDeployment memory deploymentParameters,
        string memory direction
    ) internal returns (address) {
        string memory poolNameAndSymbol = string(abi.encodePacked(leverage, direction, deploymentParameters.poolName));
        uint8 settlementDecimals = IERC20DecimalsWrapper(deploymentParameters.quoteToken).decimals();
        bytes32 uniqueTokenHash = keccak256(
            abi.encode(
                deploymentParameters.leverageAmount,
                deploymentParameters.quoteToken,
                deploymentParameters.oracleWrapper,
                direction
            )
        );

        PoolToken pairToken = PoolToken(Clones.cloneDeterministic(pairTokenBaseAddress, uniqueTokenHash));
        pairToken.initialize(owner, poolNameAndSymbol, poolNameAndSymbol, settlementDecimals);
        return address(pairToken);
    }

    /**
     * @notice Sets the address of the associated `PoolKeeper` contract
     * @param _poolKeeper Address of the `PoolKeeper`
     * @dev Throws if provided address is null
     * @dev Only callable by the owner
     */
    function setPoolKeeper(address _poolKeeper) external override onlyOwner {
        require(_poolKeeper != address(0), "address cannot be null");
        poolKeeper = IPoolKeeper(_poolKeeper);
    }

<<<<<<< HEAD
    function setAutoClaim(address _autoClaim) external override onlyOwner {
        require(_autoClaim != address(0), "address cannot be null");
        autoClaim = _autoClaim;
    }

=======
    /**
     * @notice Sets the maximum leverage
     * @param newMaxLeverage Maximum leverage permitted for all pools
     * @dev Throws if provided maximum leverage is non-positive
     * @dev Only callable by the owner
     */
>>>>>>> 7469d132
    function setMaxLeverage(uint16 newMaxLeverage) external override onlyOwner {
        require(newMaxLeverage > 0, "Maximum leverage must be non-zero");
        maxLeverage = newMaxLeverage;
    }

    function setFeeReceiver(address _feeReceiver) external override onlyOwner {
        require(_feeReceiver != address(0), "address cannot be null");
        feeReceiver = _feeReceiver;
    }

    /**
     * @notice Set the yearly fee amount. The max yearly fee is 10%
     * @dev This is a percentage in WAD; multiplied by 10^18 e.g. 5% is 0.05 * 10^18
     * @param _fee The fee amount as a percentage
     */
    function setFee(uint256 _fee) external override onlyOwner {
        require(_fee <= 0.1e18, "Fee cannot be >10%");
        fee = _fee;
    }

    /**
     * @notice Returns the address that owns this contract
     * @return Address of the owner
     * @dev Required due to the `IPoolFactory` interface
     */
    function getOwner() external view override returns (address) {
        return owner();
    }

    /**
     * @notice Ensures that the caller is the designated governance address
     */
    modifier onlyGov() {
        require(msg.sender == owner(), "msg.sender not governance");
        _;
    }
}<|MERGE_RESOLUTION|>--- conflicted
+++ resolved
@@ -120,11 +120,7 @@
         PoolCommitter poolCommitter = PoolCommitter(
             Clones.cloneDeterministic(poolCommitterBaseAddress, uniquePoolHash)
         );
-<<<<<<< HEAD
-        poolCommitter.initialize(address(this), autoClaim);
-=======
-        poolCommitter.initialize(address(this), deploymentParameters.invariantCheckContract);
->>>>>>> 7469d132
+        poolCommitter.initialize(address(this), deploymentParameters.invariantCheckContract, autoClaim);
         address poolCommitterAddress = address(poolCommitter);
 
         require(
@@ -215,20 +211,23 @@
         poolKeeper = IPoolKeeper(_poolKeeper);
     }
 
-<<<<<<< HEAD
+    /**
+     * @notice Sets the address of the associated `AutoClaim` contract
+     * @param _autoClaim Address of the `AutoClaim`
+     * @dev Throws if provided address is null
+     * @dev Only callable by the owner
+     */
     function setAutoClaim(address _autoClaim) external override onlyOwner {
         require(_autoClaim != address(0), "address cannot be null");
         autoClaim = _autoClaim;
     }
 
-=======
     /**
      * @notice Sets the maximum leverage
      * @param newMaxLeverage Maximum leverage permitted for all pools
      * @dev Throws if provided maximum leverage is non-positive
      * @dev Only callable by the owner
      */
->>>>>>> 7469d132
     function setMaxLeverage(uint16 newMaxLeverage) external override onlyOwner {
         require(newMaxLeverage > 0, "Maximum leverage must be non-zero");
         maxLeverage = newMaxLeverage;
