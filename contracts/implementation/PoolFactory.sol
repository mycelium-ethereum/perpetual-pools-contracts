--- conflicted
+++ resolved
@@ -66,11 +66,7 @@
         pairTokenBaseAddress = address(pairTokenBase);
         LeveragedPool poolBase = new LeveragedPool();
         poolBaseAddress = address(poolBase);
-<<<<<<< HEAD
-        PoolCommitter poolCommitterBase = new PoolCommitter(address(this), address(this), address(this), 0, 0);
-=======
-        poolCommitterBase = new PoolCommitter();
->>>>>>> cb5b7c46
+        PoolCommitter poolCommitterBase = new PoolCommitter();
         poolCommitterBaseAddress = address(poolCommitterBase);
 
         feeReceiver = _feeReceiver;
