--- conflicted
+++ resolved
@@ -56,7 +56,7 @@
         pairTokenBaseAddress = address(pairTokenBase);
         poolBase = new LeveragedPool();
         poolBaseAddress = address(poolBase);
-        poolCommitterBase = new PoolCommitter(address(this));
+        poolCommitterBase = new PoolCommitter(address(this), address(this));
         poolCommitterBaseAddress = address(poolCommitterBase);
 
         ILeveragedPool.Initialization memory baseInitialization = ILeveragedPool.Initialization(
@@ -92,9 +92,6 @@
         address _poolKeeper = address(poolKeeper);
         require(_poolKeeper != address(0), "PoolKeeper not set");
 
-<<<<<<< HEAD
-        address poolCommitter = poolCommitterDeployer.deploy(deploymentParameters.invariantCheckContract);
-=======
         bytes32 uniquePoolHash = keccak256(
             abi.encode(
                 deploymentParameters.leverageAmount,
@@ -105,9 +102,11 @@
             )
         );
 
-        address poolCommitterAddress = clonePoolCommitterBase(uniquePoolHash);
-
->>>>>>> b68a5501
+        address poolCommitterAddress = clonePoolCommitterBase(
+            uniquePoolHash,
+            deploymentParameters.invariantCheckContract
+        );
+
         require(
             deploymentParameters.leverageAmount >= 1 && deploymentParameters.leverageAmount <= maxLeverage,
             "PoolKeeper: leveraged amount invalid"
@@ -123,18 +122,14 @@
 
         string memory leverage = Strings.toString(deploymentParameters.leverageAmount);
 
-<<<<<<< HEAD
-        uint8 settlementDecimals = IERC20DecimalsWrapper(deploymentParameters.quoteToken).decimals();
-        address shortToken = deployPairToken(_pool, shortString, shortString, settlementDecimals);
-        address longToken = deployPairToken(_pool, longString, longString, settlementDecimals);
         ILeveragedPool.Initialization memory initialization = ILeveragedPool.Initialization({
             _owner: owner(), // governance is the owner of pools -- if this changes, `onlyGov` breaks
             _keeper: _poolKeeper,
             _oracleWrapper: deploymentParameters.oracleWrapper,
             _settlementEthOracle: deploymentParameters.settlementEthOracle,
-            _longToken: longToken,
-            _shortToken: shortToken,
-            _poolCommitter: poolCommitter,
+            _longToken: deployPairToken(_pool, leverage, deploymentParameters, "L-"),
+            _shortToken: deployPairToken(_pool, leverage, deploymentParameters, "S-"),
+            _poolCommitter: poolCommitterAddress,
             _invariantCheckContract: deploymentParameters.invariantCheckContract,
             _poolName: string(abi.encodePacked(leverage, "-", deploymentParameters.poolName)),
             _frontRunningInterval: deploymentParameters.frontRunningInterval,
@@ -144,24 +139,6 @@
             _feeAddress: feeReceiver,
             _quoteToken: deploymentParameters.quoteToken
         });
-=======
-        ILeveragedPool.Initialization memory initialization = ILeveragedPool.Initialization(
-            owner(), // governance is the owner of pools -- if this changes, `onlyGov` breaks
-            _poolKeeper,
-            deploymentParameters.oracleWrapper,
-            deploymentParameters.settlementEthOracle,
-            deployPairToken(_pool, leverage, deploymentParameters, "L-"),
-            deployPairToken(_pool, leverage, deploymentParameters, "S-"),
-            poolCommitterAddress,
-            string(abi.encodePacked(leverage, "-", deploymentParameters.poolName)),
-            deploymentParameters.frontRunningInterval,
-            deploymentParameters.updateInterval,
-            fee,
-            deploymentParameters.leverageAmount,
-            feeReceiver,
-            deploymentParameters.quoteToken
-        );
->>>>>>> b68a5501
 
         // approve the quote token on the pool committer to finalise linking
         // this also stores the pool address in the committer
@@ -177,11 +154,11 @@
         return _pool;
     }
 
-    function clonePoolCommitterBase(bytes32 uniquePoolHash) internal returns (address) {
+    function clonePoolCommitterBase(bytes32 uniquePoolHash, address invariantCheckContract) internal returns (address) {
         PoolCommitter poolCommitter = PoolCommitter(
             Clones.cloneDeterministic(poolCommitterBaseAddress, uniquePoolHash)
         );
-        poolCommitter.initialize(address(this));
+        poolCommitter.initialize(address(this), invariantCheckContract);
         return address(poolCommitter);
     }
 
