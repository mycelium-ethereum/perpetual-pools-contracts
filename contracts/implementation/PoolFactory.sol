--- conflicted
+++ resolved
@@ -51,49 +51,17 @@
         pairTokenBase.initialize(address(this), "BASE_TOKEN", "BASE");
     }
 
-<<<<<<< HEAD
-    function deployPool(
-        address _owner,
-        string memory _ticker,
-        uint32 _frontRunningInterval,
-        bytes16 _fee,
-        uint16 _leverageAmount,
-        address _feeAddress,
-        address _quoteToken
-    ) external override returns (address) {
-        LeveragedPool pool = LeveragedPool(
-            Clones.cloneDeterministic(address(poolBase), keccak256(abi.encode(_ticker)))
-        );
-        emit DeployPool(address(pool), _ticker);
-=======
     function deployPool(PoolDeployment memory deploymentParameters) external override returns (address) {
         require(address(poolKeeper) != address(0), "PoolKeeper not set");
         LeveragedPool pool = LeveragedPool(
             Clones.cloneDeterministic(address(poolBase), keccak256(abi.encode(deploymentParameters.poolCode)))
         );
         emit DeployPool(address(pool), deploymentParameters.poolCode);
->>>>>>> b9d687cf
         pool.initialize(
             deploymentParameters.owner,
             deploymentParameters.oracleWrapper,
             deployPairToken(
                 address(pool),
-<<<<<<< HEAD
-                string(abi.encodePacked(_ticker, "-LONG")),
-                string(abi.encodePacked("L-", _ticker))
-            ),
-            deployPairToken(
-                address(pool),
-                string(abi.encodePacked(_ticker, "-SHORT")),
-                string(abi.encodePacked("S-", _ticker))
-            ),
-            _ticker,
-            _frontRunningInterval,
-            _fee,
-            _leverageAmount,
-            _feeAddress,
-            _quoteToken
-=======
                 string(abi.encodePacked(deploymentParameters.poolCode, "-LONG")),
                 string(abi.encodePacked("L-", deploymentParameters.poolCode))
             ),
@@ -109,7 +77,6 @@
             deploymentParameters.leverageAmount,
             deploymentParameters.feeAddress,
             deploymentParameters.quoteToken
->>>>>>> b9d687cf
         );
 
         poolKeeper.newPool(deploymentParameters.poolCode, address(pool));
