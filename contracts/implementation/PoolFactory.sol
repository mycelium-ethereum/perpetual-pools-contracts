// SPDX-License-Identifier: MIT
pragma solidity 0.8.6;

import "../interfaces/IPoolFactory.sol";
import "../interfaces/ILeveragedPool.sol";
import "../interfaces/IPoolCommitterDeployer.sol";
import "../interfaces/IPoolCommitter.sol";
import "./LeveragedPool.sol";
import "./PoolToken.sol";
import "./PoolKeeper.sol";
import "@openzeppelin/contracts/proxy/Clones.sol";
import "@openzeppelin/contracts/access/Ownable.sol";

/*
@title The oracle management contract
*/
contract PoolFactory is IPoolFactory, Ownable {
    // #### Globals
    PoolToken public pairTokenBase;
    LeveragedPool public poolBase;
    IPoolKeeper public poolKeeper;
    IPoolCommitterDeployer public poolCommitterDeployer;
    // default max leverage of 25
    uint16 public maxLeverage = 25;
    // contract address to receive protocol fees
    address feeReceiver;
    // default fee
    bytes16 public fee;

    /**
     * @notice Format: keccack(leverage, quoteToken, oracle) => is taken
     * @dev ensures that the factory does not deterministically deploy pools that already exist
     */
    mapping(bytes32 => bool) public override poolIdTaken;

    /**
     * @notice Format: Pool counter => pool address
     */
    mapping(uint256 => address) public override pools;
    uint256 public override numPools;

    /**
     * @notice Format: Pool address => validity
     */
    mapping(address => bool) public override isValidPool;

    // #### Functions
    constructor(address _poolCommitterDeployer, address _feeReceiver) {
        // Deploy base contracts
        pairTokenBase = new PoolToken();
        poolBase = new LeveragedPool();

        ILeveragedPool.Initialization memory baseInitialization = ILeveragedPool.Initialization(
            address(this),
            address(this),
            address(this),
<<<<<<< HEAD
            address(this),
            address(this),
            address(this),
            address(this),
            address(this),
=======
            address(0),
            address(0),
            address(0),
>>>>>>> db5b7445
            "BASE_POOL",
            1,
            2,
            0,
            1,
            address(this),
            address(this)
        );
        // Init bases
        poolBase.initialize(baseInitialization);
        poolCommitterDeployer = IPoolCommitterDeployer(_poolCommitterDeployer);

        pairTokenBase.initialize(address(this), "BASE_TOKEN", "BASE");
        feeReceiver = _feeReceiver;
    }

    function deployPool(PoolDeployment calldata deploymentParameters) external override returns (address) {
        require(address(poolKeeper) != address(0), "PoolKeeper not set");

        address poolCommitter = poolCommitterDeployer.deploy(address(this));
        bytes32 uniquePoolId = keccak256(
            abi.encode(
                deploymentParameters.leverageAmount,
                deploymentParameters.quoteToken,
                deploymentParameters.oracleWrapper
            )
        );
        require(!poolIdTaken[uniquePoolId], "Pool ID in use");
        require(
            deploymentParameters.leverageAmount >= 1 && deploymentParameters.leverageAmount <= maxLeverage,
            "PoolKeeper: leveraged amount invalid"
        );
        LeveragedPool pool = LeveragedPool(
            // pools are unique based on poolCode, quoteToken and oracle
            Clones.cloneDeterministic(address(poolBase), uniquePoolId)
        );
        address _pool = address(pool);
        emit DeployPool(_pool, deploymentParameters.poolCode);

        ILeveragedPool.Initialization memory initialization = ILeveragedPool.Initialization(
            owner(), // governance is the owner of pools
            address(poolKeeper),
            deploymentParameters.oracleWrapper,
            deploymentParameters.keeperOracle,
            deployPairToken(
                _pool,
                string(abi.encodePacked(deploymentParameters.poolCode, "-LONG")),
                string(abi.encodePacked("L-", deploymentParameters.poolCode)),
                deploymentParameters.quoteToken,
                deploymentParameters.oracleWrapper
            ),
            deployPairToken(
                _pool,
                string(abi.encodePacked(deploymentParameters.poolCode, "-SHORT")),
                string(abi.encodePacked("S-", deploymentParameters.poolCode)),
                deploymentParameters.quoteToken,
                deploymentParameters.oracleWrapper
            ),
            poolCommitter,
            deploymentParameters.poolCode,
            deploymentParameters.frontRunningInterval,
            deploymentParameters.updateInterval,
            fee,
            deploymentParameters.leverageAmount,
            feeReceiver,
            deploymentParameters.quoteToken
        );
        // the following two function calls are both due to circular dependencies
        // aprove the quote token on the pool commiter to finalise linking
        // this also stores the pool address in the commiter
        IPoolCommitter(poolCommitter).setQuoteAndPool(deploymentParameters.quoteToken, _pool);

        // finalise pool setup
        pool.initialize(initialization);
        poolKeeper.newPool(_pool);
        pools[numPools] = _pool;
        numPools += 1;
        isValidPool[_pool] = true;
        return _pool;
    }

    function deployPairToken(
        address owner,
        string memory name,
        string memory symbol,
        address quoteToken,
        address oracleWrapper
    ) internal returns (address) {
        // pools are unique based on poolCode, quoteToken and oracle -> pool tokens should be the same
        PoolToken pairToken = PoolToken(
            Clones.cloneDeterministic(address(pairTokenBase), keccak256(abi.encode(name, quoteToken, oracleWrapper)))
        );
        pairToken.initialize(owner, name, symbol);
        return address(pairToken);
    }

    // todo -> do we want this to be changeable. This would mean this needs to be propogated to all pools
    // either we a) use a proxy and don't have a setter
    // b) go for versioned releases and start with a safety switch we can turn off
    function setPoolKeeper(address _poolKeeper) external override onlyOwner {
        poolKeeper = IPoolKeeper(_poolKeeper);
    }

    function setMaxLeverage(uint16 newMaxLeverage) external override onlyOwner {
        maxLeverage = newMaxLeverage;
    }

    function setFeeReceiver(address _feeReceiver) external override onlyOwner {
        feeReceiver = _feeReceiver;
    }

    function setFee(bytes16 _fee) external override onlyOwner {
        fee = _fee;
    }
}<|MERGE_RESOLUTION|>--- conflicted
+++ resolved
@@ -54,17 +54,10 @@
             address(this),
             address(this),
             address(this),
-<<<<<<< HEAD
             address(this),
             address(this),
             address(this),
             address(this),
-            address(this),
-=======
-            address(0),
-            address(0),
-            address(0),
->>>>>>> db5b7445
             "BASE_POOL",
             1,
             2,
