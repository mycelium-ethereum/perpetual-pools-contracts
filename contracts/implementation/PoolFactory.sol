--- conflicted
+++ resolved
@@ -127,13 +127,9 @@
                 deploymentParameters.quoteToken,
                 deploymentParameters.oracleWrapper
             ),
-<<<<<<< HEAD
-            deploymentParameters.poolName,
-=======
             priceChanger,
             poolCommitter,
-            deploymentParameters.poolCode,
->>>>>>> 56e1d6ce
+            deploymentParameters.poolName,
             deploymentParameters.frontRunningInterval,
             deploymentParameters.updateInterval,
             fee,
