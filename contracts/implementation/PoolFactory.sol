--- conflicted
+++ resolved
@@ -107,18 +107,11 @@
             )
         );
 
-<<<<<<< HEAD
-        address poolCommitterAddress = clonePoolCommitterBase(
-            uniquePoolHash,
-            deploymentParameters.invariantCheckContract
-        );
-=======
         PoolCommitter poolCommitter = PoolCommitter(
             Clones.cloneDeterministic(poolCommitterBaseAddress, uniquePoolHash)
         );
-        poolCommitter.initialize(address(this));
+        poolCommitter.initialize(address(this), deploymentParameters.invariantCheckContract);
         address poolCommitterAddress = address(poolCommitter);
->>>>>>> 846bbf62
 
         require(
             deploymentParameters.leverageAmount >= 1 && deploymentParameters.leverageAmount <= maxLeverage,
@@ -135,7 +128,6 @@
 
         string memory leverage = Strings.toString(deploymentParameters.leverageAmount);
 
-<<<<<<< HEAD
         ILeveragedPool.Initialization memory initialization = ILeveragedPool.Initialization({
             _owner: owner(), // governance is the owner of pools -- if this changes, `onlyGov` breaks
             _keeper: _poolKeeper,
@@ -148,30 +140,12 @@
             _poolName: string(abi.encodePacked(leverage, "-", deploymentParameters.poolName)),
             _frontRunningInterval: deploymentParameters.frontRunningInterval,
             _updateInterval: deploymentParameters.updateInterval,
-            _fee: fee,
+            _fee: (fee * deploymentParameters.updateInterval) / (365 days),
             _leverageAmount: deploymentParameters.leverageAmount,
             _feeAddress: feeReceiver,
+            _secondaryFeeAddress: msg.sender,
             _quoteToken: deploymentParameters.quoteToken
         });
-=======
-        ILeveragedPool.Initialization memory initialization = ILeveragedPool.Initialization(
-            owner(), // governance is the owner of pools -- if this changes, `onlyGov` breaks
-            _poolKeeper,
-            deploymentParameters.oracleWrapper,
-            deploymentParameters.settlementEthOracle,
-            deployPairToken(_pool, leverage, deploymentParameters, "L-"),
-            deployPairToken(_pool, leverage, deploymentParameters, "S-"),
-            poolCommitterAddress,
-            string(abi.encodePacked(leverage, "-", deploymentParameters.poolName)),
-            deploymentParameters.frontRunningInterval,
-            deploymentParameters.updateInterval,
-            (fee * deploymentParameters.updateInterval) / (365 days),
-            deploymentParameters.leverageAmount,
-            feeReceiver,
-            msg.sender,
-            deploymentParameters.quoteToken
-        );
->>>>>>> 846bbf62
 
         // approve the quote token on the pool committer to finalise linking
         // this also stores the pool address in the committer
@@ -187,17 +161,6 @@
         return _pool;
     }
 
-<<<<<<< HEAD
-    function clonePoolCommitterBase(bytes32 uniquePoolHash, address invariantCheckContract) internal returns (address) {
-        PoolCommitter poolCommitter = PoolCommitter(
-            Clones.cloneDeterministic(poolCommitterBaseAddress, uniquePoolHash)
-        );
-        poolCommitter.initialize(address(this), invariantCheckContract);
-        return address(poolCommitter);
-    }
-
-=======
->>>>>>> 846bbf62
     /**
      * @notice Deploy a contract for pool tokens
      * @param leverage Amount of leverage for pool
