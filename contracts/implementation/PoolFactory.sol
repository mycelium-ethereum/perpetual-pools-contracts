--- conflicted
+++ resolved
@@ -207,8 +207,6 @@
         // finalise pool setup
         pool.initialize(initialization);
         IPoolCommitter(poolCommitterAddress).setPool(_pool);
-<<<<<<< HEAD
-=======
         emit DeployCommitter(
             poolCommitterAddress,
             deploymentParameters.settlementToken,
@@ -217,7 +215,6 @@
             deploymentParameters.feeController
         );
 
->>>>>>> 6152d548
         poolKeeper.newPool(_pool);
         pools[numPools] = _pool;
         // numPools overflowing would require an unrealistic number of markets
