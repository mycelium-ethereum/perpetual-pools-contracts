--- conflicted
+++ resolved
@@ -61,7 +61,7 @@
         pairTokenBaseAddress = address(pairTokenBase);
         poolBase = new LeveragedPool();
         poolBaseAddress = address(poolBase);
-        poolCommitterBase = new PoolCommitter(address(this), address(this));
+        poolCommitterBase = new PoolCommitter(address(this), address(this), 0, 0);
         poolCommitterBaseAddress = address(poolCommitterBase);
 
         ILeveragedPool.Initialization memory baseInitialization = ILeveragedPool.Initialization(
@@ -117,11 +117,7 @@
         PoolCommitter poolCommitter = PoolCommitter(
             Clones.cloneDeterministic(poolCommitterBaseAddress, uniquePoolHash)
         );
-<<<<<<< HEAD
-        poolCommitter.initialize(address(this), mintingFee, burningFee);
-=======
-        poolCommitter.initialize(address(this), deploymentParameters.invariantCheckContract);
->>>>>>> 7469d132
+        poolCommitter.initialize(address(this), deploymentParameters.invariantCheckContract, mintingFee, burningFee);
         address poolCommitterAddress = address(poolCommitter);
 
         require(
@@ -139,25 +135,6 @@
 
         string memory leverage = Strings.toString(deploymentParameters.leverageAmount);
 
-<<<<<<< HEAD
-        ILeveragedPool.Initialization memory initialization = ILeveragedPool.Initialization(
-            owner(), // governance is the owner of pools -- if this changes, `onlyGov` breaks
-            _poolKeeper,
-            deploymentParameters.oracleWrapper,
-            deploymentParameters.settlementEthOracle,
-            deployPairToken(_pool, leverage, deploymentParameters, "L-"),
-            deployPairToken(_pool, leverage, deploymentParameters, "S-"),
-            poolCommitterAddress,
-            string(abi.encodePacked(leverage, "-", deploymentParameters.poolName)),
-            deploymentParameters.frontRunningInterval,
-            deploymentParameters.updateInterval,
-            deploymentParameters.leverageAmount,
-            (fee * deploymentParameters.updateInterval) / (365 days),
-            feeReceiver,
-            msg.sender,
-            deploymentParameters.quoteToken
-        );
-=======
         ILeveragedPool.Initialization memory initialization = ILeveragedPool.Initialization({
             _owner: owner(), // governance is the owner of pools -- if this changes, `onlyGov` breaks
             _keeper: _poolKeeper,
@@ -176,7 +153,6 @@
             _secondaryFeeAddress: msg.sender,
             _quoteToken: deploymentParameters.quoteToken
         });
->>>>>>> 7469d132
 
         // approve the quote token on the pool committer to finalise linking
         // this also stores the pool address in the committer
