//SPDX-License-Identifier: CC-BY-NC-ND-4.0
pragma solidity 0.8.7;

import "../interfaces/IPoolFactory.sol";
import "../interfaces/ILeveragedPool.sol";
import "../interfaces/IPoolCommitterDeployer.sol";
import "../interfaces/IPoolCommitter.sol";
import "../interfaces/IERC20DecimalsWrapper.sol";
import "./LeveragedPool.sol";
import "./PoolToken.sol";
import "./PoolKeeper.sol";
import "@openzeppelin/contracts/proxy/Clones.sol";
import "@openzeppelin/contracts/access/Ownable.sol";
import "@openzeppelin/contracts/utils/Strings.sol";

/// @title The pool factory contract
contract PoolFactory is IPoolFactory, Ownable {
    // #### Globals
    PoolToken public pairTokenBase;
    address public immutable pairTokenBaseAddress;
    LeveragedPool public poolBase;
    address public immutable poolBaseAddress;
    IPoolKeeper public poolKeeper;
    IPoolCommitterDeployer public poolCommitterDeployer;

    // Default max leverage of 10
    uint16 public maxLeverage = 10;
<<<<<<< HEAD
    // This is required because we must pass along *some* value for decimal
    // precision to the base pool tokens as we use the Cloneable pattern
    uint8 constant DEFAULT_NUM_DECIMALS = 18;
=======

>>>>>>> 907ea5d6
    // Contract address to receive protocol fees
    address public feeReceiver;
    // Default fee; Fee value as a decimal multiplied by 10^18. For example, 0.5% is represented as 0.5 * 10^18
    uint256 public fee;

<<<<<<< HEAD
=======
    // This is required because we must pass along *some* value for decimal
    // precision to the base pool tokens as we use the Cloneable pattern
    uint8 constant DEFAULT_NUM_DECIMALS = 18;

    uint8 constant MAX_DECIMALS = DEFAULT_NUM_DECIMALS;

>>>>>>> 907ea5d6
    /**
     * @notice Format: Pool counter => pool address
     */
    mapping(uint256 => address) public override pools;
    uint256 public override numPools;

    /**
     * @notice Format: Pool address => validity
     */
    mapping(address => bool) public override isValidPool;

    // #### Functions
    constructor(address _feeReceiver) {
        // Deploy base contracts
        pairTokenBase = new PoolToken(DEFAULT_NUM_DECIMALS);
        pairTokenBaseAddress = address(pairTokenBase);
        poolBase = new LeveragedPool();
        poolBaseAddress = address(poolBase);

        ILeveragedPool.Initialization memory baseInitialization = ILeveragedPool.Initialization(
            address(this),
            address(this),
            address(this),
            address(this),
            address(this),
            address(this),
            address(this),
            address(this),
            "BASE_POOL",
            15,
            30,
            0,
            1,
            address(this),
            address(this)
        );
        // Init bases
        poolBase.initialize(baseInitialization);

        pairTokenBase.initialize(address(this), "BASE_TOKEN", "BASE", DEFAULT_NUM_DECIMALS);
        feeReceiver = _feeReceiver;
    }

    /**
     * @notice Deploy a leveraged pool with given parameters
     * @param deploymentParameters Deployment parameters of the market. Some may be reconfigurable
     * @return Address of the created pool
     */
    function deployPool(PoolDeployment calldata deploymentParameters) external override onlyGov returns (address) {
        address _poolKeeper = address(poolKeeper);
        require(_poolKeeper != address(0), "PoolKeeper not set");
        require(address(poolCommitterDeployer) != address(0), "PoolCommitterDeployer not set");

        address poolCommitter = poolCommitterDeployer.deploy(deploymentParameters.invariantCheckContract);
        require(
            deploymentParameters.leverageAmount >= 1 && deploymentParameters.leverageAmount <= maxLeverage,
            "PoolKeeper: leveraged amount invalid"
        );
        require(
            IERC20DecimalsWrapper(deploymentParameters.quoteToken).decimals() <= MAX_DECIMALS,
            "Decimal precision too high"
        );

        LeveragedPool pool = LeveragedPool(Clones.clone(poolBaseAddress));
        address _pool = address(pool);
        emit DeployPool(_pool, deploymentParameters.poolName);

        string memory leverage = Strings.toString(deploymentParameters.leverageAmount);
        string memory longString = string(abi.encodePacked(leverage, "L-", deploymentParameters.poolName));
        string memory shortString = string(abi.encodePacked(leverage, "S-", deploymentParameters.poolName));

        uint8 settlementDecimals = IERC20DecimalsWrapper(deploymentParameters.quoteToken).decimals();
        address shortToken = deployPairToken(_pool, shortString, shortString, settlementDecimals);
        address longToken = deployPairToken(_pool, longString, longString, settlementDecimals);
        ILeveragedPool.Initialization memory initialization = ILeveragedPool.Initialization({
            _owner: owner(), // governance is the owner of pools -- if this changes, `onlyGov` breaks
            _keeper: _poolKeeper,
            _oracleWrapper: deploymentParameters.oracleWrapper,
            _settlementEthOracle: deploymentParameters.settlementEthOracle,
            _longToken: longToken,
            _shortToken: shortToken,
            _poolCommitter: poolCommitter,
            _invariantCheckContract: deploymentParameters.invariantCheckContract,
            _poolName: string(abi.encodePacked(leverage, "-", deploymentParameters.poolName)),
            _frontRunningInterval: deploymentParameters.frontRunningInterval,
            _updateInterval: deploymentParameters.updateInterval,
            _fee: fee,
            _leverageAmount: deploymentParameters.leverageAmount,
            _feeAddress: feeReceiver,
            _quoteToken: deploymentParameters.quoteToken
        });

        // approve the quote token on the pool committer to finalise linking
        // this also stores the pool address in the committer
        // finalise pool setup
        pool.initialize(initialization);
        // approve the quote token on the pool commiter to finalise linking
        // this also stores the pool address in the commiter
        IPoolCommitter(poolCommitter).setQuoteAndPool(deploymentParameters.quoteToken, _pool);
        poolKeeper.newPool(_pool);
        pools[numPools] = _pool;
        numPools += 1;
        isValidPool[_pool] = true;
        return _pool;
    }

    /**
     * @notice Deploy a contract for pool tokens
     * @param name Name of the token
     * @param symbol Symbol of the token
     * @param decimals Number of decimal places to be supported
     * @return Address of the pool token
     */
    function deployPairToken(
        address owner,
        string memory name,
        string memory symbol,
        uint8 decimals
    ) internal returns (address) {
        PoolToken pairToken = PoolToken(Clones.clone(pairTokenBaseAddress));
        pairToken.initialize(owner, name, symbol, decimals);

        return address(pairToken);
    }

    function setPoolKeeper(address _poolKeeper) external override onlyOwner {
        require(_poolKeeper != address(0), "address cannot be null");
        poolKeeper = IPoolKeeper(_poolKeeper);
    }

    function setMaxLeverage(uint16 newMaxLeverage) external override onlyOwner {
        require(newMaxLeverage > 0, "Maximum leverage must be non-zero");
        maxLeverage = newMaxLeverage;
    }

    function setFeeReceiver(address _feeReceiver) external override onlyOwner {
        require(_feeReceiver != address(0), "address cannot be null");
        feeReceiver = _feeReceiver;
    }

    /**
     * @notice Set the fee amount. This is a percentage multiplied by 10^18.
     *         e.g. 5% is 0.05 * 10^18
     * @param _fee The fee amount as a percentage multiplied by 10^18
     */
    function setFee(uint256 _fee) external override onlyOwner {
        fee = _fee;
    }

    function setPoolCommitterDeployer(address _poolCommitterDeployer) external override onlyOwner {
        require(_poolCommitterDeployer != address(0), "address cannot be null");
        poolCommitterDeployer = IPoolCommitterDeployer(_poolCommitterDeployer);
    }

    function getOwner() external view override returns (address) {
        return owner();
    }

    modifier onlyGov() {
        require(msg.sender == owner(), "msg.sender not governance");
        _;
    }
}<|MERGE_RESOLUTION|>--- conflicted
+++ resolved
@@ -25,27 +25,18 @@
 
     // Default max leverage of 10
     uint16 public maxLeverage = 10;
-<<<<<<< HEAD
-    // This is required because we must pass along *some* value for decimal
-    // precision to the base pool tokens as we use the Cloneable pattern
-    uint8 constant DEFAULT_NUM_DECIMALS = 18;
-=======
-
->>>>>>> 907ea5d6
+
     // Contract address to receive protocol fees
     address public feeReceiver;
     // Default fee; Fee value as a decimal multiplied by 10^18. For example, 0.5% is represented as 0.5 * 10^18
     uint256 public fee;
 
-<<<<<<< HEAD
-=======
     // This is required because we must pass along *some* value for decimal
     // precision to the base pool tokens as we use the Cloneable pattern
     uint8 constant DEFAULT_NUM_DECIMALS = 18;
 
     uint8 constant MAX_DECIMALS = DEFAULT_NUM_DECIMALS;
 
->>>>>>> 907ea5d6
     /**
      * @notice Format: Pool counter => pool address
      */
