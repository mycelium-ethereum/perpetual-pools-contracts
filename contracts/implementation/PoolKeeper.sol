// SPDX-License-Identifier: MIT
pragma solidity ^0.7.6;
pragma abicoder v2;

import "../interfaces/IPoolKeeper.sol";
import "../interfaces/IOracleWrapper.sol";
import "../interfaces/IPoolFactory.sol";
import "../implementation/LeveragedPool.sol";
import "../implementation/PoolFactory.sol";
import "../vendors/SafeMath_40.sol";
import "../vendors/SafeMath_32.sol";

import "@chainlink/contracts/src/v0.7/interfaces/UpkeepInterface.sol";
import "@openzeppelin/contracts/math/SignedSafeMath.sol";
import "@openzeppelin/contracts/access/AccessControl.sol";
import "@openzeppelin/contracts/proxy/Clones.sol";
import "abdk-libraries-solidity/ABDKMathQuad.sol";

/*
@title The manager contract for multiple markets and the pools in them
*/
contract PoolKeeper is IPoolKeeper, AccessControl, UpkeepInterface {
    using SignedSafeMath for int256;
    using SafeMath_32 for uint32;
    using SafeMath_40 for uint40;

    // #### Global variables
    /**
    @notice Format: Pool code => pool address, where pool code looks like TSLA/USD^5+aDAI
   */
    mapping(string => address) public pools;

<<<<<<< HEAD
  /**
  @notice Format: pool code => updateInterval => Upkeep details
   */
  mapping(string => mapping(uint32 => Upkeep)) public upkeep;
  /**
  @notice Format: Pool code => roundStart
   */
  mapping(string => uint256) public poolRoundStart;
  /**
  @notice Format: Pool code => executionPrice
   */
  mapping(string => int256) public executionPrice;
  /**
  @notice Format: Pool code => lastExecutionPrice
   */
  mapping(string => int256) public lastExecutionPrice;

  /**
  @notice Format: Pool code => timestamp of last price execution
  @dev Used to allow multiple upkeep registrations to use the same market/update interval price data.
   */
  mapping(string => uint256) public lastExecutionTime;
=======
    /**
  @notice Format: Pool Code => update interval => Market code. Used to prevent a pool from being updated with pricing from a market it doesn't belong to.
  */
    mapping(string => mapping(uint32 => string)) public poolMarkets;

    /**
  @notice Format: market code => updateInterval => Upkeep details
   */
    mapping(string => mapping(uint32 => Upkeep)) public upkeep;
    /**
  @notice Format: Pool code => timestamp of last price execution
  @dev Used to allow multiple upkeep registrations to use the same market/update interval price data.
   */
    mapping(string => uint40) public lastExecutionTime;

    address public oracleWrapper;
>>>>>>> 6d5c79df

    PoolFactory public immutable factory;
    bytes16 constant fixedPoint = 0x403abc16d674ec800000000000000000; // 1 ether

    // #### Roles
    bytes32 public constant ADMIN = keccak256("ADMIN");

<<<<<<< HEAD
  // #### Functions
  constructor(address _factory) {
    require(_factory != address(0), "Factory cannot be 0 address");
    _setupRole(ADMIN, msg.sender);
    factory = PoolFactory(_factory);
  }

  /**
   * @notice When a pool is created, this function is called by the factory to initiate price tracking.
   * @param _poolCode The code associated with this pool.
   * @param _poolAddress The address of the newly-created pool.
   */
  function newPool(
    string memory _poolCode,
    address _poolAddress
  ) external override onlyFactory {
    require(address(pools[_poolCode]) == address(0), "Pre-existing pool code");
    IOracleWrapper oracleWrapper = IOracleWrapper(ILeveragedPool(_poolAddress).oracleWrapper());

    int256 firstPrice = oracleWrapper.getPrice();
    int256 startingPrice =
      ABDKMathQuad.toInt(
        ABDKMathQuad.mul(ABDKMathQuad.fromInt(firstPrice), fixedPoint)
      );
    emit PoolAdded(
      _poolAddress,
      firstPrice,
      _poolCode
    );
    poolRoundStart[_poolCode] = uint40(block.timestamp);
    executionPrice[_poolCode] = startingPrice;
    lastExecutionPrice[_poolCode] = startingPrice;
  }

  // Keeper network
  /**
=======
    // #### Functions
    constructor(address _oracleWrapper, address _factory) {
        require(_oracleWrapper != address(0), "Oracle cannot be 0 address");
        require(_factory != address(0), "Factory cannot be 0 address");
        oracleWrapper = _oracleWrapper;
        _setupRole(ADMIN, msg.sender);
        factory = PoolFactory(_factory);
    }

    function updateOracleWrapper(address oracle) external override onlyAdmin {
        require(oracle != address(0), "Oracle cannot be 0 address");
        oracleWrapper = oracle;
    }

    function createMarket(string memory marketCode, address oracle) external override {
        IOracleWrapper wrapper = IOracleWrapper(oracleWrapper);
        require(wrapper.assetOracles(marketCode) == address(0), "Pre-existing market code");
        emit CreateMarket(marketCode, oracle);
        wrapper.setOracle(marketCode, oracle);
    }

    function createPool(
        string memory _marketCode,
        string memory _poolCode,
        uint32 _updateInterval,
        uint32 _frontRunningInterval,
        bytes16 _fee,
        uint16 _leverageAmount,
        address _feeAddress,
        address _quoteToken
    ) external override {
        require(address(pools[_poolCode]) == address(0), "Pre-existing pool code");
        IOracleWrapper oracle = IOracleWrapper(oracleWrapper);
        require(oracle.assetOracles(_marketCode) != address(0), "Market must exist first");
        require(_updateInterval > _frontRunningInterval, "Update interval <= FR interval");

        int256 firstPrice = oracle.getPrice(_marketCode);
        Upkeep memory upkeepData = upkeep[_marketCode][_updateInterval];
        if (upkeepData.lastExecutionPrice == 0) {
            int256 startingPrice = ABDKMathQuad.toInt(ABDKMathQuad.mul(ABDKMathQuad.fromInt(firstPrice), fixedPoint));
            upkeep[_marketCode][_updateInterval] = Upkeep(
                firstPrice,
                firstPrice,
                startingPrice,
                startingPrice,
                1,
                _updateInterval,
                uint40(block.timestamp)
            );
        } else if (firstPrice != upkeepData.lastSamplePrice) {
            upkeep[_marketCode][_updateInterval].cumulativePrice = upkeepData.cumulativePrice.add(firstPrice);
            upkeep[_marketCode][_updateInterval].count = uint32(upkeepData.count.add(1));
        }

        poolMarkets[_poolCode][_updateInterval] = _marketCode;
        emit CreatePool(
            Clones.predictDeterministicAddress(
                address(factory.poolBase()),
                keccak256(abi.encode(_poolCode)),
                address(factory)
            ),
            firstPrice,
            _updateInterval,
            _marketCode
        );
        pools[_poolCode] = factory.deployPool(
            address(this),
            _poolCode,
            _frontRunningInterval,
            _fee,
            _leverageAmount,
            _feeAddress,
            _quoteToken
        );
    }

    // Keeper network
    /**
>>>>>>> 6d5c79df
  @notice Simulated by chainlink keeper nodes to check if upkeep is required
  @dev This should not be called or executed.
  @param checkData ABI encoded market code, pool codes, and update interval. There are two types of upkeep: market and pool. Market updates will manage the average price calculations, and pool updates will execute a price change in one or more pools
  @return upkeepNeeded Whether or not upkeep is needed
  @return performData The data to pass to the performUpkeep method when updating
   */
<<<<<<< HEAD
  function checkUpkeep(bytes calldata checkData)
    external
    view
    override
    returns (bool upkeepNeeded, bytes memory performData)
  {
    // Validate checkData
    (
      bool valid,
      uint32 updateInterval,
      string memory market,
      string[] memory poolCodes
    ) = _checkInputData(checkData);
    if (!valid) {
      return (false, new bytes(0));
    }
    for (uint256 i = 0; i < poolCodes.length; i++) {
      // Check trigger state
      IOracleWrapper wrapper = IOracleWrapper(ILeveragedPool(pools[poolCodes[i]]).oracleWrapper());
      int256 latestPrice = wrapper.getPrice();
      if (latestPrice != executionPrice[poolCodes[i]]) {
        // Upkeep required for price change or if the round hasn't been executed
        return (true, checkData);
      }
      
      // At least one pool needs updating
      if (lastExecutionTime[poolCodes[i]] < poolRoundStart[poolCodes[i]]) {
        return (true, checkData);
      }
=======
    function checkUpkeep(bytes calldata checkData)
        external
        view
        override
        returns (bool upkeepNeeded, bytes memory performData)
    {
        // Validate checkData
        (bool valid, uint32 updateInterval, string memory market, string[] memory poolCodes) = _checkInputData(
            checkData
        );
        if (!valid) {
            return (false, new bytes(0));
        }
        // Check trigger state
        Upkeep memory upkeepData = upkeep[market][updateInterval];
        int256 latestPrice = IOracleWrapper(oracleWrapper).getPrice(market);
        if (latestPrice != upkeepData.lastSamplePrice) {
            // Upkeep required for price change or if the round hasn't been executed
            return (true, checkData);
        }
        for (uint256 i = 0; i < poolCodes.length; i++) {
            // At least one pool needs updating
            if (lastExecutionTime[poolCodes[i]] < upkeepData.roundStart) {
                return (true, checkData);
            }
        }
        return (false, checkData);
>>>>>>> 6d5c79df
    }

<<<<<<< HEAD
  // TODO give performUpkeep pool code rather than market code
  /**
=======
    /**
>>>>>>> 6d5c79df
  @notice Called by keepers to perform an update
  @param performData The upkeep data (market code, update interval, pool codes) to perform the update for.
   */
    function performUpkeep(bytes calldata performData) external override {
        (bool valid, uint32 updateInterval, string memory market, string[] memory poolCodes) = _checkInputData(
            performData
        );

        if (!valid) {
            revert("Input data is invalid");
        }

<<<<<<< HEAD
    for (uint256 i = 0; i < poolCodes.length; i++) {
      Upkeep memory upkeepData = upkeep[poolCodes[i]][updateInterval];

      ILeveragedPool pool = ILeveragedPool(pools[poolCodes[i]]);
      int256 latestPrice = IOracleWrapper(pool.oracleWrapper()).getPrice();
      if (
        pool.intervalPassed()
      ) {
        // Start a new round
        lastExecutionPrice[poolCodes[i]] = executionPrice[poolCodes[i]];
        executionPrice[poolCodes[i]] = latestPrice;
        poolRoundStart[poolCodes[i]] = block.timestamp;

        emit NewRound(
          lastExecutionPrice[poolCodes[i]],
          latestPrice,
          pool.updateInterval(),
          poolCodes[i]
        );

        _executePriceChange(
          uint32(block.timestamp),
          pool.updateInterval(),
          poolCodes[i],
          lastExecutionPrice[poolCodes[i]],
          latestPrice
        );
        return;
      }
      _executePriceChange(
        poolRoundStart[poolCodes[i]],
        pool.updateInterval(),
        poolCodes[i],
        upkeepData.lastExecutionPrice,
        upkeepData.executionPrice
      );
    }
  }
=======
        Upkeep memory upkeepData = upkeep[market][updateInterval];

        int256 latestPrice = IOracleWrapper(oracleWrapper).getPrice(market);
        if (block.timestamp >= upkeepData.roundStart.add(uint40(upkeepData.updateInterval))) {
            // Start new round
            int256 newPrice = _average(upkeepData.cumulativePrice, upkeepData.count);

            upkeep[market][updateInterval] = Upkeep(
                latestPrice,
                latestPrice,
                newPrice,
                upkeepData.executionPrice,
                1,
                upkeepData.updateInterval,
                uint40(block.timestamp)
            );

            emit NewRound(upkeepData.executionPrice, newPrice, upkeepData.updateInterval, market);

            _executePriceChange(
                uint32(block.timestamp),
                market,
                upkeepData.updateInterval,
                poolCodes,
                upkeepData.executionPrice,
                newPrice
            );
            return;
        } else if (latestPrice != upkeepData.lastSamplePrice) {
            // Add a sample
            int256 cumulative = upkeepData.cumulativePrice.add(latestPrice);
            uint32 count = uint32(upkeepData.count.add(1));
            upkeep[market][updateInterval] = Upkeep(
                cumulative,
                latestPrice,
                upkeepData.executionPrice,
                upkeepData.lastExecutionPrice,
                count,
                upkeepData.updateInterval,
                upkeepData.roundStart
            );

            emit PriceSample(cumulative, count, upkeepData.updateInterval, market);
        }
        _executePriceChange(
            upkeepData.roundStart,
            market,
            upkeepData.updateInterval,
            poolCodes,
            upkeepData.lastExecutionPrice,
            upkeepData.executionPrice
        );
    }
>>>>>>> 6d5c79df

    /**
  @notice Executes a price change
  @param roundStart The start time of the round
  @param updateInterval The update interval of the pools
  @param poolCode The pool to update
  @param oldPrice The previously executed price
  @param latestPrice The price for the current interval
   */
<<<<<<< HEAD
  function _executePriceChange(
    uint256 roundStart,
    uint32 updateInterval,
    string memory poolCode,
    int256 oldPrice,
    int256 latestPrice
  ) internal {
    if (oldPrice > 0) { // TODO why is this check here?
      if (lastExecutionTime[poolCode] < roundStart) { // Make sure this round is after last execution time
        lastExecutionTime[poolCode] = uint40(block.timestamp);
        emit ExecutePriceChange(
          oldPrice,
          latestPrice,
          updateInterval,
          poolCode
        );
        // This allows us to still batch multiple calls to executePriceChange, even if some are invalid
        // Without reverting the entire transaction
        try
          LeveragedPool(pools[poolCode]).executePriceChange(
            oldPrice,
            latestPrice
          )
        {} catch Error(string memory reason) {
          emit PoolUpdateError(poolCode, reason);
=======
    function _executePriceChange(
        uint40 roundStart,
        string memory market,
        uint32 updateInterval,
        string[] memory poolCodes,
        int256 oldPrice,
        int256 newPrice
    ) internal {
        if (oldPrice > 0) {
            for (uint8 i = 0; i < poolCodes.length; i++) {
                if (lastExecutionTime[poolCodes[i]] < roundStart) {
                    lastExecutionTime[poolCodes[i]] = uint40(block.timestamp);
                    emit ExecutePriceChange(oldPrice, newPrice, updateInterval, market, poolCodes[i]);
                    try LeveragedPool(pools[poolCodes[i]]).executePriceChange(oldPrice, newPrice) {} catch Error(
                        string memory reason
                    ) {
                        emit PoolUpdateError(poolCodes[i], reason);
                    }
                }
            }
>>>>>>> 6d5c79df
        }
    }

    /**
  @notice Calculates the average price
  @dev Calculates an average to 18 decimal places
  @dev Uses the constant "fixedPoint" to allow calculation to 18 decimal places
  @param cumulative The cumulative price
  @param count The number of samples
  @return The average price to 18 decimal places
  */
    function _average(int256 cumulative, uint32 count) internal pure returns (int256) {
        require(count > 0, "Count < 1");
        return
            ABDKMathQuad.toInt(
                ABDKMathQuad.div(
                    ABDKMathQuad.mul(ABDKMathQuad.fromInt(cumulative), fixedPoint),
                    ABDKMathQuad.fromInt(count)
                )
            );
    }

    /**
  @notice Checks input data for validity, making sure the market and pools are correct.
  @param checkData The input data to check. Should follow the same format as the checkUpkeep/performUpkeep methods.
  @return valid Whether the data is valid or not
  @return updateInterval The update interval for the pools
  @return market The market the pools belong to
  @return poolCodes The list of pools to upkeep.
   */
<<<<<<< HEAD
  function _checkInputData(bytes calldata checkData)
    internal
    view
    returns (
      bool,
      uint32,
      string memory,
      string[] memory
    )
  {
    /*
    (uint32 updateInterval, string memory market, string[] memory poolGroup) =
      abi.decode(checkData, (uint32, string, string[]));
    IOracleWrapper oracle = IOracleWrapper(oracleWrapper);
    if (oracle.assetOracles(market) == address(0)) {
      return (false, updateInterval, market, poolGroup);
    }
=======
    function _checkInputData(bytes calldata checkData)
        internal
        view
        returns (
            bool,
            uint32,
            string memory,
            string[] memory
        )
    {
        (uint32 updateInterval, string memory market, string[] memory poolGroup) = abi.decode(
            checkData,
            (uint32, string, string[])
        );
        IOracleWrapper oracle = IOracleWrapper(oracleWrapper);
        if (oracle.assetOracles(market) == address(0)) {
            return (false, updateInterval, market, poolGroup);
        }
>>>>>>> 6d5c79df

        for (uint8 i = 0; i < poolGroup.length; i++) {
            if (
                keccak256(abi.encodePacked(poolMarkets[poolGroup[i]][updateInterval])) !=
                keccak256(abi.encodePacked(market))
            ) {
                return (false, updateInterval, market, poolGroup);
            }
            if (pools[poolGroup[i]] == address(0)) {
                return (false, updateInterval, market, poolGroup);
            }
        }
        return (true, updateInterval, market, poolGroup);
    }
<<<<<<< HEAD
    return (true, updateInterval, market, poolGroup);
    */
    string memory temp;
    string[] memory tempArray;
    return (true, 0, temp, tempArray);
  }

  // #### Modifiers
  modifier onlyAdmin {
    require(hasRole(ADMIN, msg.sender));
    _;
  }

  modifier onlyFactory {
    require(msg.sender == address(factory), "Caller not factory");
    _;
  }
=======

    // #### Modifiers
    modifier onlyAdmin {
        require(hasRole(ADMIN, msg.sender));
        _;
    }
>>>>>>> 6d5c79df
}<|MERGE_RESOLUTION|>--- conflicted
+++ resolved
@@ -16,6 +16,8 @@
 import "@openzeppelin/contracts/proxy/Clones.sol";
 import "abdk-libraries-solidity/ABDKMathQuad.sol";
 
+import "hardhat/console.sol";
+
 /*
 @title The manager contract for multiple markets and the pools in them
 */
@@ -30,47 +32,28 @@
    */
     mapping(string => address) public pools;
 
-<<<<<<< HEAD
-  /**
+    /**
   @notice Format: pool code => updateInterval => Upkeep details
    */
-  mapping(string => mapping(uint32 => Upkeep)) public upkeep;
-  /**
+    mapping(string => mapping(uint32 => Upkeep)) public upkeep;
+    /**
   @notice Format: Pool code => roundStart
    */
-  mapping(string => uint256) public poolRoundStart;
-  /**
+    mapping(string => uint256) public poolRoundStart;
+    /**
   @notice Format: Pool code => executionPrice
    */
-  mapping(string => int256) public executionPrice;
-  /**
+    mapping(string => int256) public executionPrice;
+    /**
   @notice Format: Pool code => lastExecutionPrice
    */
-  mapping(string => int256) public lastExecutionPrice;
-
-  /**
+    mapping(string => int256) public lastExecutionPrice;
+
+    /**
   @notice Format: Pool code => timestamp of last price execution
   @dev Used to allow multiple upkeep registrations to use the same market/update interval price data.
    */
-  mapping(string => uint256) public lastExecutionTime;
-=======
-    /**
-  @notice Format: Pool Code => update interval => Market code. Used to prevent a pool from being updated with pricing from a market it doesn't belong to.
-  */
-    mapping(string => mapping(uint32 => string)) public poolMarkets;
-
-    /**
-  @notice Format: market code => updateInterval => Upkeep details
-   */
-    mapping(string => mapping(uint32 => Upkeep)) public upkeep;
-    /**
-  @notice Format: Pool code => timestamp of last price execution
-  @dev Used to allow multiple upkeep registrations to use the same market/update interval price data.
-   */
-    mapping(string => uint40) public lastExecutionTime;
-
-    address public oracleWrapper;
->>>>>>> 6d5c79df
+    mapping(string => uint256) public lastExecutionTime;
 
     PoolFactory public immutable factory;
     bytes16 constant fixedPoint = 0x403abc16d674ec800000000000000000; // 1 ether
@@ -78,201 +61,84 @@
     // #### Roles
     bytes32 public constant ADMIN = keccak256("ADMIN");
 
-<<<<<<< HEAD
-  // #### Functions
-  constructor(address _factory) {
-    require(_factory != address(0), "Factory cannot be 0 address");
-    _setupRole(ADMIN, msg.sender);
-    factory = PoolFactory(_factory);
-  }
-
-  /**
-   * @notice When a pool is created, this function is called by the factory to initiate price tracking.
-   * @param _poolCode The code associated with this pool.
-   * @param _poolAddress The address of the newly-created pool.
-   */
-  function newPool(
-    string memory _poolCode,
-    address _poolAddress
-  ) external override onlyFactory {
-    require(address(pools[_poolCode]) == address(0), "Pre-existing pool code");
-    IOracleWrapper oracleWrapper = IOracleWrapper(ILeveragedPool(_poolAddress).oracleWrapper());
-
-    int256 firstPrice = oracleWrapper.getPrice();
-    int256 startingPrice =
-      ABDKMathQuad.toInt(
-        ABDKMathQuad.mul(ABDKMathQuad.fromInt(firstPrice), fixedPoint)
-      );
-    emit PoolAdded(
-      _poolAddress,
-      firstPrice,
-      _poolCode
-    );
-    poolRoundStart[_poolCode] = uint40(block.timestamp);
-    executionPrice[_poolCode] = startingPrice;
-    lastExecutionPrice[_poolCode] = startingPrice;
-  }
-
-  // Keeper network
-  /**
-=======
     // #### Functions
-    constructor(address _oracleWrapper, address _factory) {
-        require(_oracleWrapper != address(0), "Oracle cannot be 0 address");
+    constructor(address _factory) {
         require(_factory != address(0), "Factory cannot be 0 address");
-        oracleWrapper = _oracleWrapper;
         _setupRole(ADMIN, msg.sender);
         factory = PoolFactory(_factory);
     }
 
-    function updateOracleWrapper(address oracle) external override onlyAdmin {
-        require(oracle != address(0), "Oracle cannot be 0 address");
-        oracleWrapper = oracle;
-    }
-
-    function createMarket(string memory marketCode, address oracle) external override {
-        IOracleWrapper wrapper = IOracleWrapper(oracleWrapper);
-        require(wrapper.assetOracles(marketCode) == address(0), "Pre-existing market code");
-        emit CreateMarket(marketCode, oracle);
-        wrapper.setOracle(marketCode, oracle);
-    }
-
-    function createPool(
-        string memory _marketCode,
-        string memory _poolCode,
-        uint32 _updateInterval,
-        uint32 _frontRunningInterval,
-        bytes16 _fee,
-        uint16 _leverageAmount,
-        address _feeAddress,
-        address _quoteToken
-    ) external override {
+    /**
+     * @notice When a pool is created, this function is called by the factory to initiate price tracking.
+     * @param _poolCode The code associated with this pool.
+     * @param _poolAddress The address of the newly-created pool.
+     */
+    function newPool(string memory _poolCode, address _poolAddress) external override onlyFactory {
         require(address(pools[_poolCode]) == address(0), "Pre-existing pool code");
-        IOracleWrapper oracle = IOracleWrapper(oracleWrapper);
-        require(oracle.assetOracles(_marketCode) != address(0), "Market must exist first");
-        require(_updateInterval > _frontRunningInterval, "Update interval <= FR interval");
-
-        int256 firstPrice = oracle.getPrice(_marketCode);
-        Upkeep memory upkeepData = upkeep[_marketCode][_updateInterval];
-        if (upkeepData.lastExecutionPrice == 0) {
-            int256 startingPrice = ABDKMathQuad.toInt(ABDKMathQuad.mul(ABDKMathQuad.fromInt(firstPrice), fixedPoint));
-            upkeep[_marketCode][_updateInterval] = Upkeep(
-                firstPrice,
-                firstPrice,
-                startingPrice,
-                startingPrice,
-                1,
-                _updateInterval,
-                uint40(block.timestamp)
-            );
-        } else if (firstPrice != upkeepData.lastSamplePrice) {
-            upkeep[_marketCode][_updateInterval].cumulativePrice = upkeepData.cumulativePrice.add(firstPrice);
-            upkeep[_marketCode][_updateInterval].count = uint32(upkeepData.count.add(1));
-        }
-
-        poolMarkets[_poolCode][_updateInterval] = _marketCode;
-        emit CreatePool(
-            Clones.predictDeterministicAddress(
-                address(factory.poolBase()),
-                keccak256(abi.encode(_poolCode)),
-                address(factory)
-            ),
-            firstPrice,
-            _updateInterval,
-            _marketCode
-        );
-        pools[_poolCode] = factory.deployPool(
-            address(this),
-            _poolCode,
-            _frontRunningInterval,
-            _fee,
-            _leverageAmount,
-            _feeAddress,
-            _quoteToken
-        );
+        IOracleWrapper oracleWrapper = IOracleWrapper(ILeveragedPool(_poolAddress).oracleWrapper());
+        pools[_poolCode] = _poolAddress;
+
+        int256 firstPrice = oracleWrapper.getPrice();
+        int256 startingPrice = ABDKMathQuad.toInt(ABDKMathQuad.mul(ABDKMathQuad.fromInt(firstPrice), fixedPoint));
+        emit PoolAdded(_poolAddress, firstPrice, _poolCode);
+        poolRoundStart[_poolCode] = uint40(block.timestamp);
+        executionPrice[_poolCode] = startingPrice;
+        lastExecutionPrice[_poolCode] = startingPrice;
     }
 
     // Keeper network
     /**
->>>>>>> 6d5c79df
   @notice Simulated by chainlink keeper nodes to check if upkeep is required
   @dev This should not be called or executed.
   @param checkData ABI encoded market code, pool codes, and update interval. There are two types of upkeep: market and pool. Market updates will manage the average price calculations, and pool updates will execute a price change in one or more pools
   @return upkeepNeeded Whether or not upkeep is needed
   @return performData The data to pass to the performUpkeep method when updating
    */
-<<<<<<< HEAD
-  function checkUpkeep(bytes calldata checkData)
-    external
-    view
-    override
-    returns (bool upkeepNeeded, bytes memory performData)
-  {
-    // Validate checkData
-    (
-      bool valid,
-      uint32 updateInterval,
-      string memory market,
-      string[] memory poolCodes
-    ) = _checkInputData(checkData);
-    if (!valid) {
-      return (false, new bytes(0));
-    }
-    for (uint256 i = 0; i < poolCodes.length; i++) {
-      // Check trigger state
-      IOracleWrapper wrapper = IOracleWrapper(ILeveragedPool(pools[poolCodes[i]]).oracleWrapper());
-      int256 latestPrice = wrapper.getPrice();
-      if (latestPrice != executionPrice[poolCodes[i]]) {
-        // Upkeep required for price change or if the round hasn't been executed
-        return (true, checkData);
-      }
-      
-      // At least one pool needs updating
-      if (lastExecutionTime[poolCodes[i]] < poolRoundStart[poolCodes[i]]) {
-        return (true, checkData);
-      }
-=======
     function checkUpkeep(bytes calldata checkData)
         external
-        view
         override
-        returns (bool upkeepNeeded, bytes memory performData)
+        returns (
+            /*view*/
+            bool upkeepNeeded,
+            bytes memory performData
+        )
     {
         // Validate checkData
-        (bool valid, uint32 updateInterval, string memory market, string[] memory poolCodes) = _checkInputData(
+        console.log("0");
+        (bool valid, string[] memory poolCodes) = _checkInputData(
             checkData
         );
         if (!valid) {
+            console.log("1");
             return (false, new bytes(0));
         }
-        // Check trigger state
-        Upkeep memory upkeepData = upkeep[market][updateInterval];
-        int256 latestPrice = IOracleWrapper(oracleWrapper).getPrice(market);
-        if (latestPrice != upkeepData.lastSamplePrice) {
-            // Upkeep required for price change or if the round hasn't been executed
-            return (true, checkData);
-        }
+        console.log("2");
         for (uint256 i = 0; i < poolCodes.length; i++) {
+            // Check trigger state
+            console.log("3");
+            IOracleWrapper wrapper = IOracleWrapper(ILeveragedPool(pools[poolCodes[i]]).oracleWrapper());
+            int256 latestPrice = wrapper.getPrice();
+            if (latestPrice != executionPrice[poolCodes[i]]) {
+                // Upkeep required for price change or if the round hasn't been executed
+                return (true, checkData);
+            }
+
             // At least one pool needs updating
-            if (lastExecutionTime[poolCodes[i]] < upkeepData.roundStart) {
+            if (lastExecutionTime[poolCodes[i]] < poolRoundStart[poolCodes[i]]) {
                 return (true, checkData);
             }
         }
+        console.log("4");
         return (false, checkData);
->>>>>>> 6d5c79df
-    }
-
-<<<<<<< HEAD
-  // TODO give performUpkeep pool code rather than market code
-  /**
-=======
-    /**
->>>>>>> 6d5c79df
+    }
+
+    // TODO give performUpkeep pool code rather than market code
+    /**
   @notice Called by keepers to perform an update
   @param performData The upkeep data (market code, update interval, pool codes) to perform the update for.
    */
     function performUpkeep(bytes calldata performData) external override {
-        (bool valid, uint32 updateInterval, string memory market, string[] memory poolCodes) = _checkInputData(
+        (bool valid, string[] memory poolCodes) = _checkInputData(
             performData
         );
 
@@ -280,100 +146,36 @@
             revert("Input data is invalid");
         }
 
-<<<<<<< HEAD
-    for (uint256 i = 0; i < poolCodes.length; i++) {
-      Upkeep memory upkeepData = upkeep[poolCodes[i]][updateInterval];
-
-      ILeveragedPool pool = ILeveragedPool(pools[poolCodes[i]]);
-      int256 latestPrice = IOracleWrapper(pool.oracleWrapper()).getPrice();
-      if (
-        pool.intervalPassed()
-      ) {
-        // Start a new round
-        lastExecutionPrice[poolCodes[i]] = executionPrice[poolCodes[i]];
-        executionPrice[poolCodes[i]] = latestPrice;
-        poolRoundStart[poolCodes[i]] = block.timestamp;
-
-        emit NewRound(
-          lastExecutionPrice[poolCodes[i]],
-          latestPrice,
-          pool.updateInterval(),
-          poolCodes[i]
-        );
-
-        _executePriceChange(
-          uint32(block.timestamp),
-          pool.updateInterval(),
-          poolCodes[i],
-          lastExecutionPrice[poolCodes[i]],
-          latestPrice
-        );
-        return;
-      }
-      _executePriceChange(
-        poolRoundStart[poolCodes[i]],
-        pool.updateInterval(),
-        poolCodes[i],
-        upkeepData.lastExecutionPrice,
-        upkeepData.executionPrice
-      );
-    }
-  }
-=======
-        Upkeep memory upkeepData = upkeep[market][updateInterval];
-
-        int256 latestPrice = IOracleWrapper(oracleWrapper).getPrice(market);
-        if (block.timestamp >= upkeepData.roundStart.add(uint40(upkeepData.updateInterval))) {
-            // Start new round
-            int256 newPrice = _average(upkeepData.cumulativePrice, upkeepData.count);
-
-            upkeep[market][updateInterval] = Upkeep(
-                latestPrice,
-                latestPrice,
-                newPrice,
-                upkeepData.executionPrice,
-                1,
-                upkeepData.updateInterval,
-                uint40(block.timestamp)
+        for (uint256 i = 0; i < poolCodes.length; i++) {
+
+            ILeveragedPool pool = ILeveragedPool(pools[poolCodes[i]]);
+            int256 latestPrice = IOracleWrapper(pool.oracleWrapper()).getPrice();
+            if (pool.intervalPassed()) {
+                // Start a new round
+                lastExecutionPrice[poolCodes[i]] = executionPrice[poolCodes[i]];
+                executionPrice[poolCodes[i]] = latestPrice;
+                poolRoundStart[poolCodes[i]] = block.timestamp;
+
+                emit NewRound(lastExecutionPrice[poolCodes[i]], latestPrice, pool.updateInterval(), poolCodes[i]);
+
+                _executePriceChange(
+                    uint32(block.timestamp),
+                    pool.updateInterval(),
+                    poolCodes[i],
+                    lastExecutionPrice[poolCodes[i]],
+                    latestPrice
+                );
+                return;
+            }
+            _executePriceChange(
+                poolRoundStart[poolCodes[i]],
+                pool.updateInterval(),
+                poolCodes[i],
+                lastExecutionPrice[poolCodes[i]],
+                latestPrice
             );
-
-            emit NewRound(upkeepData.executionPrice, newPrice, upkeepData.updateInterval, market);
-
-            _executePriceChange(
-                uint32(block.timestamp),
-                market,
-                upkeepData.updateInterval,
-                poolCodes,
-                upkeepData.executionPrice,
-                newPrice
-            );
-            return;
-        } else if (latestPrice != upkeepData.lastSamplePrice) {
-            // Add a sample
-            int256 cumulative = upkeepData.cumulativePrice.add(latestPrice);
-            uint32 count = uint32(upkeepData.count.add(1));
-            upkeep[market][updateInterval] = Upkeep(
-                cumulative,
-                latestPrice,
-                upkeepData.executionPrice,
-                upkeepData.lastExecutionPrice,
-                count,
-                upkeepData.updateInterval,
-                upkeepData.roundStart
-            );
-
-            emit PriceSample(cumulative, count, upkeepData.updateInterval, market);
-        }
-        _executePriceChange(
-            upkeepData.roundStart,
-            market,
-            upkeepData.updateInterval,
-            poolCodes,
-            upkeepData.lastExecutionPrice,
-            upkeepData.executionPrice
-        );
-    }
->>>>>>> 6d5c79df
+        }
+    }
 
     /**
   @notice Executes a price change
@@ -383,54 +185,27 @@
   @param oldPrice The previously executed price
   @param latestPrice The price for the current interval
    */
-<<<<<<< HEAD
-  function _executePriceChange(
-    uint256 roundStart,
-    uint32 updateInterval,
-    string memory poolCode,
-    int256 oldPrice,
-    int256 latestPrice
-  ) internal {
-    if (oldPrice > 0) { // TODO why is this check here?
-      if (lastExecutionTime[poolCode] < roundStart) { // Make sure this round is after last execution time
-        lastExecutionTime[poolCode] = uint40(block.timestamp);
-        emit ExecutePriceChange(
-          oldPrice,
-          latestPrice,
-          updateInterval,
-          poolCode
-        );
-        // This allows us to still batch multiple calls to executePriceChange, even if some are invalid
-        // Without reverting the entire transaction
-        try
-          LeveragedPool(pools[poolCode]).executePriceChange(
-            oldPrice,
-            latestPrice
-          )
-        {} catch Error(string memory reason) {
-          emit PoolUpdateError(poolCode, reason);
-=======
     function _executePriceChange(
-        uint40 roundStart,
-        string memory market,
+        uint256 roundStart,
         uint32 updateInterval,
-        string[] memory poolCodes,
+        string memory poolCode,
         int256 oldPrice,
-        int256 newPrice
+        int256 latestPrice
     ) internal {
         if (oldPrice > 0) {
-            for (uint8 i = 0; i < poolCodes.length; i++) {
-                if (lastExecutionTime[poolCodes[i]] < roundStart) {
-                    lastExecutionTime[poolCodes[i]] = uint40(block.timestamp);
-                    emit ExecutePriceChange(oldPrice, newPrice, updateInterval, market, poolCodes[i]);
-                    try LeveragedPool(pools[poolCodes[i]]).executePriceChange(oldPrice, newPrice) {} catch Error(
-                        string memory reason
-                    ) {
-                        emit PoolUpdateError(poolCodes[i], reason);
-                    }
+            // TODO why is this check here?
+            if (lastExecutionTime[poolCode] < roundStart) {
+                // Make sure this round is after last execution time
+                lastExecutionTime[poolCode] = uint40(block.timestamp);
+                emit ExecutePriceChange(oldPrice, latestPrice, updateInterval, poolCode);
+                // This allows us to still batch multiple calls to executePriceChange, even if some are invalid
+                // Without reverting the entire transaction
+                try LeveragedPool(pools[poolCode]).executePriceChange(oldPrice, latestPrice) {} catch Error(
+                    string memory reason
+                ) {
+                    emit PoolUpdateError(poolCode, reason);
                 }
             }
->>>>>>> 6d5c79df
         }
     }
 
@@ -457,86 +232,43 @@
   @notice Checks input data for validity, making sure the market and pools are correct.
   @param checkData The input data to check. Should follow the same format as the checkUpkeep/performUpkeep methods.
   @return valid Whether the data is valid or not
-  @return updateInterval The update interval for the pools
-  @return market The market the pools belong to
   @return poolCodes The list of pools to upkeep.
    */
-<<<<<<< HEAD
-  function _checkInputData(bytes calldata checkData)
-    internal
-    view
-    returns (
-      bool,
-      uint32,
-      string memory,
-      string[] memory
-    )
-  {
-    /*
-    (uint32 updateInterval, string memory market, string[] memory poolGroup) =
-      abi.decode(checkData, (uint32, string, string[]));
-    IOracleWrapper oracle = IOracleWrapper(oracleWrapper);
-    if (oracle.assetOracles(market) == address(0)) {
-      return (false, updateInterval, market, poolGroup);
-    }
-=======
-    function _checkInputData(bytes calldata checkData)
-        internal
-        view
-        returns (
-            bool,
-            uint32,
-            string memory,
-            string[] memory
-        )
-    {
-        (uint32 updateInterval, string memory market, string[] memory poolGroup) = abi.decode(
-            checkData,
-            (uint32, string, string[])
-        );
-        IOracleWrapper oracle = IOracleWrapper(oracleWrapper);
-        if (oracle.assetOracles(market) == address(0)) {
-            return (false, updateInterval, market, poolGroup);
-        }
->>>>>>> 6d5c79df
-
+    function _checkInputData(bytes calldata checkData) internal /* TODO view */ returns (bool, string[] memory) {
+        string[] memory poolGroup = abi.decode(checkData, (string[]));
+        console.log("0");
         for (uint8 i = 0; i < poolGroup.length; i++) {
-            if (
-                keccak256(abi.encodePacked(poolMarkets[poolGroup[i]][updateInterval])) !=
-                keccak256(abi.encodePacked(market))
-            ) {
-                return (false, updateInterval, market, poolGroup);
-            }
+            console.log("1");
+            require(address(pools[poolGroup[i]]) != address(0), "Pool doesn't exist");
+            console.log("2");
+            console.log(poolGroup[i]);
+            console.log(pools[poolGroup[i]]);
+            IOracleWrapper oracleWrapper = IOracleWrapper(ILeveragedPool(pools[poolGroup[i]]).oracleWrapper());
+            console.log("3");
+            if (oracleWrapper.oracle() == address(0)) {
+                console.log("4");
+                return (false, poolGroup);
+            }
+            console.log("5");
+
             if (pools[poolGroup[i]] == address(0)) {
-                return (false, updateInterval, market, poolGroup);
-            }
-        }
-        return (true, updateInterval, market, poolGroup);
-    }
-<<<<<<< HEAD
-    return (true, updateInterval, market, poolGroup);
-    */
-    string memory temp;
-    string[] memory tempArray;
-    return (true, 0, temp, tempArray);
-  }
-
-  // #### Modifiers
-  modifier onlyAdmin {
-    require(hasRole(ADMIN, msg.sender));
-    _;
-  }
-
-  modifier onlyFactory {
-    require(msg.sender == address(factory), "Caller not factory");
-    _;
-  }
-=======
+                console.log("8");
+                return (false, poolGroup);
+            }
+            console.log("7");
+        }
+        console.log("9");
+        return (true, poolGroup);
+    }
 
     // #### Modifiers
-    modifier onlyAdmin {
+    modifier onlyAdmin() {
         require(hasRole(ADMIN, msg.sender));
         _;
     }
->>>>>>> 6d5c79df
+
+    modifier onlyFactory() {
+        require(msg.sender == address(factory), "Caller not factory");
+        _;
+    }
 }