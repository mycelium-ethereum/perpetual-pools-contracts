//SPDX-License-Identifier: CC-BY-NC-ND-4.0
pragma solidity 0.8.7;

import "../interfaces/IPoolKeeper.sol";
import "../interfaces/IOracleWrapper.sol";
import "../interfaces/IPoolFactory.sol";
import "../interfaces/ILeveragedPool.sol";
import "../interfaces/IERC20DecimalsWrapper.sol";
<<<<<<< HEAD
import "./PoolSwapLibrary.sol";
=======
import "../interfaces/IKeeperRewards.sol";

import "../libraries/CalldataLogic.sol";
>>>>>>> 28e4f782

import "@openzeppelin/contracts/access/Ownable.sol";
import "abdk-libraries-solidity/ABDKMathQuad.sol";

/// @title The manager contract for multiple markets and the pools in them
/// @dev Currently, this contract estimates the best keeper rewards in a way that is best suited for Ethereum L1.
/// @dev It assumes an approximate block time of 13 seconds, and an Ethereum-like gas system.
/// @dev This code was also written with Arbitrum deployment in mind, meaning there exists no `block.basefee`, and no arbitrum gas price oracle.
/// @dev It has another large drawback in that it is not possible to calculate the cost of the current transaction Arbitrum, given that the cost is largely determined by L1 calldata cost.
/// @dev Because of this, the reward calculation is an rough "good enough" estimation.
contract PoolKeeper is IPoolKeeper, Ownable {
    // #### Global variables
    /**
     * @notice Format: Pool address => last executionPrice
     */
    mapping(address => int256) public executionPrice;

    IPoolFactory public immutable factory;
    // The KeeperRewards contract permissioned to pay out pool upkeep rewards
    address public override keeperRewards;

    uint256 public gasPrice = 10 gwei;

    /**
     * @notice Ensures that the caller is the associated `PoolFactory` contract
     */
    modifier onlyFactory() {
        require(msg.sender == address(factory), "Caller not factory");
        _;
    }

    // #### Functions
    constructor(address _factory) {
        require(_factory != address(0), "Factory cannot be 0 address");
        factory = IPoolFactory(_factory);
    }

    /**
     * @notice When a pool is created, this function is called by the factory to initiate price trackings
     * @param _poolAddress The address of the newly-created pools
     * @dev Only callable by the associated `PoolFactory` contract
     */
    function newPool(address _poolAddress) external override onlyFactory {
        IOracleWrapper(ILeveragedPool(_poolAddress).oracleWrapper()).poll();
        int256 firstPrice = ILeveragedPool(_poolAddress).getOraclePrice();
        require(firstPrice > 0, "First price is non-positive");
        emit PoolAdded(_poolAddress, firstPrice);
        executionPrice[_poolAddress] = firstPrice;
    }

    /**
     * @notice Check if upkeep is required
     * @param _pool The address of the pool to upkeep
     * @return Whether or not upkeep is needed for this single pool
     */
    function isUpkeepRequiredSinglePool(address _pool) public view override returns (bool) {
        if (!factory.isValidPool(_pool)) {
            return false;
        }

        // The update interval has passed
        return ILeveragedPool(_pool).intervalPassed();
    }

    /**
     * @notice Checks multiple pools if any of them need updating
     * @param _pools Array of pools to check
     * @return Whether or not at least one pool needs upkeeping
     * @dev Iterates over the provided array of pool addresses
     */
    function checkUpkeepMultiplePools(address[] calldata _pools) external view override returns (bool) {
        uint256 poolsLength = _pools.length;
        for (uint256 i = 0; i < poolsLength; i++) {
            if (isUpkeepRequiredSinglePool(_pools[i])) {
                // One has been found that requires upkeeping
                return true;
            }
        }
        return false;
    }

    /**
     * @notice Called by keepers to perform an update on a single pool
     * @param _pool Address of the pool to be upkept
     * @dev Tracks gas usage via `gasleft` accounting and uses this to inform
     *          keeper payment
     * @dev Catches any failure of the underlying `pool.poolUpkeep` call
     * @dev Emits a `KeeperPaid` event if the underlying call to `pool.payKeeperFromBalances` succeeds
     * @dev Emits a `KeeperPaymentError` event otherwise
     */
    function performUpkeepSinglePool(address _pool) public override {
        uint256 startGas = gasleft();

        // validate the pool, check that the interval time has passed
        if (!isUpkeepRequiredSinglePool(_pool)) {
            return;
        }

        /* update SMA oracle, does nothing for spot oracles */
        IOracleWrapper poolOracleWrapper = IOracleWrapper(ILeveragedPool(_pool).oracleWrapper());

        try poolOracleWrapper.poll() {} catch Error(string memory reason) {
            emit PoolUpkeepError(_pool, reason);
        }

        (
            int256 latestPrice,
            bytes memory data,
            uint256 savedPreviousUpdatedTimestamp,
            uint256 updateInterval
        ) = ILeveragedPool(_pool).getUpkeepInformation();

        // Start a new round
        // Get price in WAD format
        int256 lastExecutionPrice = executionPrice[_pool];

        /* This allows us to still batch multiple calls to
         * executePriceChange, even if some are invalid
         * without reverting the entire transaction */
        try ILeveragedPool(_pool).poolUpkeep(lastExecutionPrice, latestPrice) {
            executionPrice[_pool] = latestPrice;
            // If poolUpkeep is successful, refund the keeper for their gas costs
            emit UpkeepSuccessful(_pool, data, lastExecutionPrice, latestPrice);
        } catch Error(string memory reason) {
            // If poolUpkeep fails for any other reason, emit event
            emit PoolUpkeepError(_pool, reason);
        }

        uint256 gasSpent = startGas - gasleft();
        uint256 reward;
        // Emit events depending on whether or not the reward was actually paid
        if (
            IKeeperRewards(keeperRewards).payKeeper(
                msg.sender,
                _pool,
                gasPrice,
                gasSpent,
                savedPreviousUpdatedTimestamp,
                updateInterval
            ) > 0
        ) {
            emit KeeperPaid(_pool, msg.sender, reward);
        } else {
            emit KeeperPaymentError(_pool, msg.sender, reward);
        }
    }

    /**
     * @notice Called by keepers to perform an update on multiple pools
     * @param pools Addresses of each pool to upkeep
     * @dev Iterates over the provided array
     * @dev Essentially wraps calls to `performUpkeepSinglePool`
     */
    function performUpkeepMultiplePools(address[] calldata pools) external override {
        uint256 poolsLength = pools.length;
        for (uint256 i = 0; i < poolsLength; i++) {
            performUpkeepSinglePool(pools[i]);
        }
    }

    /**
     * @notice Changes the KeeperRewards contract, used for calculating and executing rewards for calls to upkeep functions
     * @param _keeperRewards The new KeeperRewards contract
     * @dev Only callable by the contract owner
     * @dev emits KeeperRewardsSet when the addresss is successfuly changed
     */
    function setKeeperRewards(address _keeperRewards) external override onlyOwner {
        require(_keeperRewards != address(0), "KeeperRewards cannot be 0 address");
        address oldKeeperRewards = keeperRewards;
        keeperRewards = _keeperRewards;
        emit KeeperRewardsSet(oldKeeperRewards, _keeperRewards);
    }

    /**
<<<<<<< HEAD
     * @notice Payment keeper receives for performing upkeep on a given pool
     * @param _pool Address of the given pool
     * @param _gasPrice Price of a single gas unit (in ETH (wei))
     * @param _gasSpent Number of gas units spent
     * @param _savedPreviousUpdatedTimestamp Last timestamp when the pool's price execution happened
     * @param _poolInterval Pool interval of the given pool
     * @return Number of settlement tokens to give to the keeper for work performed
     */
    function keeperReward(
        address _pool,
        uint256 _gasPrice,
        uint256 _gasSpent,
        uint256 _savedPreviousUpdatedTimestamp,
        uint256 _poolInterval
    ) public view returns (uint256) {
        /**
         * Conceptually, we have
         *
         * Reward = Gas + Tip = Gas + (Base + Premium * Blocks)
         *
         * Very roughly to scale:
         *
         * +---------------------------+------+---+---+~~~~~
         * | GGGGGGGGGGGGGGGGGGGGGGGGG | BBBB | P | P | ...
         * +---------------------------+------+---+---+~~~~~
         *
         * Under normal circumstances, we don't expect there to be any time
         * premium at all. The time premium exists in order to *further*
         * incentivise upkeep in the event of lateness.
         *
         * The base tip exists to act as pure profit for a keeper.
         *
         * Of course, the gas component acts as compensation for performing
         * on-chain computation.
         *
         */

        // keeper gas cost in wei. WAD formatted
        uint256 _keeperGas = keeperGas(_pool, _gasPrice, _gasSpent);

        // tip percent
        uint256 _tipPercent = keeperTip(_savedPreviousUpdatedTimestamp, _poolInterval);

        // amount of settlement tokens to give to the keeper
        // _keeperGas + _keeperGas * percentTip
        uint256 wadRewardValue = _keeperGas + ((_keeperGas * _tipPercent) / 100);
        uint256 decimals = IERC20DecimalsWrapper(ILeveragedPool(_pool).settlementToken()).decimals();
        return PoolSwapLibrary.fromWad(uint256(wadRewardValue), decimals);
    }

    /**
     * @notice Compensation a keeper will receive for their gas expenditure
     * @param _pool Address of the given pool
     * @param _gasPrice Price of a single gas unit (in ETH (wei))
     * @param _gasSpent Number of gas units spent
     * @return Keeper's gas compensation
     * @dev Adds a constant to `_gasSpent` when calculating actual gas usage
=======
     * @notice Called by keepers to perform an update on multiple pools
     * @param pools A tightly packed bytes array of LeveragedPool addresses to be upkept
     *  __________________________________________________
     * |   20 bytes       20 bytes       20 bytes     ... |
     * | pool address | pool address | pool address | ... |
     *  ‾‾‾‾‾‾‾‾‾‾‾‾‾‾‾‾‾‾‾‾‾‾‾‾‾‾‾‾‾‾‾‾‾‾‾‾‾‾‾‾‾‾‾‾‾‾‾‾‾‾
     * @dev Arguments can be encoded with `L2Encoder.encodeAddressArray`
     * @dev Will revert if the bytes array is a correct length (some multiple of 20 bytes)
>>>>>>> 28e4f782
     */
    function performUpkeepMultiplePoolsPacked(bytes calldata pools) external override {
        require(pools.length % CalldataLogic.ADDRESS_LENGTH == 0, "Data must only include addresses");
        uint256 numPools = pools.length / CalldataLogic.ADDRESS_LENGTH;
        uint256 offset;
        assembly {
            offset := pools.offset
        }
        for (uint256 i = 0; i < numPools; ) {
            performUpkeepSinglePool(CalldataLogic.getAddressAtOffset(offset));
            unchecked {
                offset += CalldataLogic.ADDRESS_LENGTH;
                ++i;
            }
        }
    }

    /**
     * @notice Sets the gas price to be used in compensating keepers for successful upkeep
     * @param _price Price (in ETH) per unit gas
     * @dev Only callable by the owner
     * @dev This function is only necessary due to the L2 deployment of Pools -- in reality, it should be `BASEFEE`
     * @dev Emits a `GasPriceChanged` event on success
     */
    function setGasPrice(uint256 _price) external override onlyOwner {
        gasPrice = _price;
        emit GasPriceChanged(_price);
    }
}<|MERGE_RESOLUTION|>--- conflicted
+++ resolved
@@ -6,13 +6,9 @@
 import "../interfaces/IPoolFactory.sol";
 import "../interfaces/ILeveragedPool.sol";
 import "../interfaces/IERC20DecimalsWrapper.sol";
-<<<<<<< HEAD
-import "./PoolSwapLibrary.sol";
-=======
 import "../interfaces/IKeeperRewards.sol";
 
 import "../libraries/CalldataLogic.sol";
->>>>>>> 28e4f782
 
 import "@openzeppelin/contracts/access/Ownable.sol";
 import "abdk-libraries-solidity/ABDKMathQuad.sol";
@@ -187,65 +183,6 @@
     }
 
     /**
-<<<<<<< HEAD
-     * @notice Payment keeper receives for performing upkeep on a given pool
-     * @param _pool Address of the given pool
-     * @param _gasPrice Price of a single gas unit (in ETH (wei))
-     * @param _gasSpent Number of gas units spent
-     * @param _savedPreviousUpdatedTimestamp Last timestamp when the pool's price execution happened
-     * @param _poolInterval Pool interval of the given pool
-     * @return Number of settlement tokens to give to the keeper for work performed
-     */
-    function keeperReward(
-        address _pool,
-        uint256 _gasPrice,
-        uint256 _gasSpent,
-        uint256 _savedPreviousUpdatedTimestamp,
-        uint256 _poolInterval
-    ) public view returns (uint256) {
-        /**
-         * Conceptually, we have
-         *
-         * Reward = Gas + Tip = Gas + (Base + Premium * Blocks)
-         *
-         * Very roughly to scale:
-         *
-         * +---------------------------+------+---+---+~~~~~
-         * | GGGGGGGGGGGGGGGGGGGGGGGGG | BBBB | P | P | ...
-         * +---------------------------+------+---+---+~~~~~
-         *
-         * Under normal circumstances, we don't expect there to be any time
-         * premium at all. The time premium exists in order to *further*
-         * incentivise upkeep in the event of lateness.
-         *
-         * The base tip exists to act as pure profit for a keeper.
-         *
-         * Of course, the gas component acts as compensation for performing
-         * on-chain computation.
-         *
-         */
-
-        // keeper gas cost in wei. WAD formatted
-        uint256 _keeperGas = keeperGas(_pool, _gasPrice, _gasSpent);
-
-        // tip percent
-        uint256 _tipPercent = keeperTip(_savedPreviousUpdatedTimestamp, _poolInterval);
-
-        // amount of settlement tokens to give to the keeper
-        // _keeperGas + _keeperGas * percentTip
-        uint256 wadRewardValue = _keeperGas + ((_keeperGas * _tipPercent) / 100);
-        uint256 decimals = IERC20DecimalsWrapper(ILeveragedPool(_pool).settlementToken()).decimals();
-        return PoolSwapLibrary.fromWad(uint256(wadRewardValue), decimals);
-    }
-
-    /**
-     * @notice Compensation a keeper will receive for their gas expenditure
-     * @param _pool Address of the given pool
-     * @param _gasPrice Price of a single gas unit (in ETH (wei))
-     * @param _gasSpent Number of gas units spent
-     * @return Keeper's gas compensation
-     * @dev Adds a constant to `_gasSpent` when calculating actual gas usage
-=======
      * @notice Called by keepers to perform an update on multiple pools
      * @param pools A tightly packed bytes array of LeveragedPool addresses to be upkept
      *  __________________________________________________
@@ -254,7 +191,6 @@
      *  ‾‾‾‾‾‾‾‾‾‾‾‾‾‾‾‾‾‾‾‾‾‾‾‾‾‾‾‾‾‾‾‾‾‾‾‾‾‾‾‾‾‾‾‾‾‾‾‾‾‾
      * @dev Arguments can be encoded with `L2Encoder.encodeAddressArray`
      * @dev Will revert if the bytes array is a correct length (some multiple of 20 bytes)
->>>>>>> 28e4f782
      */
     function performUpkeepMultiplePoolsPacked(bytes calldata pools) external override {
         require(pools.length % CalldataLogic.ADDRESS_LENGTH == 0, "Data must only include addresses");
