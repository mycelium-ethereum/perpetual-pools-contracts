//SPDX-License-Identifier: CC-BY-NC-ND-4.0
pragma solidity 0.8.7;

import "../interfaces/IPoolKeeper.sol";
import "../interfaces/IOracleWrapper.sol";
import "../interfaces/IPoolFactory.sol";
import "../implementation/PriceObserver.sol";
import "../interfaces/ILeveragedPool.sol";
import "../interfaces/IERC20DecimalsWrapper.sol";
import "./PoolSwapLibrary.sol";

import "@openzeppelin/contracts/access/Ownable.sol";
import "abdk-libraries-solidity/ABDKMathQuad.sol";

/// @title The manager contract for multiple markets and the pools in them
contract PoolKeeper is IPoolKeeper, Ownable {
    /* Constants */
    uint256 public constant BASE_TIP = 5; // 5% base tip
    uint256 public constant TIP_DELTA_PER_BLOCK = 5; // 5% increase per block
    uint256 public constant BLOCK_TIME = 13; /* in seconds */
    uint256 public constant MAX_TIP = 100; /* maximum keeper tip */
    bytes16 public constant FIXED_POINT = 0x403abc16d674ec800000000000000000; // 1 ether

    /// Captures fixed gas overhead for performing upkeep that's unreachable
    /// by `gasleft()` due to our approach to error handling in that code
    uint256 public constant FIXED_GAS_OVERHEAD = 80195;

    // #### Global variables
    /**
     * @notice Format: Pool address => last executionPrice
     */
    mapping(address => int256) public executionPrice;

    IPoolFactory public factory;

    uint256 public gasPrice = 10 gwei;

    /**
     * @notice Ensures that the caller is the associated `PoolFactory` contract
     */
    modifier onlyFactory() {
        require(msg.sender == address(factory), "Caller not factory");
        _;
    }

    // #### Functions
    constructor(address _factory) {
        require(_factory != address(0), "Factory cannot be 0 address");
        factory = IPoolFactory(_factory);
    }

    /**
     * @notice When a pool is created, this function is called by the factory to initiate price trackings
     * @param _poolAddress The address of the newly-created pools
     * @dev Only callable by the associated `PoolFactory` contract
     */
    function newPool(address _poolAddress) external override onlyFactory {
        int256 firstPrice = ILeveragedPool(_poolAddress).getOraclePrice();
        require(firstPrice > 0, "First price is non-positive");
<<<<<<< HEAD
        int256 startingPrice = ABDKMathQuad.toInt(ABDKMathQuad.mul(ABDKMathQuad.fromInt(firstPrice), FIXED_POINT));
=======
>>>>>>> 98688e0f
        emit PoolAdded(_poolAddress, firstPrice);
        executionPrice[_poolAddress] = firstPrice;
    }

    /**
     * @notice Check if upkeep is required
     * @param _pool The address of the pool to upkeep
     * @return Whether or not upkeep is needed for this single pool
     */
    function isUpkeepRequiredSinglePool(address _pool) public view override returns (bool) {
        if (!factory.isValidPool(_pool)) {
            return false;
        }

        // The update interval has passed
        return ILeveragedPool(_pool).intervalPassed();
    }

    /**
     * @notice Checks multiple pools if any of them need updating
     * @param _pools Array of pools to check
     * @return Whether or not at least one pool needs upkeeping
     * @dev Iterates over the provided array of pool addresses
     */
    function checkUpkeepMultiplePools(address[] calldata _pools) external view override returns (bool) {
        uint256 poolsLength = _pools.length;
        for (uint256 i = 0; i < poolsLength; i++) {
            if (isUpkeepRequiredSinglePool(_pools[i])) {
                // One has been found that requires upkeeping
                return true;
            }
        }
        return false;
    }

    /**
     * @notice Called by keepers to perform an update on a single pool
     * @param _pool Address of the pool to be upkept
     * @dev Induces an update of the associated `PriceObserver` contract
     * @dev Tracks gas usage via `gasleft` accounting and uses this to inform
     *          keeper payment
     * @dev Catches any failure of the underlying `pool.poolUpkeep` call
     */
    function performUpkeepSinglePool(address _pool) public override {
        uint256 startGas = gasleft();

        // validate the pool, check that the interval time has passed
        if (!isUpkeepRequiredSinglePool(_pool)) {
            return;
        }

        ILeveragedPool pool = ILeveragedPool(_pool);

        /* update SMA oracle, does nothing for spot oracles */
        IOracleWrapper poolOracleWrapper = IOracleWrapper(pool.oracleWrapper());

        try poolOracleWrapper.poll() {} catch Error(string memory reason) {
            emit PoolUpkeepError(_pool, reason);
        }

        (int256 latestPrice, bytes memory data, uint256 savedPreviousUpdatedTimestamp, uint256 updateInterval) = pool
            .getUpkeepInformation();

        // Start a new round
        // Get price in WAD format
        int256 lastExecutionPrice = executionPrice[_pool];
        executionPrice[_pool] = latestPrice;

        /* This allows us to still batch multiple calls to
         * executePriceChange, even if some are invalid
         * without reverting the entire transaction */
        try pool.poolUpkeep(lastExecutionPrice, latestPrice) {
            /* If poolUpkeep is successful, refund the keeper for their gas
                costs */
            uint256 gasSpent = startGas - gasleft();

            payKeeper(_pool, gasPrice, gasSpent, savedPreviousUpdatedTimestamp, updateInterval);
            emit UpkeepSuccessful(_pool, data, lastExecutionPrice, latestPrice);
        } catch Error(string memory reason) {
            // If poolUpkeep fails for any other reason, emit event
            emit PoolUpkeepError(_pool, reason);
        }
    }

    /**
     * @notice Called by keepers to perform an update on multiple pools
     * @param pools Addresses of each pool to upkeep
     * @dev Iterates over the provided array
     * @dev Essentially wraps calls to `performUpkeepSinglePool`
     */
    function performUpkeepMultiplePools(address[] calldata pools) external override {
        uint256 poolsLength = pools.length;
        for (uint256 i = 0; i < poolsLength; i++) {
            performUpkeepSinglePool(pools[i]);
        }
    }

    /**
     * @notice Pay keeper for upkeep
     * @param _pool Address of the given pool
     * @param _gasPrice Price of a single gas unit (in ETH (wei))
     * @param _gasSpent Number of gas units spent
     * @param _savedPreviousUpdatedTimestamp Last timestamp when the pool's price execution happened
     * @param _updateInterval Pool interval of the given pool
     * @dev Emits a `KeeperPaid` event if the underlying call to `pool.payKeeperFromBalances` succeeds
     * @dev Emits a `KeeperPaymentError` event otherwise
     */
    function payKeeper(
        address _pool,
        uint256 _gasPrice,
        uint256 _gasSpent,
        uint256 _savedPreviousUpdatedTimestamp,
        uint256 _updateInterval
    ) internal {
        uint256 reward = keeperReward(_pool, _gasPrice, _gasSpent, _savedPreviousUpdatedTimestamp, _updateInterval);
        if (ILeveragedPool(_pool).payKeeperFromBalances(msg.sender, reward)) {
            emit KeeperPaid(_pool, msg.sender, reward);
        } else {
            // Usually occurs if pool just started and does not have any funds
            emit KeeperPaymentError(_pool, msg.sender, reward);
        }
    }

    /**
     * @notice Payment keeper receives for performing upkeep on a given pool
     * @param _pool Address of the given pool
     * @param _gasPrice Price of a single gas unit (in ETH (wei))
     * @param _gasSpent Number of gas units spent
     * @param _savedPreviousUpdatedTimestamp Last timestamp when the pool's price execution happened
     * @param _poolInterval Pool interval of the given pool
     * @return Number of settlement tokens to give to the keeper for work performed
     */
    function keeperReward(
        address _pool,
        uint256 _gasPrice,
        uint256 _gasSpent,
        uint256 _savedPreviousUpdatedTimestamp,
        uint256 _poolInterval
    ) public view returns (uint256) {
        /**
         * Conceptually, we have
         *
         * Reward = Gas + Tip = Gas + (Base + Premium * Blocks)
         *
         * Very roughly to scale:
         *
         * +---------------------------+------+---+---+~~~~~
         * | GGGGGGGGGGGGGGGGGGGGGGGGG | BBBB | P | P | ...
         * +---------------------------+------+---+---+~~~~~
         *
         * Under normal circumstances, we don't expect there to be any time
         * premium at all. The time premium exists in order to *further*
         * incentivise upkeep in the event of lateness.
         *
         * The base tip exists to act as pure profit for a keeper.
         *
         * Of course, the gas component acts as compensation for performing
         * on-chain computation.
         *
         */

        // keeper gas cost in wei. WAD formatted
        uint256 _keeperGas = keeperGas(_pool, _gasPrice, _gasSpent);

        // tip percent in wad units
        bytes16 _tipPercent = ABDKMathQuad.fromUInt(keeperTip(_savedPreviousUpdatedTimestamp, _poolInterval));

        // amount of settlement tokens to give to the keeper
        int256 wadRewardValue = ABDKMathQuad.toInt(
            ABDKMathQuad.add(
                ABDKMathQuad.fromUInt(_keeperGas),
                ABDKMathQuad.div(
                    (
                        ABDKMathQuad.div(
                            (ABDKMathQuad.mul(ABDKMathQuad.fromUInt(_keeperGas), _tipPercent)),
                            ABDKMathQuad.fromUInt(100)
                        )
                    ),
                    FIXED_POINT
                )
            )
        );
        uint256 decimals = IERC20DecimalsWrapper(ILeveragedPool(_pool).quoteToken()).decimals();
        uint256 deWadifiedReward = PoolSwapLibrary.fromWad(uint256(wadRewardValue), decimals);
        // _keeperGas + _keeperGas * percentTip
        return deWadifiedReward;
    }

    /**
     * @notice Compensation a keeper will receive for their gas expenditure
     * @param _pool Address of the given pool
     * @param _gasPrice Price of a single gas unit (in ETH (wei))
     * @param _gasSpent Number of gas units spent
     * @return Keeper's gas compensation
     * @dev Adds a constant to `_gasSpent` when calculating actual gas usage
     */
    function keeperGas(
        address _pool,
        uint256 _gasPrice,
        uint256 _gasSpent
    ) public view returns (uint256) {
        int256 settlementTokenPrice = IOracleWrapper(ILeveragedPool(_pool).settlementEthOracle()).getPrice();

        if (settlementTokenPrice <= 0) {
            return 0;
        } else {
            /* gas spent plus our fixed gas overhead */
            uint256 gasUsed = _gasSpent + FIXED_GAS_OVERHEAD;

            /* safe due to explicit bounds check for settlementTokenPrice above */
            /* (wei * Settlement / ETH) / fixed point (10^18) = amount in settlement */
            bytes16 _weiSpent = ABDKMathQuad.fromUInt(_gasPrice * gasUsed);
            bytes16 _settlementTokenPrice = ABDKMathQuad.fromUInt(uint256(settlementTokenPrice));
            return
                ABDKMathQuad.toUInt(ABDKMathQuad.div(ABDKMathQuad.mul(_weiSpent, _settlementTokenPrice), FIXED_POINT));
        }
    }

    /**
     * @notice Tip a keeper will receive for successfully updating the specified pool
     * @param _savedPreviousUpdatedTimestamp Last timestamp when the pool's price execution happened
     * @param _poolInterval Pool interval of the given pool
     * @return Percent of the `keeperGas` cost to add to payment, as a percent
     */
    function keeperTip(uint256 _savedPreviousUpdatedTimestamp, uint256 _poolInterval) public view returns (uint256) {
        /* the number of blocks that have elapsed since the given pool's updateInterval passed */
        uint256 elapsedBlocksNumerator = (block.timestamp - (_savedPreviousUpdatedTimestamp + _poolInterval));

        uint256 keeperTipAmount = BASE_TIP + (TIP_DELTA_PER_BLOCK * elapsedBlocksNumerator) / BLOCK_TIME;

        // In case of network outages or otherwise, we want to cap the tip so that the keeper cost isn't unbounded
        if (keeperTipAmount > MAX_TIP) {
            return MAX_TIP;
        } else {
            return keeperTipAmount;
        }
    }

    /**
     * @notice Sets the address of the associated `PoolFactory` contract
     * @param _factory Address of the `PoolFactory` contract
     * @dev Only callable by the owner
     * @dev Emits a `FactoryChanged` event on success
     */
    function setFactory(address _factory) external override onlyOwner {
        factory = IPoolFactory(_factory);
        emit FactoryChanged(_factory);
    }

    /**
     * @notice Sets the gas price to be used in compensating keepers for successful upkeep
     * @param _price Price (in ETH) per unit gas
     * @dev Only callable by the owner
     * @dev This function is only necessary due to the L2 deployment of Pools -- in reality, it should be `BASEFEE`
     * @dev Emits a `GasPriceChanged` event on success
     */
    function setGasPrice(uint256 _price) external onlyOwner {
        gasPrice = _price;
        emit GasPriceChanged(_price);
    }
}<|MERGE_RESOLUTION|>--- conflicted
+++ resolved
@@ -57,10 +57,6 @@
     function newPool(address _poolAddress) external override onlyFactory {
         int256 firstPrice = ILeveragedPool(_poolAddress).getOraclePrice();
         require(firstPrice > 0, "First price is non-positive");
-<<<<<<< HEAD
-        int256 startingPrice = ABDKMathQuad.toInt(ABDKMathQuad.mul(ABDKMathQuad.fromInt(firstPrice), FIXED_POINT));
-=======
->>>>>>> 98688e0f
         emit PoolAdded(_poolAddress, firstPrice);
         executionPrice[_poolAddress] = firstPrice;
     }
