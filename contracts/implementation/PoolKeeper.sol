//SPDX-License-Identifier: CC-BY-NC-ND-4.0
pragma solidity 0.8.7;

import "../interfaces/IPoolKeeper.sol";
import "../interfaces/IOracleWrapper.sol";
import "../interfaces/IPoolFactory.sol";
import "../implementation/PriceObserver.sol";
import "../interfaces/ILeveragedPool.sol";
import "../interfaces/IERC20DecimalsWrapper.sol";

import "@openzeppelin/contracts/access/Ownable.sol";
import "abdk-libraries-solidity/ABDKMathQuad.sol";

/// @title The manager contract for multiple markets and the pools in them
/// @dev Currently, this contract estimates the best keeper rewards in a way that is best suited for Ethereum L1.
/// @dev It assumes an approximate block time of 13 seconds, and an Ethereum-like gas system.
/// @dev This code was also written with Arbitrum deployment in mind, meaning there exists no `block.basefee`, and no arbitrum gas price oracle.
/// @dev It has another large drawback in that it is not possible to calculate the cost of the current transaction Arbitrum, given that the cost is largely determined by L1 calldata cost.
/// @dev Because of this, the reward calculation is an rough "good enough" estimation.
contract PoolKeeper is IPoolKeeper, Ownable {
    /* Constants */
    uint256 public constant BASE_TIP = 5; // 5% base tip
    uint256 public constant TIP_DELTA_PER_BLOCK = 5; // 5% increase per block
    uint256 public constant BLOCK_TIME = 13; /* in seconds */
    uint256 public constant MAX_TIP = 100; /* maximum keeper tip */
    bytes16 public constant FIXED_POINT = 0x403abc16d674ec800000000000000000; // 1 ether

    /// Captures fixed gas overhead for performing upkeep that's unreachable
    /// by `gasleft()` due to our approach to error handling in that code
    uint256 public constant FIXED_GAS_OVERHEAD = 80195;

    // #### Global variables
    /**
     * @notice Format: Pool address => last executionPrice
     */
    mapping(address => int256) public executionPrice;

    IPoolFactory public immutable factory;

    uint256 public gasPrice = 10 gwei;

    /**
     * @notice Ensures that the caller is the associated `PoolFactory` contract
     */
    modifier onlyFactory() {
        require(msg.sender == address(factory), "Caller not factory");
        _;
    }

    // #### Functions
    constructor(address _factory) {
        require(_factory != address(0), "Factory cannot be 0 address");
        factory = IPoolFactory(_factory);
    }

    /**
     * @notice When a pool is created, this function is called by the factory to initiate price trackings
     * @param _poolAddress The address of the newly-created pools
     * @dev Only callable by the associated `PoolFactory` contract
     */
    function newPool(address _poolAddress) external override onlyFactory {
        int256 firstPrice = ILeveragedPool(_poolAddress).getOraclePrice();
        require(firstPrice > 0, "First price is non-positive");
        emit PoolAdded(_poolAddress, firstPrice);
        executionPrice[_poolAddress] = firstPrice;
    }

    /**
     * @notice Check if upkeep is required
     * @param _pool The address of the pool to upkeep
     * @return Whether or not upkeep is needed for this single pool
     */
    function isUpkeepRequiredSinglePool(address _pool) public view override returns (bool) {
        if (!factory.isValidPool(_pool)) {
            return false;
        }

        // The update interval has passed
        return ILeveragedPool(_pool).intervalPassed();
    }

    /**
     * @notice Checks multiple pools if any of them need updating
     * @param _pools Array of pools to check
     * @return Whether or not at least one pool needs upkeeping
     * @dev Iterates over the provided array of pool addresses
     */
    function checkUpkeepMultiplePools(address[] calldata _pools) external view override returns (bool) {
        uint256 poolsLength = _pools.length;
        for (uint256 i = 0; i < poolsLength; i++) {
            if (isUpkeepRequiredSinglePool(_pools[i])) {
                // One has been found that requires upkeeping
                return true;
            }
        }
        return false;
    }

    /**
     * @notice Called by keepers to perform an update on a single pool
     * @param _pool Address of the pool to be upkept
     * @dev Induces an update of the associated `PriceObserver` contract
     * @dev Tracks gas usage via `gasleft` accounting and uses this to inform
     *          keeper payment
     * @dev Catches any failure of the underlying `pool.poolUpkeep` call
     */
    function performUpkeepSinglePool(address _pool) public override {
        uint256 startGas = gasleft();

        // validate the pool, check that the interval time has passed
        if (!isUpkeepRequiredSinglePool(_pool)) {
            return;
        }

        /* update SMA oracle, does nothing for spot oracles */
        IOracleWrapper poolOracleWrapper = IOracleWrapper(ILeveragedPool(_pool).oracleWrapper());

        try poolOracleWrapper.poll() {} catch Error(string memory reason) {
            emit PoolUpkeepError(_pool, reason);
        }

        (
            int256 latestPrice,
            bytes memory data,
            uint256 savedPreviousUpdatedTimestamp,
            uint256 updateInterval
        ) = ILeveragedPool(_pool).getUpkeepInformation();

        // Start a new round
        // Get price in WAD format
        int256 lastExecutionPrice = executionPrice[_pool];

        /* This allows us to still batch multiple calls to
         * executePriceChange, even if some are invalid
         * without reverting the entire transaction */
        try ILeveragedPool(_pool).poolUpkeep(lastExecutionPrice, latestPrice) {
            executionPrice[_pool] = latestPrice;
            // If poolUpkeep is successful, refund the keeper for their gas costs
            uint256 gasSpent = startGas - gasleft();

            payKeeper(_pool, gasPrice, gasSpent, savedPreviousUpdatedTimestamp, updateInterval);
            emit UpkeepSuccessful(_pool, data, lastExecutionPrice, latestPrice);
        } catch Error(string memory reason) {
            // If poolUpkeep fails for any other reason, emit event
            emit PoolUpkeepError(_pool, reason);
        }
    }

    /**
     * @notice Called by keepers to perform an update on multiple pools
     * @param pools Addresses of each pool to upkeep
     * @dev Iterates over the provided array
     * @dev Essentially wraps calls to `performUpkeepSinglePool`
     */
    function performUpkeepMultiplePools(address[] calldata pools) external override {
        uint256 poolsLength = pools.length;
        for (uint256 i = 0; i < poolsLength; i++) {
            performUpkeepSinglePool(pools[i]);
        }
    }

    /**
     * @notice Pay keeper for upkeep
     * @param _pool Address of the given pool
     * @param _gasPrice Price of a single gas unit (in ETH (wei))
     * @param _gasSpent Number of gas units spent
     * @param _savedPreviousUpdatedTimestamp Last timestamp when the pool's price execution happened
     * @param _updateInterval Pool interval of the given pool
     * @dev Emits a `KeeperPaid` event if the underlying call to `pool.payKeeperFromBalances` succeeds
     * @dev Emits a `KeeperPaymentError` event otherwise
     */
    function payKeeper(
        address _pool,
        uint256 _gasPrice,
        uint256 _gasSpent,
        uint256 _savedPreviousUpdatedTimestamp,
        uint256 _updateInterval
    ) internal {
        uint256 reward = keeperReward(_pool, _gasPrice, _gasSpent, _savedPreviousUpdatedTimestamp, _updateInterval);
        if (ILeveragedPool(_pool).payKeeperFromBalances(msg.sender, reward)) {
            emit KeeperPaid(_pool, msg.sender, reward);
        } else {
            // Usually occurs if pool just started and does not have any funds
            emit KeeperPaymentError(_pool, msg.sender, reward);
        }
    }

    /**
     * @notice Payment keeper receives for performing upkeep on a given pool
     * @param _pool Address of the given pool
     * @param _gasPrice Price of a single gas unit (in ETH (wei))
     * @param _gasSpent Number of gas units spent
     * @param _savedPreviousUpdatedTimestamp Last timestamp when the pool's price execution happened
     * @param _poolInterval Pool interval of the given pool
     * @return Number of settlement tokens to give to the keeper for work performed
     */
    function keeperReward(
        address _pool,
        uint256 _gasPrice,
        uint256 _gasSpent,
        uint256 _savedPreviousUpdatedTimestamp,
        uint256 _poolInterval
    ) public view returns (uint256) {
        /**
         * Conceptually, we have
         *
         * Reward = Gas + Tip = Gas + (Base + Premium * Blocks)
         *
         * Very roughly to scale:
         *
         * +---------------------------+------+---+---+~~~~~
         * | GGGGGGGGGGGGGGGGGGGGGGGGG | BBBB | P | P | ...
         * +---------------------------+------+---+---+~~~~~
         *
         * Under normal circumstances, we don't expect there to be any time
         * premium at all. The time premium exists in order to *further*
         * incentivise upkeep in the event of lateness.
         *
         * The base tip exists to act as pure profit for a keeper.
         *
         * Of course, the gas component acts as compensation for performing
         * on-chain computation.
         *
         */

        // keeper gas cost in wei. WAD formatted
        uint256 _keeperGas = keeperGas(_pool, _gasPrice, _gasSpent);

        // tip percent
        uint256 _tipPercent = keeperTip(_savedPreviousUpdatedTimestamp, _poolInterval);

        // amount of settlement tokens to give to the keeper
<<<<<<< HEAD
        int256 wadRewardValue = ABDKMathQuad.toInt(
            ABDKMathQuad.add(
                ABDKMathQuad.fromUInt(_keeperGas),
                ABDKMathQuad.div(
                    (
                        ABDKMathQuad.div(
                            (ABDKMathQuad.mul(ABDKMathQuad.fromUInt(_keeperGas), _tipPercent)),
                            ABDKMathQuad.fromUInt(100)
                        )
                    ),
                    FIXED_POINT
                )
            )
        );
        uint256 decimals = IERC20DecimalsWrapper(ILeveragedPool(_pool).settlementToken()).decimals();
        uint256 deWadifiedReward = PoolSwapLibrary.fromWad(uint256(wadRewardValue), decimals);
=======
>>>>>>> c6b4ce3a
        // _keeperGas + _keeperGas * percentTip
        uint256 wadRewardValue = _keeperGas + ((_keeperGas * _tipPercent) / 100);

        return wadRewardValue;
    }

    /**
     * @notice Compensation a keeper will receive for their gas expenditure
     * @param _pool Address of the given pool
     * @param _gasPrice Price of a single gas unit (in ETH (wei))
     * @param _gasSpent Number of gas units spent
     * @return Keeper's gas compensation
     * @dev Adds a constant to `_gasSpent` when calculating actual gas usage
     */
    function keeperGas(
        address _pool,
        uint256 _gasPrice,
        uint256 _gasSpent
    ) public view returns (uint256) {
        int256 settlementTokenPrice = IOracleWrapper(ILeveragedPool(_pool).settlementEthOracle()).getPrice();

        if (settlementTokenPrice <= 0) {
            return 0;
        } else {
            /* gas spent plus our fixed gas overhead */
            uint256 gasUsed = _gasSpent + FIXED_GAS_OVERHEAD;

            /* safe due to explicit bounds check for settlementTokenPrice above */
            /* (wei * Settlement / ETH) / fixed point (10^18) = amount in settlement */
            bytes16 _weiSpent = ABDKMathQuad.fromUInt(_gasPrice * gasUsed);
            bytes16 _settlementTokenPrice = ABDKMathQuad.fromUInt(uint256(settlementTokenPrice));
            return
                ABDKMathQuad.toUInt(ABDKMathQuad.div(ABDKMathQuad.mul(_weiSpent, _settlementTokenPrice), FIXED_POINT));
        }
    }

    /**
     * @notice Tip a keeper will receive for successfully updating the specified pool
     * @param _savedPreviousUpdatedTimestamp Last timestamp when the pool's price execution happened
     * @param _poolInterval Pool interval of the given pool
     * @return Percent of the `keeperGas` cost to add to payment, as a percent
     */
    function keeperTip(uint256 _savedPreviousUpdatedTimestamp, uint256 _poolInterval) public view returns (uint256) {
        /* the number of blocks that have elapsed since the given pool's updateInterval passed */
        uint256 elapsedBlocksNumerator = (block.timestamp - (_savedPreviousUpdatedTimestamp + _poolInterval));

        uint256 keeperTipAmount = BASE_TIP + (TIP_DELTA_PER_BLOCK * elapsedBlocksNumerator) / BLOCK_TIME;

        // In case of network outages or otherwise, we want to cap the tip so that the keeper cost isn't unbounded
        if (keeperTipAmount > MAX_TIP) {
            return MAX_TIP;
        } else {
            return keeperTipAmount;
        }
    }

    /**
     * @notice Sets the gas price to be used in compensating keepers for successful upkeep
     * @param _price Price (in ETH) per unit gas
     * @dev Only callable by the owner
     * @dev This function is only necessary due to the L2 deployment of Pools -- in reality, it should be `BASEFEE`
     * @dev Emits a `GasPriceChanged` event on success
     */
    function setGasPrice(uint256 _price) external onlyOwner {
        gasPrice = _price;
        emit GasPriceChanged(_price);
    }
}<|MERGE_RESOLUTION|>--- conflicted
+++ resolved
@@ -230,25 +230,6 @@
         uint256 _tipPercent = keeperTip(_savedPreviousUpdatedTimestamp, _poolInterval);
 
         // amount of settlement tokens to give to the keeper
-<<<<<<< HEAD
-        int256 wadRewardValue = ABDKMathQuad.toInt(
-            ABDKMathQuad.add(
-                ABDKMathQuad.fromUInt(_keeperGas),
-                ABDKMathQuad.div(
-                    (
-                        ABDKMathQuad.div(
-                            (ABDKMathQuad.mul(ABDKMathQuad.fromUInt(_keeperGas), _tipPercent)),
-                            ABDKMathQuad.fromUInt(100)
-                        )
-                    ),
-                    FIXED_POINT
-                )
-            )
-        );
-        uint256 decimals = IERC20DecimalsWrapper(ILeveragedPool(_pool).settlementToken()).decimals();
-        uint256 deWadifiedReward = PoolSwapLibrary.fromWad(uint256(wadRewardValue), decimals);
-=======
->>>>>>> c6b4ce3a
         // _keeperGas + _keeperGas * percentTip
         uint256 wadRewardValue = _keeperGas + ((_keeperGas * _tipPercent) / 100);
 
