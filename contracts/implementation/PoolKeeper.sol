--- conflicted
+++ resolved
@@ -45,13 +45,9 @@
      * @param _poolAddress The address of the newly-created pools
      */
     function newPool(address _poolAddress) external override onlyFactory {
-<<<<<<< HEAD
         address oracleWrapper = ILeveragedPool(_poolAddress).oracleWrapper();
         int256 firstPrice = IOracleWrapper(oracleWrapper).getPrice();
         require(firstPrice > 0, "First price is non-positive");
-=======
-        int256 firstPrice = ILeveragedPool(_poolAddress).getOraclePrice();
->>>>>>> 5ff8e608
         int256 startingPrice = ABDKMathQuad.toInt(ABDKMathQuad.mul(ABDKMathQuad.fromInt(firstPrice), fixedPoint));
         emit PoolAdded(_poolAddress, firstPrice);
         executionPrice[_poolAddress] = startingPrice;
