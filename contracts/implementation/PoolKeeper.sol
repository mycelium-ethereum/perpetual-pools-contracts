--- conflicted
+++ resolved
@@ -189,7 +189,6 @@
         }
     }
 
-<<<<<<< HEAD
     /**
      * @notice Tip a keeper will receive for successfully updating the specified pool
      * @param _pool Address of the given pool
@@ -206,10 +205,10 @@
     modifier onlyAdmin() {
         require(hasRole(ADMIN, msg.sender));
         _;
-=======
+    }
+
     function setFactory(address _factory) external override onlyOwner {
         factory = IPoolFactory(_factory);
->>>>>>> bbdb07c0
     }
 
     modifier onlyFactory() {
