--- conflicted
+++ resolved
@@ -187,11 +187,7 @@
         uint256 _savedPreviousUpdatedTimestamp,
         uint256 _poolInterval
     ) public view returns (uint256) {
-<<<<<<< HEAD
-        return keeperGas(_pool, _gasPrice, _gasSpent) + convertKeeperTip(keeperTip(_pool, _executionTime), _pool);
-=======
-        return keeperGas(_pool, _gasPrice, _gasSpent) + keeperTip(_savedPreviousUpdatedTimestamp, _poolInterval);
->>>>>>> 0d173330
+        return keeperGas(_pool, _gasPrice, _gasSpent) + convertKeeperTip(keeperTip(_savedPreviousUpdatedTimestamp, _poolInterval), _pool);
     }
 
     /**
