// SPDX-License-Identifier: MIT
pragma solidity 0.7.6;
pragma abicoder v2;

import "../interfaces/IPoolKeeper.sol";
import "../interfaces/IOracleWrapper.sol";
import "../interfaces/IPoolFactory.sol";
import "../interfaces/ILeveragedPool.sol";
import "../vendors/SafeMath_40.sol";
import "../vendors/SafeMath_32.sol";

import "@openzeppelin/contracts/access/Ownable.sol";
import "@openzeppelin/contracts/math/SignedSafeMath.sol";
import "@openzeppelin/contracts/proxy/Clones.sol";
import "@openzeppelin/contracts/token/ERC20/IERC20.sol";
import "abdk-libraries-solidity/ABDKMathQuad.sol";

/*
 * @title The manager contract for multiple markets and the pools in them
 */
contract PoolKeeper is IPoolKeeper, Ownable {
    using SignedSafeMath for int256;
    using SafeMath_32 for uint32;
    using SafeMath_40 for uint40;

    /* Constants */
    uint256 public constant BASE_TIP = 1;
    uint256 public constant TIP_DELTA_PER_BLOCK = 1;
    uint256 public constant BLOCK_TIME = 14; /* in seconds */

    // #### Global variables
    /**
     * @notice Format: Pool code => roundStart
     */
    mapping(address => uint256) public poolRoundStart;
    /**
     * @notice Format: Pool code => executionPrice
     */
    mapping(address => int256) public executionPrice;

    /**
     * @notice Format: Pool => timestamp of last price execution
     * @dev Used to allow multiple upkeep registrations to use the same market/update interval price data.
     */
    mapping(address => uint256) public lastExecutionTime;

    mapping(address => uint256) public keeperFees;

    IPoolFactory public factory;
    bytes16 constant fixedPoint = 0x403abc16d674ec800000000000000000; // 1 ether

    // #### Functions
    constructor(address _factory) {
        require(_factory != address(0), "Factory cannot be 0 address");
        factory = IPoolFactory(_factory);
    }

    /**
     * @notice When a pool is created, this function is called by the factory to initiate price tracking.
     * @param _poolAddress The address of the newly-created pool.
     */
    function newPool(address _poolAddress) external override onlyFactory {
        address oracleWrapper = ILeveragedPool(_poolAddress).oracleWrapper();
        int256 firstPrice = IOracleWrapper(oracleWrapper).getPrice();
        int256 startingPrice = ABDKMathQuad.toInt(ABDKMathQuad.mul(ABDKMathQuad.fromInt(firstPrice), fixedPoint));
        emit PoolAdded(_poolAddress, firstPrice, _poolAddress);
        poolRoundStart[_poolAddress] = uint40(block.timestamp);
        executionPrice[_poolAddress] = startingPrice;
    }

    // Keeper network
    /**
     * @notice Check if upkeep is required
     * @dev This should not be called or executed.
     * @param _pool The address of the pool to upkeep
     * @return upkeepNeeded Whether or not upkeep is needed for this single pool
     */
    function checkUpkeepSinglePool(address _pool) public view override returns (bool upkeepNeeded) {
        if (!factory.isValidPool(_pool)) {
            return false;
        }
        ILeveragedPool pool = ILeveragedPool(_pool);

        // safety of oracle wrapper is ensured by PoolFactory. Not 0 on deploy and cannot be changed.
        IOracleWrapper oracleWrapper = IOracleWrapper(pool.oracleWrapper());

        int256 latestPrice = ABDKMathQuad.toInt(
            ABDKMathQuad.mul(ABDKMathQuad.fromInt(oracleWrapper.getPrice()), fixedPoint)
        );

        // The update interval has passed and the price has changed
        return (pool.intervalPassed() && latestPrice != executionPrice[_pool]);
    }

    /**
     * @notice Checks multiple pools if any of them need updating
     * @param _pools The array of pools to check
     * @return upkeepNeeded Whether or not at least one pool needs upkeeping
     */
    function checkUpkeepMultiplePools(address[] calldata _pools) external view override returns (bool upkeepNeeded) {
        for (uint8 i = 0; i < _pools.length; i++) {
            if (checkUpkeepSinglePool(_pools[i])) {
                // One has been found that requires upkeeping
                return true;
            }
        }
        return false;
    }

    /**
     * @notice Called by keepers to perform an update on a single pool
     * @param _pool The pool code to perform the update for.
     */
    function performUpkeepSinglePool(address _pool) public override {
        uint256 startGas = gasleft();

        if (!checkUpkeepSinglePool(_pool)) {
            return;
        }
        ILeveragedPool pool = ILeveragedPool(_pool);
        int256 latestPrice = IOracleWrapper(pool.oracleWrapper()).getPrice();
        // Start a new round
        int256 lastExecutionPrice = executionPrice[_pool];
        executionPrice[_pool] = ABDKMathQuad.toInt(ABDKMathQuad.mul(ABDKMathQuad.fromInt(latestPrice), fixedPoint));
        poolRoundStart[_pool] = block.timestamp;

        emit NewRound(lastExecutionPrice, latestPrice, pool.updateInterval(), _pool);

        _executePriceChange(
            uint32(block.timestamp),
            pool.updateInterval(),
            _pool,
            lastExecutionPrice,
            executionPrice[_pool]
        );

        uint256 gasSpent = startGas - gasleft();
        uint256 _gasPrice = 1; /* TODO: poll gas price oracle (or BASEFEE) */

        payKeeper(_pool, _gasPrice, gasSpent);
    }

    /**
     * @notice Pay keeper for upkeep
     * @param _pool Address of the given pool
     * @param _gasPrice Price of a single gas unit (in ETH)
     * @param _gasSpent Number of gas units spent
     */
    function payKeeper(
        address _pool,
        uint256 _gasPrice,
        uint256 _gasSpent
    ) internal {
<<<<<<< HEAD
=======
        IERC20 settlementToken = IERC20(ILeveragedPool(_pool).quoteToken());
>>>>>>> 56e1d6ce
        uint256 reward = keeperReward(_pool, _gasPrice, _gasSpent);

        keeperFees[msg.sender] += reward;
    }

    /**
     * @notice Called by keepers to perform an update on multiple pools
     * @param pools pool codes to perform the update for.
     */
    function performUpkeepMultiplePools(address[] calldata pools) external override {
        for (uint256 i = 0; i < pools.length; i++) {
            performUpkeepSinglePool(pools[i]);
        }
    }

    /**
     * @notice Executes a price change
     * @param roundStart The start time of the round
     * @param updateInterval The update interval of the pools
     * @param pool The pool to update
     * @param oldPrice The previously executed price
     * @param latestPrice The price for the current interval
     */
    function _executePriceChange(
        uint256 roundStart,
        uint32 updateInterval,
        address pool,
        int256 oldPrice,
        int256 latestPrice
    ) internal {
        if (oldPrice > 0) {
            // TODO why is this check here?
            if (lastExecutionTime[pool] < roundStart) {
                // Make sure this round is after last execution time
                lastExecutionTime[pool] = uint40(block.timestamp);
                emit ExecutePriceChange(oldPrice, latestPrice, updateInterval, pool);
                // This allows us to still batch multiple calls to executePriceChange, even if some are invalid
                // Without reverting the entire transaction
                try ILeveragedPool(pool).poolUpkeep(oldPrice, latestPrice) {} catch Error(string memory reason) {
                    emit PoolUpdateError(pool, reason);
                }
            }
        }
    }

    /**
     * @notice Payment keeper receives for performing upkeep on a given pool
     * @param _pool Address of the given pool
     * @param _gasPrice Price of a single gas unit (in ETH)
     * @param _gasSpent Number of gas units spent
     * @return Keeper's reward
     */
    function keeperReward(
        address _pool,
        uint256 _gasPrice,
        uint256 _gasSpent
    ) public view returns (uint256) {
        return keeperGas(_pool, _gasPrice, _gasSpent) + keeperTip(_pool);
    }

    /**
     * @notice Compensation a keeper will receive for their gas expenditure
     * @param _pool Address of the given pool
     * @param _gasPrice Price of a single gas unit (in ETH)
     * @param _gasSpent Number of gas units spent
     * @return Keeper's gas compensation
     */
    function keeperGas(
        address _pool,
        uint256 _gasPrice,
        uint256 _gasSpent
    ) public view returns (uint256) {
        int256 settlementTokenPrice = IOracleWrapper(ILeveragedPool(_pool).keeperOracle()).getPrice();

        if (settlementTokenPrice <= 0) {
            return 0;
        } else {
            /* safe due to explicit bounds check above */
            return _gasPrice * _gasSpent * uint256(settlementTokenPrice);
        }
    }

    /**
     * @notice Tip a keeper will receive for successfully updating the specified pool
     * @param _pool Address of the given pool
     * @return Keeper's tip
     */
    function keeperTip(address _pool) public view returns (uint256) {
        /* the number of blocks that have elapsed since the given pool was last updated */
        uint256 elapsedBlocks = (lastExecutionTime[_pool] - block.timestamp) / BLOCK_TIME;

        return BASE_TIP + TIP_DELTA_PER_BLOCK * elapsedBlocks;
    }

    function setFactory(address _factory) external override onlyOwner {
        factory = IPoolFactory(_factory);
    }

    modifier onlyFactory() {
        require(msg.sender == address(factory), "Caller not factory");
        _;
    }
}<|MERGE_RESOLUTION|>--- conflicted
+++ resolved
@@ -151,10 +151,6 @@
         uint256 _gasPrice,
         uint256 _gasSpent
     ) internal {
-<<<<<<< HEAD
-=======
-        IERC20 settlementToken = IERC20(ILeveragedPool(_pool).quoteToken());
->>>>>>> 56e1d6ce
         uint256 reward = keeperReward(_pool, _gasPrice, _gasSpent);
 
         keeperFees[msg.sender] += reward;
