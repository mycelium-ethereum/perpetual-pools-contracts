--- conflicted
+++ resolved
@@ -69,18 +69,12 @@
      * @notice When a pool is created, this function is called by the factory to initiate price tracking.
      * @param _poolAddress The address of the newly-created pool.
      */
-<<<<<<< HEAD
-    function newPool(address _poolAddress) external override onlyFactory {
-        IOracleWrapper oracleWrapper = IOracleWrapper(ILeveragedPool(_poolAddress).oracleWrapper());
-
-=======
     function newPool(
         string memory _poolCode,
         address _poolAddress,
         address _quoteToken,
         address _oracleWrapper
     ) external override onlyFactory {
->>>>>>> f67a760c
         pools[numPools] = _poolAddress;
         numPools += 1;
 
