--- conflicted
+++ resolved
@@ -122,32 +122,6 @@
     }
 
     /**
-<<<<<<< HEAD
-=======
-     * @notice Pay keeper for upkeep
-     * @param _pool Address of the given pool
-     * @param _gasPrice Price of a single gas unit (in ETH)
-     * @param _gasSpent Number of gas units spent
-     */
-    function payKeeper(
-        address _pool,
-        uint256 _gasPrice,
-        uint256 _gasSpent,
-        uint256 _savedPreviousUpdatedTimestamp,
-        uint256 _updateInterval
-    ) internal {
-        uint256 reward = keeperReward(_pool, _gasPrice, _gasSpent, _savedPreviousUpdatedTimestamp, _updateInterval);
-
-        try ILeveragedPool(_pool).quoteTokenTransfer(msg.sender, reward) {
-            emit KeeperPaid(_pool, msg.sender, reward);
-        } catch Error(string memory reason) {
-            // Usually occurs if pool just started and does not have any funds
-            emit KeeperPaymentError(_pool, reason);
-        }
-    }
-
-    /**
->>>>>>> c83b923f
      * @notice Called by keepers to perform an update on multiple pools
      * @param pools pool codes to perform the update for.
      */
@@ -223,7 +197,6 @@
         uint256 _savedPreviousUpdatedTimestamp,
         uint256 _poolInterval
     ) public view returns (uint256) {
-<<<<<<< HEAD
         // keeper gas cost in wei. WAD formatted
         uint256 _keeperGas = keeperGas(_pool, _gasPrice, _gasSpent);
 
@@ -245,11 +218,6 @@
         );
         // _keeperGas + _keeperGas * percentTip
         return deWadifiedReward;
-=======
-        return
-            keeperGas(_pool, _gasPrice, _gasSpent) +
-            convertKeeperTip(keeperTip(_savedPreviousUpdatedTimestamp, _poolInterval), _pool);
->>>>>>> c83b923f
     }
 
     /**
@@ -264,29 +232,19 @@
         uint256 _gasPrice,
         uint256 _gasSpent
     ) public view returns (uint256) {
-<<<<<<< HEAD
-        IOracleWrapper keeperOracle = IOracleWrapper(ILeveragedPool(_pool).keeperOracle());
-        int256 settlementTokenPrice = keeperOracle.getPrice();
+        int256 settlementTokenPrice = IOracleWrapper(ILeveragedPool(_pool).settlementEthOracleWrapper()).getPrice();
         int256 ethPrice = ethUsdOracle.getPrice();
-=======
-        int256 settlementTokenPrice = IOracleWrapper(ILeveragedPool(_pool).settlementEthOracleWrapper()).getPrice();
->>>>>>> c83b923f
 
         if (settlementTokenPrice <= 0) {
             return 0;
         } else {
             /* safe due to explicit bounds check above */
-<<<<<<< HEAD
             /* (wei * Settlement / ETH) / fixed point (10^18) = amount in settlement */
             bytes16 _weiSpent = ABDKMathQuad.fromUInt(_gasPrice * _gasSpent);
             bytes16 _settlementTokenPrice = ABDKMathQuad.fromUInt(uint256(settlementTokenPrice));
             bytes16 _ethPrice = ABDKMathQuad.fromUInt(uint256(ethPrice));
             return
                 ABDKMathQuad.toUInt((ABDKMathQuad.div(ABDKMathQuad.mul(_weiSpent, _ethPrice), _settlementTokenPrice)));
-=======
-            /* ETH * Settlement / ETH = Settlment amount */
-            return _gasPrice * _gasSpent * uint256(settlementTokenPrice);
->>>>>>> c83b923f
         }
     }
 
@@ -299,18 +257,6 @@
         uint256 elapsedBlocks = (block.timestamp - (_savedPreviousUpdatedTimestamp + _poolInterval)) / BLOCK_TIME;
 
         return BASE_TIP + (TIP_DELTA_PER_BLOCK * elapsedBlocks);
-    }
-
-    /**
-     * @dev Assumes `pool::keeperOracle` is a USD stablecoin oracle.
-     * @notice Converts a tip amount into an appropriate value using the oracle's `decimals` value.
-     * @param _tip The calculated tip amount
-     * @param _pool The pool that is being upkept
-     */
-    function convertKeeperTip(uint256 _tip, address _pool) internal view returns (uint256) {
-        uint256 decimals = AggregatorV2V3Interface(IOracleWrapper(ILeveragedPool(_pool).keeperOracle()).oracle())
-            .decimals();
-        return _tip * (10**decimals);
     }
 
     /**
