--- conflicted
+++ resolved
@@ -90,21 +90,11 @@
      * @param poolCode The poolCode of the pool to upkeep
      * @return upkeepNeeded Whether or not upkeep is needed for this single pool
      */
-<<<<<<< HEAD
-    function _checkInputData(bytes calldata checkData) internal view returns (bool, address[] memory) {
-        address[] memory poolGroup = abi.decode(checkData, (address[]));
-        /* TODO update this as part of #TPOOL-28
-        for (uint8 i = 0; i < poolGroup.length; i++) {
-            if (address(pools[poolGroup[i]]) == address(0)) {
-                continue;
-            }
-=======
-    function checkUpkeepSinglePool(string calldata poolCode) public view override returns (bool upkeepNeeded) {
-        ILeveragedPool pool = ILeveragedPool(pools[poolCode]);
-        if (pools[poolCode] == address(0)) {
+    function checkUpkeepSinglePool(address poolCode) public view override returns (bool upkeepNeeded) {
+        ILeveragedPool pool = ILeveragedPool(poolCode);
+        if (poolCode == address(0)) {
             return false;
         }
->>>>>>> 70ed3d44
 
         IOracleWrapper oracleWrapper = IOracleWrapper(pool.oracleWrapper());
         if (oracleWrapper.oracle() == address(0)) {
@@ -123,7 +113,7 @@
      * @param poolCodes The array of pool codes to check
      * @return upkeepNeeded Whether or not at least one pool needs upkeeping
      */
-    function checkUpkeepMultiplePools(string[] calldata poolCodes) external view override returns (bool upkeepNeeded) {
+    function checkUpkeepMultiplePools(address[] calldata poolCodes) external view override returns (bool upkeepNeeded) {
         for (uint8 i = 0; i < poolCodes.length; i++) {
             if (checkUpkeepSinglePool(poolCodes[i])) {
                 // One has been found that requires upkeeping
@@ -137,19 +127,11 @@
      * @notice Called by keepers to perform an update on a single pool
      * @param poolCode The pool code to perform the update for.
      */
-<<<<<<< HEAD
-    function performUpkeep(bytes calldata performData) external override {
-        (bool valid, address[] memory pools) = _checkInputData(performData);
-
-        if (!valid) {
-            revert("Input data is invalid");
-=======
-    function performUpkeepSinglePool(string calldata poolCode) public override {
+    function performUpkeepSinglePool(address poolCode) public override {
         if (!checkUpkeepSinglePool(poolCode)) {
             return;
->>>>>>> 70ed3d44
-        }
-        ILeveragedPool pool = ILeveragedPool(pools[poolCode]);
+        }
+        ILeveragedPool pool = ILeveragedPool(poolCode);
         int256 latestPrice = IOracleWrapper(pool.oracleWrapper()).getPrice();
         // Start a new round
         lastExecutionPrice[poolCode] = executionPrice[poolCode];
@@ -167,38 +149,13 @@
         );
     }
 
-<<<<<<< HEAD
-        for (uint256 i = 0; i < pools.length; i++) {
-            ILeveragedPool pool = ILeveragedPool(pools[i]);
-            int256 latestPrice = IOracleWrapper(pool.oracleWrapper()).getPrice();
-            if (pool.intervalPassed()) {
-                // Start a new round
-                lastExecutionPrice[pools[i]] = executionPrice[pools[i]];
-                executionPrice[pools[i]] = ABDKMathQuad.toInt(
-                    ABDKMathQuad.mul(ABDKMathQuad.fromInt(latestPrice), fixedPoint)
-                );
-                poolRoundStart[pools[i]] = block.timestamp;
-
-                emit NewRound(lastExecutionPrice[pools[i]], latestPrice, pool.updateInterval(), pools[i]);
-
-                _executePriceChange(
-                    uint32(block.timestamp),
-                    pool.updateInterval(),
-                    pools[i],
-                    lastExecutionPrice[pools[i]],
-                    executionPrice[pools[i]]
-                );
-                return;
-            }
-=======
     /**
      * @notice Called by keepers to perform an update on multiple pools
      * @param poolCodes pool codes to perform the update for.
      */
-    function performUpkeepMultiplePools(string[] calldata poolCodes) external override {
+    function performUpkeepMultiplePools(address[] calldata poolCodes) external override {
         for (uint256 i = 0; i < poolCodes.length; i++) {
             performUpkeepSinglePool(poolCodes[i]);
->>>>>>> 70ed3d44
         }
     }
 
