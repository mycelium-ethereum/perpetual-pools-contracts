// SPDX-License-Identifier: MIT
pragma solidity 0.8.7;

import "../interfaces/IPoolKeeper.sol";
import "../interfaces/IOracleWrapper.sol";
import "../interfaces/IPoolFactory.sol";
import "../interfaces/ILeveragedPool.sol";
import "../interfaces/IERC20DecimalsWrapper.sol";
import "../interfaces/IERC20DecimalsWrapper.sol";
import "./PoolSwapLibrary.sol";

import "@openzeppelin/contracts/access/Ownable.sol";
import "@openzeppelin/contracts/proxy/Clones.sol";
import "@openzeppelin/contracts/token/ERC20/IERC20.sol";
import "abdk-libraries-solidity/ABDKMathQuad.sol";
import "@chainlink/contracts/src/v0.8/interfaces/AggregatorV2V3Interface.sol";

/// @title The manager contract for multiple markets and the pools in them
contract PoolKeeper is IPoolKeeper, Ownable {
    /* Constants */
    uint256 public constant BASE_TIP = 5; // 5% base tip
    uint256 public constant TIP_DELTA_PER_BLOCK = 5; // 5% increase per block
    uint256 public constant BLOCK_TIME = 13; /* in seconds */
    uint256 public constant MAX_DECIMALS = 18;

    // #### Global variables
    /**
     * @notice Format: Pool address => last executionPrice
     */
    mapping(address => int256) public executionPrice;

    IPoolFactory public factory;
    bytes16 constant fixedPoint = 0x403abc16d674ec800000000000000000; // 1 ether

    uint256 public gasPrice = 10 gwei;

    // #### Functions
    constructor(address _factory) {
        require(_factory != address(0), "Factory cannot be 0 address");
        factory = IPoolFactory(_factory);
    }

    /**
     * @notice When a pool is created, this function is called by the factory to initiate price trackings
     * @param _poolAddress The address of the newly-created pools
     */
    function newPool(address _poolAddress) external override onlyFactory {
        address oracleWrapper = ILeveragedPool(_poolAddress).oracleWrapper();
        int256 firstPrice = IOracleWrapper(oracleWrapper).getPrice();
        int256 startingPrice = ABDKMathQuad.toInt(ABDKMathQuad.mul(ABDKMathQuad.fromInt(firstPrice), fixedPoint));
        emit PoolAdded(_poolAddress, firstPrice);
        executionPrice[_poolAddress] = startingPrice;
    }

    // Keeper network
    /**
     * @notice Check if upkeep is required
     * @param _pool The address of the pool to upkeep
     * @return upkeepNeeded Whether or not upkeep is needed for this single pool
     */
    function checkUpkeepSinglePool(address _pool) public view override returns (bool) {
        if (!factory.isValidPool(_pool)) {
            return false;
        }

        // The update interval has passed
        return ILeveragedPool(_pool).intervalPassed();
    }

    /**
     * @notice Checks multiple pools if any of them need updating
     * @param _pools The array of pools to check
     * @return upkeepNeeded Whether or not at least one pool needs upkeeping
     */
    function checkUpkeepMultiplePools(address[] calldata _pools) external view override returns (bool) {
        for (uint256 i = 0; i < _pools.length; i++) {
            if (checkUpkeepSinglePool(_pools[i])) {
                // One has been found that requires upkeeping
                return true;
            }
        }
        return false;
    }

    /**
     * @notice Called by keepers to perform an update on a single pool
     * @param _pool The pool code to perform the update for
     */
    function performUpkeepSinglePool(address _pool) public override {
        uint256 startGas = gasleft();

        // validate the pool, check that the interval time has passed
        if (!checkUpkeepSinglePool(_pool)) {
            return;
        }
        ILeveragedPool pool = ILeveragedPool(_pool);
        int256 latestPrice = IOracleWrapper(pool.oracleWrapper()).getPrice();
        // Start a new round
        int256 lastExecutionPrice = executionPrice[_pool];
        executionPrice[_pool] = ABDKMathQuad.toInt(ABDKMathQuad.mul(ABDKMathQuad.fromInt(latestPrice), fixedPoint));
        int256 execPrice = executionPrice[_pool];

        uint256 savedPreviousUpdatedTimestamp = pool.lastPriceTimestamp();
        uint256 updateInterval = pool.updateInterval();

        // This allows us to still batch multiple calls to executePriceChange, even if some are invalid
        // Without reverting the entire transaction
        try ILeveragedPool(pool).poolUpkeep(lastExecutionPrice, execPrice) {
            // If poolUpkeep is successful, refund the keeper for their gas costs
            uint256 gasSpent = startGas - gasleft();

<<<<<<< HEAD
            payKeeper(_pool, gasPrice, gasSpent, savedPreviousUpdatedTimestamp, updateInterval);
=======
            emit UpkeepSuccessful(lastExecutionPrice, execPrice);

            payKeeper(_pool, _gasPrice, gasSpent, savedPreviousUpdatedTimestamp, updateInterval);
>>>>>>> 0b59b961
        } catch Error(string memory reason) {
            // If poolUpkeep fails for any other reason, emit event
            emit PoolUpkeepError(_pool, reason);
        }
    }

    /**
     * @notice Called by keepers to perform an update on multiple pools
     * @param pools pool codes to perform the update for
     */
    function performUpkeepMultiplePools(address[] calldata pools) external override {
        for (uint256 i = 0; i < pools.length; i++) {
            performUpkeepSinglePool(pools[i]);
        }
    }

    /**
     * @notice Pay keeper for upkeep
     * @param _pool Address of the given pool
     * @param _gasPrice Price of a single gas unit (in ETH)
     * @param _gasSpent Number of gas units spent
     * @param _savedPreviousUpdatedTimestamp Last timestamp when the pool's price execution happened
     * @param _updateInterval Pool interval of the given pool
     */
    function payKeeper(
        address _pool,
        uint256 _gasPrice,
        uint256 _gasSpent,
        uint256 _savedPreviousUpdatedTimestamp,
        uint256 _updateInterval
    ) internal {
        uint256 reward = keeperReward(_pool, _gasPrice, _gasSpent, _savedPreviousUpdatedTimestamp, _updateInterval);
        if (ILeveragedPool(_pool).payKeeperFromBalances(msg.sender, reward)) {
            emit KeeperPaid(_pool, msg.sender, reward);
        } else {
            // Usually occurs if pool just started and does not have any funds
            emit KeeperPaymentError(_pool, msg.sender, reward);
        }
    }

    /**
     * @notice Payment keeper receives for performing upkeep on a given pool
     * @param _pool Address of the given pool
     * @param _gasPrice Price of a single gas unit (in ETH)
     * @param _gasSpent Number of gas units spent
     * @param _savedPreviousUpdatedTimestamp Last timestamp when the pool's price execution happened
     * @param _poolInterval Pool interval of the given pool
     * @return Number of settlement tokens to give to the keeper for work performed
     */
    function keeperReward(
        address _pool,
        uint256 _gasPrice,
        uint256 _gasSpent,
        uint256 _savedPreviousUpdatedTimestamp,
        uint256 _poolInterval
    ) public view returns (uint256) {
        // keeper gas cost in wei. WAD formatted
        uint256 _keeperGas = keeperGas(_pool, _gasPrice, _gasSpent);

        // tip percent in wad units
        bytes16 _tipPercent = ABDKMathQuad.mul(
            ABDKMathQuad.fromUInt(keeperTip(_savedPreviousUpdatedTimestamp, _poolInterval)),
            fixedPoint
        );
        // amount of settlement tokens to give to the keeper
        _tipPercent = ABDKMathQuad.div(_tipPercent, ABDKMathQuad.fromUInt(100));
        int256 wadRewardValue = ABDKMathQuad.toInt(
            ABDKMathQuad.add(
                ABDKMathQuad.fromUInt(_keeperGas),
                ABDKMathQuad.div((ABDKMathQuad.mul(ABDKMathQuad.fromUInt(_keeperGas), _tipPercent)), fixedPoint)
            )
        );
        uint256 decimals = IERC20DecimalsWrapper(ILeveragedPool(_pool).quoteToken()).decimals();
        uint256 deWadifiedReward = PoolSwapLibrary.fromWad(uint256(wadRewardValue), decimals);
        // _keeperGas + _keeperGas * percentTip
        return deWadifiedReward;
    }

    /**
     * @notice Compensation a keeper will receive for their gas expenditure
     * @param _pool Address of the given pool
     * @param _gasPrice Price of a single gas unit (in ETH)
     * @param _gasSpent Number of gas units spent
     * @return Keeper's gas compensation
     */
    function keeperGas(
        address _pool,
        uint256 _gasPrice,
        uint256 _gasSpent
    ) public view returns (uint256) {
        int256 settlementTokenPrice = IOracleWrapper(ILeveragedPool(_pool).settlementEthOracle()).getPrice();

        if (settlementTokenPrice <= 0) {
            return 0;
        } else {
            /* safe due to explicit bounds check above */
            /* (wei * Settlement / ETH) / fixed point (10^18) = amount in settlement */
            bytes16 _weiSpent = ABDKMathQuad.fromUInt(_gasPrice * _gasSpent);
            bytes16 _settlementTokenPrice = ABDKMathQuad.fromUInt(uint256(settlementTokenPrice));
            return
                ABDKMathQuad.toUInt(ABDKMathQuad.div(ABDKMathQuad.mul(_weiSpent, _settlementTokenPrice), fixedPoint));
        }
    }

    /**
     * @notice Tip a keeper will receive for successfully updating the specified pool
     * @param _savedPreviousUpdatedTimestamp Last timestamp when the pool's price execution happened
     * @param _poolInterval Pool interval of the given pool
     * @return Percent of the `keeperGas` cost to add to payment, as a percent
     */
    function keeperTip(uint256 _savedPreviousUpdatedTimestamp, uint256 _poolInterval) public view returns (uint256) {
        /* the number of blocks that have elapsed since the given pool's updateInterval passed */
        uint256 elapsedBlocks = (block.timestamp - (_savedPreviousUpdatedTimestamp + _poolInterval)) / BLOCK_TIME;

        return BASE_TIP + TIP_DELTA_PER_BLOCK * elapsedBlocks;
    }

    function setFactory(address _factory) external override onlyOwner {
        factory = IPoolFactory(_factory);
    }

    /**
     * @notice Sets the gas price to be used in compensating keepers for successful upkeep
     * @param _price Price (in ETH) per unit gas
     * @dev Only owner
     */
    function setGasPrice(uint256 _price) external onlyOwner {
        gasPrice = _price;
    }

    modifier onlyFactory() {
        require(msg.sender == address(factory), "Caller not factory");
        _;
    }
}<|MERGE_RESOLUTION|>--- conflicted
+++ resolved
@@ -109,13 +109,9 @@
             // If poolUpkeep is successful, refund the keeper for their gas costs
             uint256 gasSpent = startGas - gasleft();
 
-<<<<<<< HEAD
             payKeeper(_pool, gasPrice, gasSpent, savedPreviousUpdatedTimestamp, updateInterval);
-=======
             emit UpkeepSuccessful(lastExecutionPrice, execPrice);
 
-            payKeeper(_pool, _gasPrice, gasSpent, savedPreviousUpdatedTimestamp, updateInterval);
->>>>>>> 0b59b961
         } catch Error(string memory reason) {
             // If poolUpkeep fails for any other reason, emit event
             emit PoolUpkeepError(_pool, reason);
