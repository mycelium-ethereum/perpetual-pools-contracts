//SPDX-License-Identifier: CC-BY-NC-ND-4.0
pragma solidity 0.8.7;

import "../interfaces/IPoolKeeper.sol";
import "../interfaces/IOracleWrapper.sol";
import "../interfaces/IPoolFactory.sol";
import "../interfaces/ILeveragedPool.sol";
import "../interfaces/IERC20DecimalsWrapper.sol";
import "../interfaces/IKeeperRewards.sol";

import "../libraries/CalldataLogic.sol";

import "@openzeppelin/contracts/access/Ownable.sol";
import "abdk-libraries-solidity/ABDKMathQuad.sol";

/// @title The manager contract for multiple markets and the pools in them
/// @dev Currently, this contract estimates the best keeper rewards in a way that is best suited for Ethereum L1.
/// @dev It assumes an approximate block time of 13 seconds, and an Ethereum-like gas system.
/// @dev This code was also written with Arbitrum deployment in mind, meaning there exists no `block.basefee`, and no arbitrum gas price oracle.
/// @dev It has another large drawback in that it is not possible to calculate the cost of the current transaction Arbitrum, given that the cost is largely determined by L1 calldata cost.
/// @dev Because of this, the reward calculation is an rough "good enough" estimation.
contract PoolKeeper is IPoolKeeper, Ownable {
    // #### Global variables
    /**
     * @notice Format: Pool address => last executionPrice
     */
    mapping(address => int256) public executionPrice;

    IPoolFactory public immutable factory;
    // The KeeperRewards contract permissioned to pay out pool upkeep rewards
    address public override keeperRewards;

    uint256 public gasPrice = 10 gwei;

    /**
     * @notice Ensures that the caller is the associated `PoolFactory` contract
     */
    modifier onlyFactory() {
        require(msg.sender == address(factory), "Caller not factory");
        _;
    }

    // #### Functions
    constructor(address _factory) {
        require(_factory != address(0), "Factory cannot be 0 address");
        factory = IPoolFactory(_factory);
    }

    /**
     * @notice When a pool is created, this function is called by the factory to initiate price trackings
     * @param _poolAddress The address of the newly-created pools
     * @dev Only callable by the associated `PoolFactory` contract
     */
    function newPool(address _poolAddress) external override onlyFactory {
        IOracleWrapper(ILeveragedPool(_poolAddress).oracleWrapper()).poll();
        int256 firstPrice = ILeveragedPool(_poolAddress).getOraclePrice();
        require(firstPrice > 0, "First price is non-positive");
        emit PoolAdded(_poolAddress, firstPrice);
        executionPrice[_poolAddress] = firstPrice;
    }

    /**
     * @notice Check if upkeep is required
     * @param _pool The address of the pool to upkeep
     * @return Whether or not upkeep is needed for this single pool
     */
    function isUpkeepRequiredSinglePool(address _pool) public view override returns (bool) {
        if (!factory.isValidPool(_pool)) {
            return false;
        }

        // The update interval has passed
        return ILeveragedPool(_pool).intervalPassed();
    }

    /**
     * @notice Checks multiple pools if any of them need updating
     * @param _pools Array of pools to check
     * @return Whether or not at least one pool needs upkeeping
     * @dev Iterates over the provided array of pool addresses
     */
    function checkUpkeepMultiplePools(address[] calldata _pools) external view override returns (bool) {
        uint256 poolsLength = _pools.length;
        for (uint256 i = 0; i < poolsLength; i++) {
            if (isUpkeepRequiredSinglePool(_pools[i])) {
                // One has been found that requires upkeeping
                return true;
            }
        }
        return false;
    }

    /**
     * @notice Called by keepers to perform an update on a single pool
     * @param _pool Address of the pool to be upkept
     * @dev Tracks gas usage via `gasleft` accounting and uses this to inform
     *          keeper payment
     * @dev Catches any failure of the underlying `pool.poolUpkeep` call
     * @dev Emits a `KeeperPaid` event if the underlying call to `pool.payKeeperFromBalances` succeeds
     * @dev Emits a `KeeperPaymentError` event otherwise
     */
    function performUpkeepSinglePool(address _pool) public override {
        uint256 startGas = gasleft();

        // validate the pool, check that the interval time has passed
        if (!isUpkeepRequiredSinglePool(_pool)) {
            return;
        }

        /* update SMA oracle, does nothing for spot oracles */
        IOracleWrapper poolOracleWrapper = IOracleWrapper(ILeveragedPool(_pool).oracleWrapper());

        try poolOracleWrapper.poll() {} catch Error(string memory reason) {
            emit PoolUpkeepError(_pool, reason);
        }

        (
            int256 latestPrice,
            bytes memory data,
            uint256 savedPreviousUpdatedTimestamp,
            uint256 updateInterval
        ) = ILeveragedPool(_pool).getUpkeepInformation();

        // Start a new round
        // Get price in WAD format
        int256 lastExecutionPrice = executionPrice[_pool];

        /* This allows us to still batch multiple calls to
         * executePriceChange, even if some are invalid
         * without reverting the entire transaction */
        try ILeveragedPool(_pool).poolUpkeep(lastExecutionPrice, latestPrice) {
            executionPrice[_pool] = latestPrice;
            // If poolUpkeep is successful, refund the keeper for their gas costs
            emit UpkeepSuccessful(_pool, data, lastExecutionPrice, latestPrice);
        } catch Error(string memory reason) {
            // If poolUpkeep fails for any other reason, emit event
            emit PoolUpkeepError(_pool, reason);
        }

        uint256 gasSpent = startGas - gasleft();
        uint256 reward;
        // Emit events depending on whether or not the reward was actually paid
        if (
            IKeeperRewards(keeperRewards).payKeeper(
                msg.sender,
                _pool,
                gasPrice,
                gasSpent,
                savedPreviousUpdatedTimestamp,
                updateInterval
            ) > 0
        ) {
            emit KeeperPaid(_pool, msg.sender, reward);
        } else {
            emit KeeperPaymentError(_pool, msg.sender, reward);
        }
    }

    /**
     * @notice Called by keepers to perform an update on multiple pools
     * @param pools Addresses of each pool to upkeep
     * @dev Iterates over the provided array
     * @dev Essentially wraps calls to `performUpkeepSinglePool`
     */
    function performUpkeepMultiplePools(address[] calldata pools) external override {
        uint256 poolsLength = pools.length;
        for (uint256 i = 0; i < poolsLength; i++) {
            performUpkeepSinglePool(pools[i]);
        }
    }

<<<<<<< HEAD
    function setKeeperRewards(address _keeperRewards) external override onlyOwner {
        require(_keeperRewards != address(0), "KeeperRewards cannot be 0 address");
        address oldKeeperRewards = keeperRewards;
        keeperRewards = _keeperRewards;
        emit KeeperRewardsSet(oldKeeperRewards, _keeperRewards);
=======
    /**
     * @notice Called by keepers to perform an update on multiple pools
     * @param pools A tightly packed bytes array of LeveragedPool addresses to be upkept
     *  __________________________________________________
     * |   20 bytes       20 bytes       20 bytes     ... |
     * | pool address | pool address | pool address | ... |
     *  ‾‾‾‾‾‾‾‾‾‾‾‾‾‾‾‾‾‾‾‾‾‾‾‾‾‾‾‾‾‾‾‾‾‾‾‾‾‾‾‾‾‾‾‾‾‾‾‾‾‾
     * @dev Arguments can be encoded with `L2Encoder.encodeAddressArray`
     * @dev Will revert if the bytes array is a correct length (some multiple of 20 bytes)
     */
    function performUpkeepMultiplePoolsPacked(bytes calldata pools) external override {
        require(pools.length % CalldataLogic.ADDRESS_LENGTH == 0, "Data must only include addresses");
        uint256 numPools = pools.length / CalldataLogic.ADDRESS_LENGTH;
        uint256 offset;
        assembly {
            offset := pools.offset
        }
        for (uint256 i = 0; i < numPools; ) {
            performUpkeepSinglePool(CalldataLogic.getAddressAtOffset(offset));
            unchecked {
                offset += CalldataLogic.ADDRESS_LENGTH;
                ++i;
            }
        }
    }

    /**
     * @notice Pay keeper for upkeep
     * @param _pool Address of the given pool
     * @param _gasPrice Price of a single gas unit (in ETH (wei))
     * @param _gasSpent Number of gas units spent
     * @param _savedPreviousUpdatedTimestamp Last timestamp when the pool's price execution happened
     * @param _updateInterval Pool interval of the given pool
     * @dev Emits a `KeeperPaid` event if the underlying call to `pool.payKeeperFromBalances` succeeds
     * @dev Emits a `KeeperPaymentError` event otherwise
     */
    function payKeeper(
        address _pool,
        uint256 _gasPrice,
        uint256 _gasSpent,
        uint256 _savedPreviousUpdatedTimestamp,
        uint256 _updateInterval
    ) internal {
        uint256 reward = keeperReward(_pool, _gasPrice, _gasSpent, _savedPreviousUpdatedTimestamp, _updateInterval);
        if (ILeveragedPool(_pool).payKeeperFromBalances(msg.sender, reward)) {
            emit KeeperPaid(_pool, msg.sender, reward);
        } else {
            // Usually occurs if pool just started and does not have any funds
            emit KeeperPaymentError(_pool, msg.sender, reward);
        }
    }

    /**
     * @notice Payment keeper receives for performing upkeep on a given pool
     * @param _pool Address of the given pool
     * @param _gasPrice Price of a single gas unit (in ETH (wei))
     * @param _gasSpent Number of gas units spent
     * @param _savedPreviousUpdatedTimestamp Last timestamp when the pool's price execution happened
     * @param _poolInterval Pool interval of the given pool
     * @return Number of settlement tokens to give to the keeper for work performed
     */
    function keeperReward(
        address _pool,
        uint256 _gasPrice,
        uint256 _gasSpent,
        uint256 _savedPreviousUpdatedTimestamp,
        uint256 _poolInterval
    ) public view returns (uint256) {
        /**
         * Conceptually, we have
         *
         * Reward = Gas + Tip = Gas + (Base + Premium * Blocks)
         *
         * Very roughly to scale:
         *
         * +---------------------------+------+---+---+~~~~~
         * | GGGGGGGGGGGGGGGGGGGGGGGGG | BBBB | P | P | ...
         * +---------------------------+------+---+---+~~~~~
         *
         * Under normal circumstances, we don't expect there to be any time
         * premium at all. The time premium exists in order to *further*
         * incentivise upkeep in the event of lateness.
         *
         * The base tip exists to act as pure profit for a keeper.
         *
         * Of course, the gas component acts as compensation for performing
         * on-chain computation.
         *
         */

        // keeper gas cost in wei. WAD formatted
        uint256 _keeperGas = keeperGas(_pool, _gasPrice, _gasSpent);

        // tip percent
        uint256 _tipPercent = keeperTip(_savedPreviousUpdatedTimestamp, _poolInterval);

        // amount of settlement tokens to give to the keeper
        // _keeperGas + _keeperGas * percentTip
        uint256 wadRewardValue = _keeperGas + ((_keeperGas * _tipPercent) / 100);

        return wadRewardValue;
    }

    /**
     * @notice Compensation a keeper will receive for their gas expenditure
     * @param _pool Address of the given pool
     * @param _gasPrice Price of a single gas unit (in ETH (wei))
     * @param _gasSpent Number of gas units spent
     * @return Keeper's gas compensation
     * @dev Adds a constant to `_gasSpent` when calculating actual gas usage
     */
    function keeperGas(
        address _pool,
        uint256 _gasPrice,
        uint256 _gasSpent
    ) public view returns (uint256) {
        int256 settlementTokenPrice = IOracleWrapper(ILeveragedPool(_pool).settlementEthOracle()).getPrice();

        if (settlementTokenPrice <= 0) {
            return 0;
        } else {
            /* gas spent plus our fixed gas overhead */
            uint256 gasUsed = _gasSpent + FIXED_GAS_OVERHEAD;

            /* safe due to explicit bounds check for settlementTokenPrice above */
            /* (wei * Settlement / ETH) / fixed point (10^18) = amount in settlement */
            bytes16 _weiSpent = ABDKMathQuad.fromUInt(_gasPrice * gasUsed);
            bytes16 _settlementTokenPrice = ABDKMathQuad.fromUInt(uint256(settlementTokenPrice));
            return
                ABDKMathQuad.toUInt(ABDKMathQuad.div(ABDKMathQuad.mul(_weiSpent, _settlementTokenPrice), FIXED_POINT));
        }
    }

    /**
     * @notice Tip a keeper will receive for successfully updating the specified pool
     * @param _savedPreviousUpdatedTimestamp Last timestamp when the pool's price execution happened
     * @param _poolInterval Pool interval of the given pool
     * @return Percent of the `keeperGas` cost to add to payment, as a percent
     */
    function keeperTip(uint256 _savedPreviousUpdatedTimestamp, uint256 _poolInterval) public view returns (uint256) {
        /* the number of blocks that have elapsed since the given pool's updateInterval passed */
        uint256 elapsedBlocksNumerator = (block.timestamp - (_savedPreviousUpdatedTimestamp + _poolInterval));

        uint256 keeperTipAmount = BASE_TIP + (TIP_DELTA_PER_BLOCK * elapsedBlocksNumerator) / BLOCK_TIME;

        // In case of network outages or otherwise, we want to cap the tip so that the keeper cost isn't unbounded
        if (keeperTipAmount > MAX_TIP) {
            return MAX_TIP;
        } else {
            return keeperTipAmount;
        }
>>>>>>> 0a03da4a
    }

    /**
     * @notice Sets the gas price to be used in compensating keepers for successful upkeep
     * @param _price Price (in ETH) per unit gas
     * @dev Only callable by the owner
     * @dev This function is only necessary due to the L2 deployment of Pools -- in reality, it should be `BASEFEE`
     * @dev Emits a `GasPriceChanged` event on success
     */
    function setGasPrice(uint256 _price) external override onlyOwner {
        gasPrice = _price;
        emit GasPriceChanged(_price);
    }
}<|MERGE_RESOLUTION|>--- conflicted
+++ resolved
@@ -169,13 +169,13 @@
         }
     }
 
-<<<<<<< HEAD
     function setKeeperRewards(address _keeperRewards) external override onlyOwner {
         require(_keeperRewards != address(0), "KeeperRewards cannot be 0 address");
         address oldKeeperRewards = keeperRewards;
         keeperRewards = _keeperRewards;
         emit KeeperRewardsSet(oldKeeperRewards, _keeperRewards);
-=======
+    }
+
     /**
      * @notice Called by keepers to perform an update on multiple pools
      * @param pools A tightly packed bytes array of LeveragedPool addresses to be upkept
@@ -203,134 +203,6 @@
     }
 
     /**
-     * @notice Pay keeper for upkeep
-     * @param _pool Address of the given pool
-     * @param _gasPrice Price of a single gas unit (in ETH (wei))
-     * @param _gasSpent Number of gas units spent
-     * @param _savedPreviousUpdatedTimestamp Last timestamp when the pool's price execution happened
-     * @param _updateInterval Pool interval of the given pool
-     * @dev Emits a `KeeperPaid` event if the underlying call to `pool.payKeeperFromBalances` succeeds
-     * @dev Emits a `KeeperPaymentError` event otherwise
-     */
-    function payKeeper(
-        address _pool,
-        uint256 _gasPrice,
-        uint256 _gasSpent,
-        uint256 _savedPreviousUpdatedTimestamp,
-        uint256 _updateInterval
-    ) internal {
-        uint256 reward = keeperReward(_pool, _gasPrice, _gasSpent, _savedPreviousUpdatedTimestamp, _updateInterval);
-        if (ILeveragedPool(_pool).payKeeperFromBalances(msg.sender, reward)) {
-            emit KeeperPaid(_pool, msg.sender, reward);
-        } else {
-            // Usually occurs if pool just started and does not have any funds
-            emit KeeperPaymentError(_pool, msg.sender, reward);
-        }
-    }
-
-    /**
-     * @notice Payment keeper receives for performing upkeep on a given pool
-     * @param _pool Address of the given pool
-     * @param _gasPrice Price of a single gas unit (in ETH (wei))
-     * @param _gasSpent Number of gas units spent
-     * @param _savedPreviousUpdatedTimestamp Last timestamp when the pool's price execution happened
-     * @param _poolInterval Pool interval of the given pool
-     * @return Number of settlement tokens to give to the keeper for work performed
-     */
-    function keeperReward(
-        address _pool,
-        uint256 _gasPrice,
-        uint256 _gasSpent,
-        uint256 _savedPreviousUpdatedTimestamp,
-        uint256 _poolInterval
-    ) public view returns (uint256) {
-        /**
-         * Conceptually, we have
-         *
-         * Reward = Gas + Tip = Gas + (Base + Premium * Blocks)
-         *
-         * Very roughly to scale:
-         *
-         * +---------------------------+------+---+---+~~~~~
-         * | GGGGGGGGGGGGGGGGGGGGGGGGG | BBBB | P | P | ...
-         * +---------------------------+------+---+---+~~~~~
-         *
-         * Under normal circumstances, we don't expect there to be any time
-         * premium at all. The time premium exists in order to *further*
-         * incentivise upkeep in the event of lateness.
-         *
-         * The base tip exists to act as pure profit for a keeper.
-         *
-         * Of course, the gas component acts as compensation for performing
-         * on-chain computation.
-         *
-         */
-
-        // keeper gas cost in wei. WAD formatted
-        uint256 _keeperGas = keeperGas(_pool, _gasPrice, _gasSpent);
-
-        // tip percent
-        uint256 _tipPercent = keeperTip(_savedPreviousUpdatedTimestamp, _poolInterval);
-
-        // amount of settlement tokens to give to the keeper
-        // _keeperGas + _keeperGas * percentTip
-        uint256 wadRewardValue = _keeperGas + ((_keeperGas * _tipPercent) / 100);
-
-        return wadRewardValue;
-    }
-
-    /**
-     * @notice Compensation a keeper will receive for their gas expenditure
-     * @param _pool Address of the given pool
-     * @param _gasPrice Price of a single gas unit (in ETH (wei))
-     * @param _gasSpent Number of gas units spent
-     * @return Keeper's gas compensation
-     * @dev Adds a constant to `_gasSpent` when calculating actual gas usage
-     */
-    function keeperGas(
-        address _pool,
-        uint256 _gasPrice,
-        uint256 _gasSpent
-    ) public view returns (uint256) {
-        int256 settlementTokenPrice = IOracleWrapper(ILeveragedPool(_pool).settlementEthOracle()).getPrice();
-
-        if (settlementTokenPrice <= 0) {
-            return 0;
-        } else {
-            /* gas spent plus our fixed gas overhead */
-            uint256 gasUsed = _gasSpent + FIXED_GAS_OVERHEAD;
-
-            /* safe due to explicit bounds check for settlementTokenPrice above */
-            /* (wei * Settlement / ETH) / fixed point (10^18) = amount in settlement */
-            bytes16 _weiSpent = ABDKMathQuad.fromUInt(_gasPrice * gasUsed);
-            bytes16 _settlementTokenPrice = ABDKMathQuad.fromUInt(uint256(settlementTokenPrice));
-            return
-                ABDKMathQuad.toUInt(ABDKMathQuad.div(ABDKMathQuad.mul(_weiSpent, _settlementTokenPrice), FIXED_POINT));
-        }
-    }
-
-    /**
-     * @notice Tip a keeper will receive for successfully updating the specified pool
-     * @param _savedPreviousUpdatedTimestamp Last timestamp when the pool's price execution happened
-     * @param _poolInterval Pool interval of the given pool
-     * @return Percent of the `keeperGas` cost to add to payment, as a percent
-     */
-    function keeperTip(uint256 _savedPreviousUpdatedTimestamp, uint256 _poolInterval) public view returns (uint256) {
-        /* the number of blocks that have elapsed since the given pool's updateInterval passed */
-        uint256 elapsedBlocksNumerator = (block.timestamp - (_savedPreviousUpdatedTimestamp + _poolInterval));
-
-        uint256 keeperTipAmount = BASE_TIP + (TIP_DELTA_PER_BLOCK * elapsedBlocksNumerator) / BLOCK_TIME;
-
-        // In case of network outages or otherwise, we want to cap the tip so that the keeper cost isn't unbounded
-        if (keeperTipAmount > MAX_TIP) {
-            return MAX_TIP;
-        } else {
-            return keeperTipAmount;
-        }
->>>>>>> 0a03da4a
-    }
-
-    /**
      * @notice Sets the gas price to be used in compensating keepers for successful upkeep
      * @param _price Price (in ETH) per unit gas
      * @dev Only callable by the owner
