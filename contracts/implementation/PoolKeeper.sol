// SPDX-License-Identifier: MIT
pragma solidity ^0.7.6;
pragma abicoder v2;

import "../interfaces/IPoolKeeper.sol";
import "../interfaces/IOracleWrapper.sol";
import "../interfaces/IPoolFactory.sol";
import "../implementation/LeveragedPool.sol";
import "../vendors/SafeMath_40.sol";
import "../vendors/SafeMath_32.sol";

<<<<<<< HEAD
import "@chainlink/contracts/src/v0.7/interfaces/UpkeepInterface.sol";
import "@openzeppelin/contracts/access/Ownable.sol";
=======
>>>>>>> 70ed3d44
import "@openzeppelin/contracts/math/SignedSafeMath.sol";
import "@openzeppelin/contracts/proxy/Clones.sol";
import "abdk-libraries-solidity/ABDKMathQuad.sol";

/*
 * @title The manager contract for multiple markets and the pools in them
 */
<<<<<<< HEAD
contract PoolKeeper is IPoolKeeper, Ownable, UpkeepInterface {
=======
contract PoolKeeper is IPoolKeeper, AccessControl {
>>>>>>> 70ed3d44
    using SignedSafeMath for int256;
    using SafeMath_32 for uint32;
    using SafeMath_40 for uint40;

    // #### Global variables
    /**
     * @notice Format: Pool code => pool address, where pool code looks like TSLA/USD^5+aDAI
     */
    mapping(string => address) public pools;

    /**
     * @notice Format: Pool code => roundStart
     */
    mapping(string => uint256) public poolRoundStart;
    /**
     * @notice Format: Pool code => executionPrice
     */
    mapping(string => int256) public executionPrice;
    /**
     * @notice Format: Pool code => lastExecutionPrice
     */
    mapping(string => int256) public lastExecutionPrice;

    /**
     * @notice Format: Pool code => timestamp of last price execution
     * @dev Used to allow multiple upkeep registrations to use the same market/update interval price data.
     */
    mapping(string => uint256) public lastExecutionTime;

    IPoolFactory public factory;
    bytes16 constant fixedPoint = 0x403abc16d674ec800000000000000000; // 1 ether

    // #### Functions
    constructor(address _factory) {
        require(_factory != address(0), "Factory cannot be 0 address");
        factory = IPoolFactory(_factory);
    }

    /**
     * @notice When a pool is created, this function is called by the factory to initiate price tracking.
     * @param _poolCode The code associated with this pool.
     * @param _poolAddress The address of the newly-created pool.
     */
    function newPool(string memory _poolCode, address _poolAddress) external override onlyFactory {
        require(address(pools[_poolCode]) == address(0), "Pre-existing pool code");
        IOracleWrapper oracleWrapper = IOracleWrapper(ILeveragedPool(_poolAddress).oracleWrapper());
        pools[_poolCode] = _poolAddress;

        int256 firstPrice = oracleWrapper.getPrice();
        int256 startingPrice = ABDKMathQuad.toInt(ABDKMathQuad.mul(ABDKMathQuad.fromInt(firstPrice), fixedPoint));
        emit PoolAdded(_poolAddress, firstPrice, _poolCode);
        poolRoundStart[_poolCode] = uint40(block.timestamp);
        executionPrice[_poolCode] = startingPrice;
        lastExecutionPrice[_poolCode] = startingPrice;
    }

    // Keeper network
    /**
     * @notice Check if upkeep is required
     * @dev This should not be called or executed.
     * @param poolCode The poolCode of the pool to upkeep
     * @return upkeepNeeded Whether or not upkeep is needed for this single pool
     */
    function checkUpkeepSinglePool(string calldata poolCode) public view override returns (bool upkeepNeeded) {
        ILeveragedPool pool = ILeveragedPool(pools[poolCode]);
        if (pools[poolCode] == address(0)) {
            return false;
        }

        IOracleWrapper oracleWrapper = IOracleWrapper(pool.oracleWrapper());
        if (oracleWrapper.oracle() == address(0)) {
            return false;
        }
        int256 latestPrice = ABDKMathQuad.toInt(
            ABDKMathQuad.mul(ABDKMathQuad.fromInt(oracleWrapper.getPrice()), fixedPoint)
        );

        // The update interval has passed and the price has changed
        return (pool.intervalPassed() && latestPrice != executionPrice[poolCode]);
    }

    /**
     * @notice Checks multiple pools if any of them need updating
     * @param poolCodes The array of pool codes to check
     * @return upkeepNeeded Whether or not at least one pool needs upkeeping
     */
    function checkUpkeepMultiplePools(string[] calldata poolCodes) external view override returns (bool upkeepNeeded) {
        for (uint8 i = 0; i < poolCodes.length; i++) {
            if (checkUpkeepSinglePool(poolCodes[i])) {
                // One has been found that requires upkeeping
                return true;
            }
        }
        return false;
    }

    /**
     * @notice Called by keepers to perform an update on a single pool
     * @param poolCode The pool code to perform the update for.
     */
    function performUpkeepSinglePool(string calldata poolCode) public override {
        if (!checkUpkeepSinglePool(poolCode)) {
            return;
        }
        ILeveragedPool pool = ILeveragedPool(pools[poolCode]);
        int256 latestPrice = IOracleWrapper(pool.oracleWrapper()).getPrice();
        // Start a new round
        lastExecutionPrice[poolCode] = executionPrice[poolCode];
        executionPrice[poolCode] = ABDKMathQuad.toInt(ABDKMathQuad.mul(ABDKMathQuad.fromInt(latestPrice), fixedPoint));
        poolRoundStart[poolCode] = block.timestamp;

        emit NewRound(lastExecutionPrice[poolCode], latestPrice, pool.updateInterval(), poolCode);

        _executePriceChange(
            uint32(block.timestamp),
            pool.updateInterval(),
            poolCode,
            lastExecutionPrice[poolCode],
            executionPrice[poolCode]
        );
    }

    /**
     * @notice Called by keepers to perform an update on multiple pools
     * @param poolCodes pool codes to perform the update for.
     */
    function performUpkeepMultiplePools(string[] calldata poolCodes) external override {
        for (uint256 i = 0; i < poolCodes.length; i++) {
            performUpkeepSinglePool(poolCodes[i]);
        }
    }

    /**
     * @notice Executes a price change
     * @param roundStart The start time of the round
     * @param updateInterval The update interval of the pools
     * @param poolCode The pool to update
     * @param oldPrice The previously executed price
     * @param latestPrice The price for the current interval
     */
    function _executePriceChange(
        uint256 roundStart,
        uint32 updateInterval,
        string memory poolCode,
        int256 oldPrice,
        int256 latestPrice
    ) internal {
        if (oldPrice > 0) {
            // TODO why is this check here?
            if (lastExecutionTime[poolCode] < roundStart) {
                // Make sure this round is after last execution time
                lastExecutionTime[poolCode] = uint40(block.timestamp);
                emit ExecutePriceChange(oldPrice, latestPrice, updateInterval, poolCode);
                // This allows us to still batch multiple calls to executePriceChange, even if some are invalid
                // Without reverting the entire transaction
                try LeveragedPool(pools[poolCode]).executePriceChange(oldPrice, latestPrice) {} catch Error(
                    string memory reason
                ) {
                    emit PoolUpdateError(poolCode, reason);
                }
            }
        }
    }

    function setFactory(address _factory) external override onlyOwner {
        factory = IPoolFactory(_factory);
    }

    modifier onlyFactory() {
        require(msg.sender == address(factory), "Caller not factory");
        _;
    }
}<|MERGE_RESOLUTION|>--- conflicted
+++ resolved
@@ -9,11 +9,7 @@
 import "../vendors/SafeMath_40.sol";
 import "../vendors/SafeMath_32.sol";
 
-<<<<<<< HEAD
-import "@chainlink/contracts/src/v0.7/interfaces/UpkeepInterface.sol";
 import "@openzeppelin/contracts/access/Ownable.sol";
-=======
->>>>>>> 70ed3d44
 import "@openzeppelin/contracts/math/SignedSafeMath.sol";
 import "@openzeppelin/contracts/proxy/Clones.sol";
 import "abdk-libraries-solidity/ABDKMathQuad.sol";
@@ -21,11 +17,7 @@
 /*
  * @title The manager contract for multiple markets and the pools in them
  */
-<<<<<<< HEAD
-contract PoolKeeper is IPoolKeeper, Ownable, UpkeepInterface {
-=======
-contract PoolKeeper is IPoolKeeper, AccessControl {
->>>>>>> 70ed3d44
+contract PoolKeeper is IPoolKeeper, Ownable {
     using SignedSafeMath for int256;
     using SafeMath_32 for uint32;
     using SafeMath_40 for uint40;
