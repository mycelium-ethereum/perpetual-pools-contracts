--- conflicted
+++ resolved
@@ -59,7 +59,6 @@
     IPoolFactory public factory;
     bytes16 constant fixedPoint = 0x403abc16d674ec800000000000000000; // 1 ether
 
-<<<<<<< HEAD
     uint256 constant BASE_TIP = 1;
     uint256 constant BLOCK_TIME = 15;
     uint256 constant TIP_DELTA_PER_BLOCK = 1;
@@ -67,8 +66,6 @@
     // #### Roles
     bytes32 public constant ADMIN = keccak256("ADMIN");
 
-=======
->>>>>>> 2bc46c66
     // #### Functions
     constructor(address _factory) {
         require(_factory != address(0), "Factory cannot be 0 address");
