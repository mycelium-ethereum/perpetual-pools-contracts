--- conflicted
+++ resolved
@@ -5,12 +5,8 @@
 import "../interfaces/IPoolCommitter.sol";
 import "../interfaces/IAutoClaim.sol";
 
-<<<<<<< HEAD
-import "@openzeppelin/contracts/proxy/utils/Initializable.sol";
 import "@openzeppelin/contracts/utils/Address.sol";
 
-=======
->>>>>>> a123d83d
 /// @title The contract to be used for paying to have a keeper claim your commit automatically
 /// @notice The way this works is when a user commits with `PoolCommitter::commit`, they have the option to set the `bool payForClaim` parameter to `true`.
 ///         During this function execution, `AutoClaim::payForClaim` is called, and `msg.value` is taken as the reward to whoever claims for requester (by using `AutoClaim::paidClaim`).
