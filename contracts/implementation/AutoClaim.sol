--- conflicted
+++ resolved
@@ -130,20 +130,6 @@
      *
      * @dev The nth address in args2 should be the address of the PoolCommitter where the nth address in args1 requested an auto claim.
      */
-<<<<<<< HEAD
-    function multiPaidClaimMultiplePoolCommitters(address[] calldata users, address[] calldata poolCommitterAddresses)
-        external
-        override
-    {
-        uint256 nrUsers = users.length;
-        require(nrUsers == poolCommitterAddresses.length, "Supplied arrays must be same length");
-        uint256 reward;
-        for (uint256 i; i < nrUsers; i = unchecked_inc(i)) {
-            require(poolFactory.isValidPoolCommitter(poolCommitterAddresses[i]), "Invalid pool committer contract");
-            IPoolCommitter poolCommitter = IPoolCommitter(poolCommitterAddresses[i]);
-            uint256 currentUpdateIntervalId = poolCommitter.updateIntervalId();
-            reward += claim(users[i], poolCommitterAddresses[i], poolCommitter, currentUpdateIntervalId);
-=======
     function multiPaidClaimMultiplePoolCommitters(bytes calldata args1, bytes calldata args2) external override {
         require(args1.length % CalldataLogic.ADDRESS_LENGTH == 0, "args must only include addresses");
         require(args1.length == args2.length, "args must be same length");
@@ -179,7 +165,6 @@
                 userOffset += CalldataLogic.ADDRESS_LENGTH;
                 poolCommittersOffset += CalldataLogic.ADDRESS_LENGTH;
             }
->>>>>>> b51d30ae
         }
         if (reward > 0) {
             Address.sendValue(payable(msg.sender), reward);
@@ -210,10 +195,6 @@
         require(poolFactory.isValidPoolCommitter(poolCommitterAddress), "Invalid pool committer contract");
         IPoolCommitter poolCommitter = IPoolCommitter(poolCommitterAddress);
         uint256 currentUpdateIntervalId = poolCommitter.updateIntervalId();
-<<<<<<< HEAD
-        for (uint256 i; i < users.length; i = unchecked_inc(i)) {
-            reward += claim(users[i], poolCommitterAddress, poolCommitter, currentUpdateIntervalId);
-=======
         for (uint256 i; i < nrUsers; ) {
             user = CalldataLogic.getAddressAtOffset(userOffset);
             reward += claim(user, poolCommitterAddress, poolCommitter, currentUpdateIntervalId);
@@ -222,7 +203,6 @@
                 ++i;
                 userOffset += CalldataLogic.ADDRESS_LENGTH;
             }
->>>>>>> b51d30ae
         }
         if (reward > 0) {
             Address.sendValue(payable(msg.sender), reward);
