// SPDX-License-Identifier: MIT
pragma solidity 0.8.7;

import "prb-math/contracts/PRBMathSD59x18.sol";

import "../interfaces/IOracleWrapper.sol";

/**
 * @notice Applies a simple moving average (SMA) smoothing function to the spot
 *          price of an underlying oracle.
 */
contract SMAOracle is IOracleWrapper {
    using PRBMathSD59x18 for int256;
    /*
     * A note on "ramping up":
     *
     * `SMAOracle` works by storing spot prices and calculating the average of
     * the most recent k prices. Obviously, we need to handle the case of insufficient
     * data: specifically, the case where the number of actual stored observations, n,
     * is strictly less than the number of sampling periods to use for averaging, k.
     *
     * To achieve this, `SMAOracle` needs to "ramp up". This means that the
     * number of sampling periods *actually used*, K, looks like this (w.r.t.
     * time, t):
     *
     *     K ^
     *       |
     *       |
     *       |
     *       |
     *       |
     * k --> |+++++++++++++++++++++++++++++++++-----------------------------
     *       |                                |
     *       |                                |
     *       |                     +----------+
     *       |                     |
     *       |                     |
     *       |          +----------+
     *       |          |
     *       |          |
     *       |----------+
     *       |
     *       |
     *       +---------------------------------------------------------------> t
     *
     *
     * Here, K is the `periods` instance variable and time, t, is an integer
     * representing successive calls to `SMAOracle::poll`.
     *
     */

    /**
     * @notice the stored spot prices by their period number
     * @dev Only the most recent `numPeriods` prices are stored. The rest are deleted,
     * which will result in a zero value for prices with index less than `periodCount - numPrices`.
     */
    mapping(uint256 => int256) public prices;
    /// @notice the total number of periods that have occurred
    uint256 public periodCount;

    /// Price feed to use for SMA
    address public immutable override oracle;

    // Deployer of the contract
    address public immutable override deployer;

    /// Number of desired sampling periods to use -- this will differ from
    /// the actual number of periods used until the SMAOracle ramps up.
    uint256 public immutable numPeriods;

    /// Duration between price updates
    uint256 public immutable updateInterval;

    /// Time of last successful price update
    uint256 public lastUpdate;

    uint8 public constant MAX_PERIODS = 24;

    uint8 public constant override decimals = 18;
    int256 public immutable scaler;

    constructor(
        address _inputOracle,
        uint256 _numPeriods,
        uint256 _updateInterval,
        address _deployer
    ) {
        require(_inputOracle != address(0) && _deployer != address(0), "SMA: Null address forbidden");
        require(_numPeriods > 0 && _numPeriods <= MAX_PERIODS, "SMA: Out of bounds");
        require(_updateInterval != 0, "SMA: Update interval cannot be 0");

        uint8 inputOracleDecimals = IOracleWrapper(_inputOracle).decimals();
        require(inputOracleDecimals <= decimals, "SMA: Decimal precision too high");
        /* `scaler` is always <= 10^18 and >= 1 so this cast is safe */
        scaler = int256(10**(decimals - inputOracleDecimals));

        numPeriods = _numPeriods;
        updateInterval = _updateInterval;
        oracle = _inputOracle;
        deployer = _deployer;
    }

    /**
     * @notice Retrieves the current SMA price
     * @dev Recomputes SMA across sample size
     */
    function getPrice() external view override returns (int256) {
        return _calculateSMA();
    }

    /**
     * @notice Returns the current SMA price and an empty bytes array
     * @dev Required by the `IOracleWrapper` interface. The interface leaves
     *          the metadata as implementation-defined. For the SMA wrapper, there
     *          is no clear use case for additional data, so it's left blank
     */
    function getPriceAndMetadata() external view override returns (int256 _price, bytes memory _data) {
        _price = _calculateSMA();
        return (_price, _data);
    }

    /**
     * @notice Updates the SMA wrapper by retrieving a new price from the
     *          associated price observer contract (provided it's not too early)
     * @return Latest SMA price
     * @dev Throws if called within an update interval since last being called
     * @dev Essentially wraps `update()`
     */
    function poll() external override returns (int256) {
        if (block.timestamp >= lastUpdate + updateInterval) {
            _update();
        }
        return _calculateSMA();
    }

    /**
     * @notice Converts `wad` to a raw integer
     * @dev This is a no-op for `SMAOracle`
     * @param wad wad maths value
     * @return Raw (signed) integer
     */
    function fromWad(int256 wad) external view override returns (int256) {
        return wad / scaler;
    }

    /**
     * @notice Add a new spot price observation to the SMA Oracle
     * @dev O(1) complexity due to constant arithmetic
     */
    function _update() internal {
        /* query the underlying price feed */
        int256 latestPrice = IOracleWrapper(oracle).getPrice();

        /* store the latest price */
        prices[periodCount] = toWad(latestPrice);

        /* if we've filled the numPeriods amount, delete the oldest price */
        if (periodCount >= numPeriods) {
            delete prices[periodCount - numPeriods];
        }

        periodCount++;
        lastUpdate = block.timestamp;
    }

    /**
     * @notice Calculates the simple moving average of the provided dataset for the specified number of periods
     * @return Simple moving average based on the last `k` prices
     * @dev `k` is the lower value of `numPeriods` and `periodCount`
     * @dev O(k) complexity due to linear traversal of the final `k` elements of `prices`
     * @dev Note that the signedness of the return type is due to the signedness of the elements of `prices`
     */
    function _calculateSMA() internal view returns (int256) {
        uint256 k = periodCount;

        if (k == 0) {
            return 0;
        }

        if (k > numPeriods) {
            k = numPeriods;
        }

<<<<<<< HEAD
        /* linear scan over the [n - k, n] subsequence */
        for (uint256 i = n - k; i < n; i = unchecked_inc(i)) {
            S += xs[i];
=======
        int256 sum;
        for (uint256 i = periodCount - k; i < periodCount; i++) {
            sum += prices[i];
>>>>>>> 0458c9c7
        }

        // This is safe because we know that `k` will be between 1 and MAX_PERIODS
        return sum / int256(k);
    }

    /**
     * @notice Converts `x` to a wad value
     * @param x Number to convert to wad value
     * @return `x` but wad
     */
    function toWad(int256 x) private view returns (int256) {
        return x * scaler;
    }

    function unchecked_inc(uint256 i) private pure returns (uint256) {
        unchecked {
            return i + 1;
        }
    }
}<|MERGE_RESOLUTION|>--- conflicted
+++ resolved
@@ -181,15 +181,10 @@
             k = numPeriods;
         }
 
-<<<<<<< HEAD
         /* linear scan over the [n - k, n] subsequence */
-        for (uint256 i = n - k; i < n; i = unchecked_inc(i)) {
-            S += xs[i];
-=======
         int256 sum;
-        for (uint256 i = periodCount - k; i < periodCount; i++) {
+        for (uint256 i = periodCount - k; i < periodCount; i = unchecked_inc(i)) {
             sum += prices[i];
->>>>>>> 0458c9c7
         }
 
         // This is safe because we know that `k` will be between 1 and MAX_PERIODS
