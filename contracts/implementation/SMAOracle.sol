// SPDX-License-Identifier: MIT
pragma solidity 0.8.7;

import "prb-math/contracts/PRBMathSD59x18.sol";

import "../interfaces/IOracleWrapper.sol";
import "../interfaces/IPriceObserver.sol";
import "../implementation/PriceObserver.sol";

<<<<<<< HEAD
/// @title The oracle management contract for SMA oracles
contract SMAOracle is IOracleWrapper {
=======
/**
 * @notice Applies a simple moving average (SMA) smoothing function to the spot
 *          price of an underlying oracle.
 */
contract SMAOracle is IOracleWrapper {
    using PRBMathSD59x18 for int256;
    /*
     * A note on "ramping up":
     *
     * `SMAOracle` works by pulling stored *spot* prices from an associated
     * data store (i.e., a `PriceObserver` contract). Obviously, we need to
     * handle the case of insufficient data: specifically, the case where the
     * number of actual stored observations, n, is strictly less than the number
     * of sampling periods to use for averaging, k.
     *
     * To achieve this, `SMAOracle` needs to "ramp up". This means that the
     * number of sampling periods *actually used*, K, looks like this (w.r.t.
     * time, t):
     *
     *     K ^
     *       |
     *       |
     *       |
     *       |
     *       |
     * k --> |+++++++++++++++++++++++++++++++++-----------------------------
     *       |                                |
     *       |                                |
     *       |                     +----------+
     *       |                     |
     *       |                     |
     *       |          +----------+
     *       |          |
     *       |          |
     *       |----------+
     *       |
     *       |
     *       +---------------------------------------------------------------> t
     *
     *
     * Here, K is the `periods` instance variable and time, t, is an integer
     * representing successive calls to `SMAOracle::poll`.
     *
     */

    /// Initial value for `periods` (this is the denominator in the SMA equation
    /// so it *must* be non-zero for SMA to be well-defined)
    uint256 public constant INITIAL_NUM_PERIODS = 1;

>>>>>>> 2b25dff1
    /// Price oracle supplying the spot price of the quote asset
    address public override oracle;

    // Deployer of the oracle
    address public immutable override deployer;

    /// Price observer providing the SMA oracle with historical pricing data
    address public observer;

    /// Number of periods to use in calculating the SMA (`k` in the SMA equation)
    uint256 public periods;

    /// Number of desired sampling periods to use -- this will differ from
    /// `periods` initially until the SMA oracle ramps up
    uint256 immutable desiredPeriods;

    /// Time of last successful price update
    uint256 public lastUpdate;

    /// Duration between price updates
    uint256 public updateInterval;

    int256 public scaler;
    uint256 public constant MAX_DECIMALS = 18;
    /// Maximum number of elements storable by the backing array
    uint256 public constant MAX_NUM_ELEMS = 24;

    constructor(
        address _spotOracle,
        uint256 _spotDecimals,
        address _observer,
        uint256 _periods,
        uint256 _updateInterval,
        address _deployer
    ) {
        require(
            _spotOracle != address(0) && _observer != address(0) && _deployer != address(0),
            "SMA: Null address forbidden"
        );
        require(_periods > 0 && _periods <= IPriceObserver(_observer).capacity(), "SMA: Out of bounds");
        require(_spotDecimals <= MAX_DECIMALS, "SMA: Decimal precision too high");
<<<<<<< HEAD
        require(_updateInterval != 0, "Update interval cannot be 0");
        periods = _periods;
=======
        desiredPeriods = _periods;
        periods = INITIAL_NUM_PERIODS;
>>>>>>> 2b25dff1
        oracle = _spotOracle;
        observer = _observer;
        deployer = _deployer;

        /* `scaler` is always <= 10^18 and >= 1 so this cast is safe */
        scaler = int256(10**(MAX_DECIMALS - _spotDecimals));
        updateInterval = _updateInterval;
    }

    /**
     * @notice Converts `wad` to a raw integer
     * @param wad wad maths value
     * @return Raw (signed) integer
     */
    function fromWad(int256 wad) external view override returns (int256) {
        return wad / scaler;
    }

    /**
     * @notice Retrieves the current SMA price
     * @dev Recomputes SMA across sample size (`periods`)
     */
    function getPrice() external view override returns (int256) {
        /* update current reported SMA price */
        return SMA(IPriceObserver(observer).getAll(), periods);
    }

    /**
     * @notice Add a new spot price observation to the SMA oracle
     * @dev O(n) complexity (with n being `capacity`) due to rotation of
     *      underlying observations array and subsequent recalculation of SMA
     *      price
     */
    function update() internal returns (int256) {
        /* query the underlying spot price oracle */
        IOracleWrapper spotOracle = IOracleWrapper(oracle);
        int256 latestPrice = spotOracle.getPrice();

        /* expire the oldest observation and load the fresh one in */
        IPriceObserver priceObserver = IPriceObserver(observer);
        priceObserver.add(latestPrice);

<<<<<<< HEAD
        /* update time of last price update */
        lastUpdate = block.timestamp;
=======
        /* if we're ramping up still, increment the number of *actual* sampling
         * periods used */
        if (periods < desiredPeriods) {
            periods++;
        }
>>>>>>> 2b25dff1

        /* update current reported SMA price */
        return SMA(priceObserver.getAll(), periods);
    }

    /**
     * @notice Updates the SMA oracle by retrieving a new price from the
     *          associated price observer contract (provided it's not too early)
     * @return Latest SMA price
     * @dev Throws if called within an update interval since last being called
     * @dev Essentially wraps `update()`
     */
    function poll() external override returns (int256) {
        require(block.timestamp >= lastUpdate + updateInterval, "SMA: Too early to update");
        return update();
    }

    /**
     * @notice Calculates the simple moving average of the provided dataset for the specified number of periods
     * @param xs Dataset
     * @param k Number of periods to use for calculation of the SMA
     * @return Simple moving average for `k` periods
     * @dev Throws if `k` is zero (due to necessary division)
     * @dev Throws if `k` is greater than the length of `xs` (due to buffer overrun potential)
     * @dev Throws if `k` is greater than the maximum *signed* 256-bit integer (due to necessary division)
     * @dev O(k) complexity due to linear traversal of the final `k` elements of `xs`
     * @dev Note that the signedness of the return type is due to the signedness of the elements of `xs`
     * @dev It's a true tragedy that we have to stipulate a fixed-length array for `xs`, but alas, Solidity's type system cannot
     *          reason about this at all due to the value's runtime requirement
     */
    function SMA(int256[MAX_NUM_ELEMS] memory xs, uint256 k) public pure returns (int256) {
        uint256 n = xs.length;

        /* bounds check */
        require(k > 0 && k <= n && k <= uint256(type(int256).max), "SMA: Out of bounds");

        /* running total */
        int256 S;

        /* linear scan over the [n - k, n] subsequence */
        for (uint256 i = n - k; i < n; i++) {
            S += xs[i];
        }

        /* cast is safe due to above bounds check */
        return S / int256(k);
    }

    /**
     * @notice Returns the current SMA price and an empty bytes array
     * @dev Required by the `IOracleWrapper` interface. The interface leaves
     *          the metadata as implementation-defined. For the SMA oracle, there
     *          is no clear use case for additional data, so it's left blank
     */
    function getPriceAndMetadata() external view override returns (int256, bytes memory) {
        int256 _price = SMA(IPriceObserver(observer).getAll(), periods);
        bytes memory _data;
        return (_price, _data);
    }
}<|MERGE_RESOLUTION|>--- conflicted
+++ resolved
@@ -7,10 +7,6 @@
 import "../interfaces/IPriceObserver.sol";
 import "../implementation/PriceObserver.sol";
 
-<<<<<<< HEAD
-/// @title The oracle management contract for SMA oracles
-contract SMAOracle is IOracleWrapper {
-=======
 /**
  * @notice Applies a simple moving average (SMA) smoothing function to the spot
  *          price of an underlying oracle.
@@ -60,7 +56,6 @@
     /// so it *must* be non-zero for SMA to be well-defined)
     uint256 public constant INITIAL_NUM_PERIODS = 1;
 
->>>>>>> 2b25dff1
     /// Price oracle supplying the spot price of the quote asset
     address public override oracle;
 
@@ -102,13 +97,9 @@
         );
         require(_periods > 0 && _periods <= IPriceObserver(_observer).capacity(), "SMA: Out of bounds");
         require(_spotDecimals <= MAX_DECIMALS, "SMA: Decimal precision too high");
-<<<<<<< HEAD
         require(_updateInterval != 0, "Update interval cannot be 0");
-        periods = _periods;
-=======
         desiredPeriods = _periods;
         periods = INITIAL_NUM_PERIODS;
->>>>>>> 2b25dff1
         oracle = _spotOracle;
         observer = _observer;
         deployer = _deployer;
@@ -151,16 +142,14 @@
         IPriceObserver priceObserver = IPriceObserver(observer);
         priceObserver.add(latestPrice);
 
-<<<<<<< HEAD
         /* update time of last price update */
         lastUpdate = block.timestamp;
-=======
+
         /* if we're ramping up still, increment the number of *actual* sampling
          * periods used */
         if (periods < desiredPeriods) {
             periods++;
         }
->>>>>>> 2b25dff1
 
         /* update current reported SMA price */
         return SMA(priceObserver.getAll(), periods);
