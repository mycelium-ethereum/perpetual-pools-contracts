--- conflicted
+++ resolved
@@ -6,34 +6,20 @@
 @title The oracle management contract interface
 */
 interface IOracleWrapper {
+
+    function oracle() external view returns (address);
+
     // #### Functions
     /**
     @notice Sets the oracle for a given market
     @dev Should be secured, ideally only allowing the PoolKeeper to access.
     @param _oracle The oracle to set for the market
    */
-<<<<<<< HEAD
-  function setOracle(address _oracle) external;
-=======
-    function setOracle(string memory marketCode, address oracle) external;
->>>>>>> 6d5c79df
+    function setOracle(address _oracle) external;
 
     /**
     @notice Returns the current price for the asset in question
     @return The latest price
      */
-<<<<<<< HEAD
-  function getPrice() external view returns (int256);
-
-=======
-    function getPrice(string memory marketCode) external view returns (int256);
-
-    /**
-    @notice Returns the oracle for a given market code
-    @dev This is a convenience definition for the auto generated getter so you don't need to import the full contract to use it.
-    @param marketCode The market code to look up
-    @return The oracle address
- */
-    function assetOracles(string memory marketCode) external view returns (address);
->>>>>>> 6d5c79df
+    function getPrice() external view returns (int256);
 }