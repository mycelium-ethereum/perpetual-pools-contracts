--- conflicted
+++ resolved
@@ -5,9 +5,5 @@
 @title The PoolCommitterDeployer interface
 */
 interface IPoolCommitterDeployer {
-<<<<<<< HEAD
-    function deploy(address _quoteToken) external returns (address);
-=======
-    function deploy() external returns (address poolCommitter);
->>>>>>> 525c4768
+    function deploy() external returns (address);
 }