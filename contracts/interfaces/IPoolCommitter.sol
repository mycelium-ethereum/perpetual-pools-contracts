//SPDX-License-Identifier: CC-BY-NC-ND-4.0
pragma solidity 0.8.7;

/// @title The interface for the contract that handles pool commitments
interface IPoolCommitter {
    /// Type of commit
    enum CommitType {
        ShortMint, // Mint short tokens
        ShortBurn, // Burn short tokens
        LongMint, // Mint long tokens
        LongBurn, // Burn long tokens
        LongBurnShortMint, // Burn Long tokens, then instantly mint in same upkeep
        ShortBurnLongMint // Burn Short tokens, then instantly mint in same upkeep
    }

    // Pool balances and supplies
    struct BalancesAndSupplies {
        uint256 shortBalance;
        uint256 longBalance;
        uint256 longTotalSupplyBefore;
        uint256 shortTotalSupplyBefore;
    }

    // User aggregate balance
    struct Balance {
        uint256 longTokens;
        uint256 shortTokens;
        uint256 settlementTokens;
    }

    // Token Prices
    struct Prices {
        bytes16 longPrice;
        bytes16 shortPrice;
    }

    // Commit information
    struct Commit {
        uint256 amount;
        CommitType commitType;
        uint40 created;
        address owner;
    }

    // Commit information
    struct TotalCommitment {
        uint256 longMintAmount;
        uint256 longBurnAmount;
        uint256 shortMintAmount;
        uint256 shortBurnAmount;
        uint256 shortBurnLongMintAmount;
        uint256 longBurnShortMintAmount;
        uint256 updateIntervalId;
    }

    // User updated aggregate balance
    struct BalanceUpdate {
        uint256 _updateIntervalId;
        uint256 _newLongTokensSum;
        uint256 _newShortTokensSum;
        uint256 _newSettlementTokensSum;
        uint256 _balanceLongBurnAmount;
        uint256 _balanceShortBurnAmount;
        uint256 _longBurnFee;
        uint256 _shortBurnFee;
    }

    // Track how much of a user's commitments are being done from their aggregate balance
    struct UserCommitment {
        uint256 longMintAmount;
        uint256 longBurnAmount;
        uint256 balanceLongBurnAmount;
        uint256 shortMintAmount;
        uint256 shortBurnAmount;
        uint256 balanceShortBurnAmount;
        uint256 shortBurnLongMintAmount;
        uint256 balanceShortBurnMintAmount;
        uint256 longBurnShortMintAmount;
        uint256 balanceLongBurnMintAmount;
        uint256 updateIntervalId;
    }

    /**
     * @notice Creates a notification when a commit is created
     * @param user The user making the commitment
     * @param amount Amount of the commit
     * @param commitType Type of the commit (Short v Long, Mint v Burn)
     * @param appropriateUpdateIntervalId Id of update interval where this commit can be executed as part of upkeep
     * @param fromAggregateBalance whether or not to commit from aggregate (unclaimed) balance
     * @param payForClaim whether or not to request this commit be claimed automatically
     * @param mintingFee Minting fee at time of commit creation
     */
    event CreateCommit(
        address indexed user,
        uint256 indexed amount,
        CommitType indexed commitType,
        uint256 appropriateUpdateIntervalId,
        bool fromAggregateBalance,
        bool payForClaim,
        bytes16 mintingFee
    );

    /**
     * @notice Creates a notification when a user's aggregate balance is updated
     */
    event AggregateBalanceUpdated(address indexed user);

    /**
     * @notice Creates a notification when commits for a given update interval are executed
     * @param updateIntervalId Unique identifier for the relevant update interval
     * @param burningFee Burning fee at the time of commit execution
     */
    event ExecutedCommitsForInterval(uint256 indexed updateIntervalId, bytes16 burningFee);

    /**
     * @notice Creates a notification when a claim is made, depositing pool tokens in user's wallet
     */
    event Claim(address indexed user);

<<<<<<< HEAD
    /**
     * @notice Indicates that both the settlement and pool addresses have been modified
     * @param settlement Address of new settlement token
     * @param pool Address of new `LeveragedPool`
     */
    event SettlementAndPoolChanged(address indexed settlement, address indexed pool);

=======
>>>>>>> 89d3d013
    /*
     * @notice Creates a notification when the burningFee is updated
     */
    event BurningFeeSet(uint256 indexed _burningFee);

    /**
     * @notice Creates a notification when the mintingFee is updated
     */
    event MintingFeeSet(uint256 indexed _mintingFee);

    /**
     * @notice Creates a notification when the changeInterval is updated
     */
    event ChangeIntervalSet(uint256 indexed _changeInterval);

    /**
     * @notice Creates a notification when the feeController is updated
     */
    event FeeControllerSet(address indexed _feeController);

    // #### Functions

    function initialize(
        address _factory,
        address _invariantCheckContract,
        address _autoClaim,
        address _factoryOwner,
        address _feeController,
        uint256 mintingFee,
        uint256 burningFee,
        uint256 _changeInterval
    ) external;

    function commit(
        CommitType commitType,
        uint256 amount,
        bool fromAggregateBalance,
        bool payForClaim
    ) external payable;

    function updateIntervalId() external view returns (uint128);

    function totalPendingMints() external view returns (uint256);

    function totalPendingShortBurns() external view returns (uint256);

    function totalPendingLongBurns() external view returns (uint256);

    function claim(address user) external;

    function executeCommitments() external;

    function updateAggregateBalance(address user) external;

    function getAggregateBalance(address user) external view returns (Balance memory _balance);

    function getAppropriateUpdateIntervalId() external view returns (uint128);

<<<<<<< HEAD
    function setSettlementAndPool(address _settlementToken, address _leveragedPool) external;
=======
    function setPool(address _leveragedPool) external;
>>>>>>> 89d3d013

    function setBurningFee(uint256 _burningFee) external;

    function setMintingFee(uint256 _mintingFee) external;

    function setChangeInterval(uint256 _changeInterval) external;

    function setFeeController(address _feeController) external;
}<|MERGE_RESOLUTION|>--- conflicted
+++ resolved
@@ -117,16 +117,6 @@
      */
     event Claim(address indexed user);
 
-<<<<<<< HEAD
-    /**
-     * @notice Indicates that both the settlement and pool addresses have been modified
-     * @param settlement Address of new settlement token
-     * @param pool Address of new `LeveragedPool`
-     */
-    event SettlementAndPoolChanged(address indexed settlement, address indexed pool);
-
-=======
->>>>>>> 89d3d013
     /*
      * @notice Creates a notification when the burningFee is updated
      */
@@ -185,11 +175,7 @@
 
     function getAppropriateUpdateIntervalId() external view returns (uint128);
 
-<<<<<<< HEAD
-    function setSettlementAndPool(address _settlementToken, address _leveragedPool) external;
-=======
     function setPool(address _leveragedPool) external;
->>>>>>> 89d3d013
 
     function setBurningFee(uint256 _burningFee) external;
 
