//SPDX-License-Identifier: CC-BY-NC-ND-4.0
pragma solidity 0.8.7;

/// @title The interface for the contract that handles pool commitments
interface IPoolCommitter {
    /// Type of commit
    enum CommitType {
        ShortMint, // Mint short tokens
        ShortBurn, // Burn short tokens
        LongMint, // Mint long tokens
        LongBurn, // Burn long tokens
        LongBurnShortMint, // Burn Long tokens, then instantly mint in same upkeep
        ShortBurnLongMint // Burn Short tokens, then instantly mint in same upkeep
    }

    struct BalancesAndSupplies {
        uint256 shortBalance;
        uint256 longBalance;
        uint256 longTotalSupplyBefore;
        uint256 shortTotalSupplyBefore;
    }

    // User aggregate balance
    struct Balance {
        uint256 longTokens;
        uint256 shortTokens;
        uint256 settlementTokens;
    }

    // Token Prices
    struct Prices {
        bytes16 longPrice;
        bytes16 shortPrice;
    }

    // Commit information
    struct Commit {
        uint256 amount;
        CommitType commitType;
        uint40 created;
        address owner;
    }

    // Commit information
    struct TotalCommitment {
        uint256 longMintAmount;
        uint256 longBurnAmount;
        uint256 shortMintAmount;
        uint256 shortBurnAmount;
        uint256 shortBurnLongMintAmount;
        uint256 longBurnShortMintAmount;
        uint256 updateIntervalId;
    }

    struct BalanceUpdate {
        uint256 _updateIntervalId;
        uint256 _newLongTokensSum;
        uint256 _newShortTokensSum;
        uint256 _newSettlementTokensSum;
        uint256 _balanceLongBurnAmount;
        uint256 _balanceShortBurnAmount;
        uint256 _longBurnFee;
        uint256 _shortBurnFee;
    }

    // Track how much of a user's commitments are being done from their aggregate balance
    struct UserCommitment {
        uint256 longMintAmount;
        uint256 longBurnAmount;
        uint256 balanceLongBurnAmount;
        uint256 shortMintAmount;
        uint256 shortBurnAmount;
        uint256 balanceShortBurnAmount;
        uint256 shortBurnLongMintAmount;
        uint256 balanceShortBurnMintAmount;
        uint256 longBurnShortMintAmount;
        uint256 balanceLongBurnMintAmount;
        uint256 updateIntervalId;
    }

    /**
     * @notice Creates a notification when a commit is created
     * @param user The user making the commitment
     * @param amount Amount of the commit
     * @param commitType Type of the commit (Short v Long, Mint v Burn)
     */
    event CreateCommit(address indexed user, uint256 indexed amount, CommitType indexed commitType);

    /**
     * @notice Creates a notification when a user's aggregate balance is updated
     */
    event AggregateBalanceUpdated(address indexed user);

    /**
     * @notice Creates a notification when a claim is made, depositing pool tokens in user's wallet
     */
    event Claim(address indexed user);

    // #### Functions

    function initialize(
        address _factory,
        address _invariantCheckContract,
<<<<<<< HEAD
        address _autoClaim
=======
        uint256 mintingFee,
        uint256 burningFee
>>>>>>> b7513595
    ) external;

    function commit(
        CommitType commitType,
        uint256 amount,
        bool fromAggregateBalance,
        bool payForClaim
    ) external payable;

    function updateIntervalId() external view returns (uint128);

    function claim(address user) external;

    function executeCommitments() external;

    function updateAggregateBalance(address user) external;

    function getAggregateBalance(address user) external view returns (Balance memory _balance);

    function getAppropriateUpdateIntervalId() external view returns (uint128);

    function setQuoteAndPool(address _quoteToken, address _leveragedPool) external;

    function getPendingCommits() external view returns (TotalCommitment memory, TotalCommitment memory);
}<|MERGE_RESOLUTION|>--- conflicted
+++ resolved
@@ -101,12 +101,9 @@
     function initialize(
         address _factory,
         address _invariantCheckContract,
-<<<<<<< HEAD
-        address _autoClaim
-=======
+        address _autoClaim,
         uint256 mintingFee,
         uint256 burningFee
->>>>>>> b7513595
     ) external;
 
     function commit(
