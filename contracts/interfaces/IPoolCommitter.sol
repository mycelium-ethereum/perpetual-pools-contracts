//SPDX-License-Identifier: CC-BY-NC-ND-4.0
pragma solidity 0.8.7;

/// @title The interface for the contract that handles pool commitments
interface IPoolCommitter {
    /// Type of commit
    enum CommitType {
        ShortMint, // Mint short tokens
        ShortBurn, // Burn short tokens
        LongMint, // Mint long tokens
        LongBurn, // Burn long tokens
        LongBurnShortMint, // Burn Long tokens, then instantly mint in same upkeep
        ShortBurnLongMint // Burn Short tokens, then instantly mint in same upkeep
    }

    // Pool balances and supplies
    struct BalancesAndSupplies {
        uint256 shortBalance;
        uint256 longBalance;
        uint256 longTotalSupplyBefore;
        uint256 shortTotalSupplyBefore;
    }

    // User aggregate balance
    struct Balance {
        uint256 longTokens;
        uint256 shortTokens;
        uint256 settlementTokens;
    }

    // Token Prices
    struct Prices {
        bytes16 longPrice;
        bytes16 shortPrice;
    }

    // Commit information
    struct Commit {
        uint256 amount;
        CommitType commitType;
        uint40 created;
        address owner;
    }

    // Commit information
    struct TotalCommitment {
        uint256 longMintAmount;
        uint256 longBurnAmount;
        uint256 shortMintAmount;
        uint256 shortBurnAmount;
        uint256 shortBurnLongMintAmount;
        uint256 longBurnShortMintAmount;
        uint256 updateIntervalId;
    }

    // User updated aggregate balance
    struct BalanceUpdate {
        uint256 _updateIntervalId;
        uint256 _newLongTokensSum;
        uint256 _newShortTokensSum;
        uint256 _newSettlementTokensSum;
        uint256 _balanceLongBurnAmount;
        uint256 _balanceShortBurnAmount;
        uint256 _longBurnFee;
        uint256 _shortBurnFee;
    }

    // Track how much of a user's commitments are being done from their aggregate balance
    struct UserCommitment {
        uint256 longMintAmount;
        uint256 longBurnAmount;
        uint256 balanceLongBurnAmount;
        uint256 shortMintAmount;
        uint256 shortBurnAmount;
        uint256 balanceShortBurnAmount;
        uint256 shortBurnLongMintAmount;
        uint256 balanceShortBurnMintAmount;
        uint256 longBurnShortMintAmount;
        uint256 balanceLongBurnMintAmount;
        uint256 updateIntervalId;
    }

    /**
     * @notice Creates a notification when a commit is created
     * @param user The user making the commitment
     * @param amount Amount of the commit
     * @param commitType Type of the commit (Short v Long, Mint v Burn)
     * @param appropriateUpdateIntervalId Id of update interval where this commit can be executed as part of upkeep
     * @param mintingFee Minting fee at time of commit creation
     */
    event CreateCommit(
        address indexed user,
        uint256 indexed amount,
        CommitType indexed commitType,
        uint256 appropriateUpdateIntervalId,
        bytes16 mintingFee
    );

    /**
     * @notice Creates a notification when a user's aggregate balance is updated
     */
    event AggregateBalanceUpdated(address indexed user);

    /**
     * @notice Creates a notification when commits for a given update interval are executed
     * @param updateIntervalId Unique identifier for the relevant update interval
     * @param burningFee Burning fee at the time of commit execution
     */
    event ExecutedCommitsForInterval(uint256 indexed updateIntervalId, bytes16 burningFee);

    /**
     * @notice Creates a notification when a claim is made, depositing pool tokens in user's wallet
     */
    event Claim(address indexed user);

    /**
<<<<<<< HEAD
     * @notice Indicates that both the quote and pool addresses have been modified
     * @param quote Address of new quote token
     * @param pool Address of new `LeveragedPool`
     */
    event QuoteAndPoolChanged(address indexed quote, address indexed pool);
=======
     * @notice Creates a notification when the burningFee is updated
     */
    event BurningFeeSet(uint256 indexed _burningFee);

    /**
     * @notice Creates a notification when the mintingFee is updated
     */
    event MintingFeeSet(uint256 indexed _mintingFee);

    /**
     * @notice Creates a notification when the changeInterval is updated
     */
    event ChangeIntervalSet(uint256 indexed _changeInterval);
>>>>>>> 2b25dff1

    // #### Functions

    function initialize(
        address _factory,
        address _invariantCheckContract,
        address _autoClaim,
        address _factoryOwner,
        uint256 mintingFee,
        uint256 burningFee,
        uint256 _changeInterval
    ) external;

    function commit(
        CommitType commitType,
        uint256 amount,
        bool fromAggregateBalance,
        bool payForClaim
    ) external payable;

    function updateIntervalId() external view returns (uint128);

    function totalPendingMints() external view returns (uint256);

    function claim(address user) external;

    function executeCommitments() external;

    function updateAggregateBalance(address user) external;

    function getAggregateBalance(address user) external view returns (Balance memory _balance);

    function getAppropriateUpdateIntervalId() external view returns (uint128);

    function setQuoteAndPool(address _quoteToken, address _leveragedPool) external;
<<<<<<< HEAD
=======

    function setBurningFee(uint256 _burningFee) external;

    function setMintingFee(uint256 _mintingFee) external;

    function setChangeInterval(uint256 _changeInterval) external;

    function getPendingCommits() external view returns (TotalCommitment memory, TotalCommitment memory);
>>>>>>> 2b25dff1
}<|MERGE_RESOLUTION|>--- conflicted
+++ resolved
@@ -114,13 +114,13 @@
     event Claim(address indexed user);
 
     /**
-<<<<<<< HEAD
      * @notice Indicates that both the quote and pool addresses have been modified
      * @param quote Address of new quote token
      * @param pool Address of new `LeveragedPool`
      */
     event QuoteAndPoolChanged(address indexed quote, address indexed pool);
-=======
+
+    /*
      * @notice Creates a notification when the burningFee is updated
      */
     event BurningFeeSet(uint256 indexed _burningFee);
@@ -134,7 +134,6 @@
      * @notice Creates a notification when the changeInterval is updated
      */
     event ChangeIntervalSet(uint256 indexed _changeInterval);
->>>>>>> 2b25dff1
 
     // #### Functions
 
@@ -170,8 +169,6 @@
     function getAppropriateUpdateIntervalId() external view returns (uint128);
 
     function setQuoteAndPool(address _quoteToken, address _leveragedPool) external;
-<<<<<<< HEAD
-=======
 
     function setBurningFee(uint256 _burningFee) external;
 
@@ -180,5 +177,4 @@
     function setChangeInterval(uint256 _changeInterval) external;
 
     function getPendingCommits() external view returns (TotalCommitment memory, TotalCommitment memory);
->>>>>>> 2b25dff1
 }