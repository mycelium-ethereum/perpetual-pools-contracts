--- conflicted
+++ resolved
@@ -48,9 +48,7 @@
 
     function setFee(uint256 _fee) external;
 
-<<<<<<< HEAD
     function setSecondaryFeeSplitPercent(uint256 newFeePercent) external;
-=======
+    
     function setMintAndBurnFee(uint256 _mintingFee, uint256 _burningFee) external;
->>>>>>> d9cd7041
 }