--- conflicted
+++ resolved
@@ -23,18 +23,6 @@
     @param _keeperOracle the oracle used to get the quote token price in ETH (eg QUOTE/ETH oracle)
     @return The address of the new pool
    */
-<<<<<<< HEAD
-  function deployPool(
-    address owner,
-    string memory _poolCode,
-    uint32 _frontRunningInterval,
-    bytes16 _fee,
-    uint16 _leverageAmount,
-    address _feeAddress,
-    address _quoteToken,
-    address _keeperOracle
-  ) external returns (address);
-=======
     function deployPool(
         address owner,
         string memory _poolCode,
@@ -42,7 +30,7 @@
         bytes16 _fee,
         uint16 _leverageAmount,
         address _feeAddress,
-        address _quoteToken
+        address _quoteToken,
+        address _keeperOracle
     ) external returns (address);
->>>>>>> 70b4ee06
 }