// SPDX-License-Identifier: MIT
pragma solidity ^0.7.6;
pragma abicoder v2;

/**
@title The contract factory for the keeper and pool contracts. Utilizes minimal clones to keep gas costs low.
*/
interface IPoolFactory {
    // #### Events

    event DeployPool(address indexed pool, string poolCode);

<<<<<<< HEAD
  struct PoolDeployment {
    address owner; // The address of the pool keeper that will administer the pool
    string poolCode; // The pool identification code. This is unique per pool per pool keeper
    uint32 frontRunningInterval; // The minimum number of seconds that must elapse before a commit can be executed. Must be smaller than or equal to the update interval to prevent deadlock.
    uint32 updateInterval; // The minimum number of seconds that must elapse before a price change
    bytes16 fee; // The fund movement fee. This amount is extracted from the deposited asset with every update and sent to the fee address.
    uint16 leverageAmount; // The amount of exposure to price movements for the pool
    address feeAddress; // The address that the fund movement fee is sent to
    address quoteToken; // The digital asset that the pool accepts
    address oracleWrapper; // The IOracleWrapper implementation for fetching feed data
  }

  // #### Functions
  /**
=======
    // #### Functions
    /**
>>>>>>> 6d5c79df
    @notice Deploys a LeveragedPool contract
    @return The address of the new pool
   */
<<<<<<< HEAD
  function deployPool(
    PoolDeployment memory deploymentParameters
  ) external returns (address);
=======
    function deployPool(
        address owner,
        string memory _poolCode,
        uint32 _frontRunningInterval,
        bytes16 _fee,
        uint16 _leverageAmount,
        address _feeAddress,
        address _quoteToken
    ) external returns (address);
>>>>>>> 6d5c79df
}<|MERGE_RESOLUTION|>--- conflicted
+++ resolved
@@ -10,41 +10,22 @@
 
     event DeployPool(address indexed pool, string poolCode);
 
-<<<<<<< HEAD
-  struct PoolDeployment {
-    address owner; // The address of the pool keeper that will administer the pool
-    string poolCode; // The pool identification code. This is unique per pool per pool keeper
-    uint32 frontRunningInterval; // The minimum number of seconds that must elapse before a commit can be executed. Must be smaller than or equal to the update interval to prevent deadlock.
-    uint32 updateInterval; // The minimum number of seconds that must elapse before a price change
-    bytes16 fee; // The fund movement fee. This amount is extracted from the deposited asset with every update and sent to the fee address.
-    uint16 leverageAmount; // The amount of exposure to price movements for the pool
-    address feeAddress; // The address that the fund movement fee is sent to
-    address quoteToken; // The digital asset that the pool accepts
-    address oracleWrapper; // The IOracleWrapper implementation for fetching feed data
-  }
+    struct PoolDeployment {
+        address owner; // The address of the pool keeper that will administer the pool
+        string poolCode; // The pool identification code. This is unique per pool per pool keeper
+        uint32 frontRunningInterval; // The minimum number of seconds that must elapse before a commit can be executed. Must be smaller than or equal to the update interval to prevent deadlock.
+        uint32 updateInterval; // The minimum number of seconds that must elapse before a price change
+        bytes16 fee; // The fund movement fee. This amount is extracted from the deposited asset with every update and sent to the fee address.
+        uint16 leverageAmount; // The amount of exposure to price movements for the pool
+        address feeAddress; // The address that the fund movement fee is sent to
+        address quoteToken; // The digital asset that the pool accepts
+        address oracleWrapper; // The IOracleWrapper implementation for fetching feed data
+    }
 
-  // #### Functions
-  /**
-=======
     // #### Functions
     /**
->>>>>>> 6d5c79df
     @notice Deploys a LeveragedPool contract
     @return The address of the new pool
    */
-<<<<<<< HEAD
-  function deployPool(
-    PoolDeployment memory deploymentParameters
-  ) external returns (address);
-=======
-    function deployPool(
-        address owner,
-        string memory _poolCode,
-        uint32 _frontRunningInterval,
-        bytes16 _fee,
-        uint16 _leverageAmount,
-        address _feeAddress,
-        address _quoteToken
-    ) external returns (address);
->>>>>>> 6d5c79df
+    function deployPool(PoolDeployment memory deploymentParameters) external returns (address);
 }