--- conflicted
+++ resolved
@@ -11,15 +11,11 @@
         address quoteToken; // The digital asset that the pool accepts
         address oracleWrapper; // The IOracleWrapper implementation for fetching price feed data
         address settlementEthOracle; // The oracle to fetch the price of Ether in terms of the settlement token
-<<<<<<< HEAD
-        address invariantCheckContract; // The IInvariantCheck contract that performs invariant checking
         address feeController;
         // The fee taken for each mint and burn. Fee value as a decimal multiplied by 10^18. For example, 50% is represented as 0.5 * 10^18
         uint256 mintingFee; // The fee amount for mints
         uint256 changeInterval; // The interval at which the mintingFee in a market either increases or decreases, as per the logic in `PoolCommitter::updateMintingFee`
         uint256 burningFee; // The fee amount for burns
-=======
->>>>>>> 98c76bf7
     }
 
     // #### Events
