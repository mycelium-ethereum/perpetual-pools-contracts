--- conflicted
+++ resolved
@@ -27,12 +27,12 @@
     event DeployPool(address indexed pool, address poolCommitter, string ticker);
 
     /**
-<<<<<<< HEAD
      * @notice Indicates that the InvariantCheck contract has changed
      * @param invariantCheck New InvariantCheck contract
      */
     event InvariantCheckChanged(address indexed invariantCheck);
-=======
+
+    /**
      * @notice Creates a notification when a PoolCommitter is deployed
      * @param poolCommitterAddress Address of new PoolCommitter
      * @param quoteToken Address of new quoteToken
@@ -47,7 +47,6 @@
         uint256 changeInterval,
         address feeController
     );
->>>>>>> 445fe1cd
 
     /**
      * @notice Creates a notification when the pool keeper changes
