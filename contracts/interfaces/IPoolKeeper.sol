--- conflicted
+++ resolved
@@ -77,11 +77,9 @@
 
     function performUpkeepMultiplePools(address[] calldata pools) external;
 
-<<<<<<< HEAD
     function setKeeperRewards(address _keeperRewards) external;
 
     function setGasPrice(uint256 _price) external;
-=======
+
     function performUpkeepMultiplePoolsPacked(bytes calldata pools) external;
->>>>>>> 0a03da4a
 }