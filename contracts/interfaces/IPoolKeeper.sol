--- conflicted
+++ resolved
@@ -112,18 +112,6 @@
     @param quoteToken The address of the digital asset that this pool contains
     @return The address of the newly-deployed pool contract
    */
-<<<<<<< HEAD
-  function createPool(
-    string memory marketCode,
-    string memory poolCode,
-    uint32 updateInterval,
-    uint32 frontRunningInterval,
-    bytes16 fee,
-    uint16 leverageAmount,
-    address feeAddress,
-    address quoteToken
-  ) external returns (address);
-=======
     function createPool(
         string memory marketCode,
         string memory poolCode,
@@ -134,5 +122,4 @@
         address feeAddress,
         address quoteToken
     ) external;
->>>>>>> 6d5c79df
 }