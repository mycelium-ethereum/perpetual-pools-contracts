--- conflicted
+++ resolved
@@ -83,9 +83,7 @@
      */
     function newPool(string memory _poolCode, address _poolAddress) external;
 
-<<<<<<< HEAD
     function setFactory(address _factory) external;
-=======
     /**
      * @notice Check if upkeep is required
      * @dev This should not be called or executed.
@@ -112,5 +110,4 @@
      * @param poolCodes pool codes to perform the update for.
      */
     function performUpkeepMultiplePools(string[] calldata poolCodes) external;
->>>>>>> 70ed3d44
 }