--- conflicted
+++ resolved
@@ -79,16 +79,12 @@
      * @param _poolCode The code associated with this pool.
      * @param _poolAddress The address of the newly-created pool.
      */
-<<<<<<< HEAD
-    function newPool(string calldata _poolCode, address _poolAddress) external;
-=======
     function newPool(
         string memory _poolCode,
         address _poolAddress,
         address _quoteToken,
         address _oracleWrapper
     ) external;
->>>>>>> 21d2b2e3
 
     /**
      * @notice Sets the factory of the keeper contract
