// SPDX-License-Identifier: MIT
pragma solidity ^0.7.6;
pragma abicoder v2;

/*
@title The manager contract interface for multiple markets and the pools in them
*/
interface IPoolKeeper {
    // #### Structs

<<<<<<< HEAD
  struct Upkeep {
    int256 executionPrice; // The price for the current execution
    int256 lastExecutionPrice; // The last price executed on.
    uint40 roundStart;
  }
=======
    struct Upkeep {
        int256 cumulativePrice; // The sum of all the samples for the current interval.
        int256 lastSamplePrice; // The last price added to the cumulative price
        int256 executionPrice; // The price for the current execution
        int256 lastExecutionPrice; // The last price executed on.
        uint32 count; // The number of samples taken during the current interval.
        uint32 updateInterval;
        uint40 roundStart;
    }
>>>>>>> 6d5c79df

    // #### Events
    /**
  @notice Creates a notification when a pool is created
  @param poolAddress The pool address of the newly created pool. This is deterministic and utilizes create2 and the pool code as the salt.
  @param firstPrice The price of the market oracle when the pool was created. 
  @param poolCode The code of the pool. This combined with the updateInterval provide the upkeep details.
   */
<<<<<<< HEAD
  event PoolAdded(
    address indexed poolAddress,
    int256 indexed firstPrice,
    string poolCode
  );
=======
    event CreatePool(
        address indexed poolAddress,
        int256 indexed firstPrice,
        uint32 indexed updateInterval,
        string market
    );
>>>>>>> 6d5c79df

    /**
  @notice Creates a notification when a market is created
  @param marketCode The market identifier for the new market
  @param oracle The oracle that will be used for price updates
   */
    event CreateMarket(string marketCode, address oracle);

    /**
    @notice Creates notification of a new round for a market/update interval pair
    @param oldPrice The average price for the penultimate round
    @param newPrice The average price for the round that's just ended
    @param updateInterval The length of the round
    @param poolCode The code for the pool being updated
   */
<<<<<<< HEAD
  event NewRound(
    int256 indexed oldPrice,
    int256 indexed newPrice,
    uint32 indexed updateInterval,
    string poolCode
  );

  /**
=======
    event NewRound(int256 indexed oldPrice, int256 indexed newPrice, uint32 indexed updateInterval, string market);
    /**
>>>>>>> 6d5c79df
    @notice Creates a notification of a price sample being taken
    @param cumulativePrice The sum of all samples taken for this round
    @param count The number of samples inclusive
    @param updateInterval The length of the round
    @param market The market that's being updated
   */
<<<<<<< HEAD
  event PriceSample(
    int256 indexed cumulativePrice,
    int256 indexed count,
    uint32 indexed updateInterval,
    string market
  );

  /**
=======
    event PriceSample(
        int256 indexed cumulativePrice,
        int256 indexed count,
        uint32 indexed updateInterval,
        string market
    );
    /**
>>>>>>> 6d5c79df
    @notice Creates notification of a price execution for a set of pools
    @param oldPrice The average price for the penultimate round
    @param newPrice The average price for the round that's just ended
    @param updateInterval The length of the round
    @param pool The pool that is being updated
   */
<<<<<<< HEAD
  event ExecutePriceChange(
    int256 indexed oldPrice,
    int256 indexed newPrice,
    uint32 indexed updateInterval,
    string pool
  );
=======
    event ExecutePriceChange(
        int256 indexed oldPrice,
        int256 indexed newPrice,
        uint32 indexed updateInterval,
        string market,
        string pool
    );
>>>>>>> 6d5c79df

    /**
    @notice Creates a notification of a failed pool update
    @param poolCode The pool that failed to update
    @param reason The reason for the error
   */
    event PoolUpdateError(string indexed poolCode, string reason);

<<<<<<< HEAD
  // #### Functions

  /**
   * @notice When a pool is created, this function is called by the factory to initiate price tracking.
   * @param _poolCode The code associated with this pool.
   * @param _poolAddress The address of the newly-created pool.
   */
  function newPool(
    string memory _poolCode,
    address _poolAddress
  ) external;
=======
    // #### Functions
    /**
    @notice Updates the address of the oracle wrapper.
    @dev Should be restricted to authorised users with access controls
    @param oracle The new OracleWrapper to use
    */
    function updateOracleWrapper(address oracle) external;

    /**
    @notice Creates a new market and sets the oracle to use for it.
    @dev This cannot be used to update a market's oracle, and will revert if attempted.
    @param marketCode The market code to identify this market
 */
    function createMarket(string memory marketCode, address oracle) external;

    /**
    @notice Creates a new pool in a given market
    @dev Should throw an error if the market code is invalid/doesn't exist or if the pool code is already in use.
    @param marketCode The market to create the pool in. The current price will be read and used to set the pool's lastPrice field.
    @param poolCode The pool's identifier
    @param updateInterval The minimum amount of time that must elapse before a price update can occur. If the interval is 5 minutes, then the price cannot be updated until 5 minutes after the last update has elapsed.
    @param frontRunningInterval The amount of time that must elapse between a commit and the next update interval before a commit can be executed. Must be shorter than the update interval to prevent deadlock.
    @param fee The percentage fee that will be charged to the pool's capital on a successful price update
    @param leverageAmount The leverage that the pool will expose it's depositors to
    @param feeAddress The address that fees will be sent to on every price change
    @param quoteToken The address of the digital asset that this pool contains
   */
    function createPool(
        string memory marketCode,
        string memory poolCode,
        uint32 updateInterval,
        uint32 frontRunningInterval,
        bytes16 fee,
        uint16 leverageAmount,
        address feeAddress,
        address quoteToken
    ) external;
>>>>>>> 6d5c79df
}<|MERGE_RESOLUTION|>--- conflicted
+++ resolved
@@ -8,23 +8,11 @@
 interface IPoolKeeper {
     // #### Structs
 
-<<<<<<< HEAD
-  struct Upkeep {
-    int256 executionPrice; // The price for the current execution
-    int256 lastExecutionPrice; // The last price executed on.
-    uint40 roundStart;
-  }
-=======
     struct Upkeep {
-        int256 cumulativePrice; // The sum of all the samples for the current interval.
-        int256 lastSamplePrice; // The last price added to the cumulative price
         int256 executionPrice; // The price for the current execution
         int256 lastExecutionPrice; // The last price executed on.
-        uint32 count; // The number of samples taken during the current interval.
-        uint32 updateInterval;
         uint40 roundStart;
     }
->>>>>>> 6d5c79df
 
     // #### Events
     /**
@@ -33,20 +21,7 @@
   @param firstPrice The price of the market oracle when the pool was created. 
   @param poolCode The code of the pool. This combined with the updateInterval provide the upkeep details.
    */
-<<<<<<< HEAD
-  event PoolAdded(
-    address indexed poolAddress,
-    int256 indexed firstPrice,
-    string poolCode
-  );
-=======
-    event CreatePool(
-        address indexed poolAddress,
-        int256 indexed firstPrice,
-        uint32 indexed updateInterval,
-        string market
-    );
->>>>>>> 6d5c79df
+    event PoolAdded(address indexed poolAddress, int256 indexed firstPrice, string poolCode);
 
     /**
   @notice Creates a notification when a market is created
@@ -62,65 +37,35 @@
     @param updateInterval The length of the round
     @param poolCode The code for the pool being updated
    */
-<<<<<<< HEAD
-  event NewRound(
-    int256 indexed oldPrice,
-    int256 indexed newPrice,
-    uint32 indexed updateInterval,
-    string poolCode
-  );
+    event NewRound(int256 indexed oldPrice, int256 indexed newPrice, uint32 indexed updateInterval, string poolCode);
 
-  /**
-=======
-    event NewRound(int256 indexed oldPrice, int256 indexed newPrice, uint32 indexed updateInterval, string market);
     /**
->>>>>>> 6d5c79df
     @notice Creates a notification of a price sample being taken
     @param cumulativePrice The sum of all samples taken for this round
     @param count The number of samples inclusive
     @param updateInterval The length of the round
     @param market The market that's being updated
    */
-<<<<<<< HEAD
-  event PriceSample(
-    int256 indexed cumulativePrice,
-    int256 indexed count,
-    uint32 indexed updateInterval,
-    string market
-  );
-
-  /**
-=======
     event PriceSample(
         int256 indexed cumulativePrice,
         int256 indexed count,
         uint32 indexed updateInterval,
         string market
     );
+
     /**
->>>>>>> 6d5c79df
     @notice Creates notification of a price execution for a set of pools
     @param oldPrice The average price for the penultimate round
     @param newPrice The average price for the round that's just ended
     @param updateInterval The length of the round
     @param pool The pool that is being updated
    */
-<<<<<<< HEAD
-  event ExecutePriceChange(
-    int256 indexed oldPrice,
-    int256 indexed newPrice,
-    uint32 indexed updateInterval,
-    string pool
-  );
-=======
     event ExecutePriceChange(
         int256 indexed oldPrice,
         int256 indexed newPrice,
         uint32 indexed updateInterval,
-        string market,
         string pool
     );
->>>>>>> 6d5c79df
 
     /**
     @notice Creates a notification of a failed pool update
@@ -129,55 +74,12 @@
    */
     event PoolUpdateError(string indexed poolCode, string reason);
 
-<<<<<<< HEAD
-  // #### Functions
-
-  /**
-   * @notice When a pool is created, this function is called by the factory to initiate price tracking.
-   * @param _poolCode The code associated with this pool.
-   * @param _poolAddress The address of the newly-created pool.
-   */
-  function newPool(
-    string memory _poolCode,
-    address _poolAddress
-  ) external;
-=======
     // #### Functions
-    /**
-    @notice Updates the address of the oracle wrapper.
-    @dev Should be restricted to authorised users with access controls
-    @param oracle The new OracleWrapper to use
-    */
-    function updateOracleWrapper(address oracle) external;
 
     /**
-    @notice Creates a new market and sets the oracle to use for it.
-    @dev This cannot be used to update a market's oracle, and will revert if attempted.
-    @param marketCode The market code to identify this market
- */
-    function createMarket(string memory marketCode, address oracle) external;
-
-    /**
-    @notice Creates a new pool in a given market
-    @dev Should throw an error if the market code is invalid/doesn't exist or if the pool code is already in use.
-    @param marketCode The market to create the pool in. The current price will be read and used to set the pool's lastPrice field.
-    @param poolCode The pool's identifier
-    @param updateInterval The minimum amount of time that must elapse before a price update can occur. If the interval is 5 minutes, then the price cannot be updated until 5 minutes after the last update has elapsed.
-    @param frontRunningInterval The amount of time that must elapse between a commit and the next update interval before a commit can be executed. Must be shorter than the update interval to prevent deadlock.
-    @param fee The percentage fee that will be charged to the pool's capital on a successful price update
-    @param leverageAmount The leverage that the pool will expose it's depositors to
-    @param feeAddress The address that fees will be sent to on every price change
-    @param quoteToken The address of the digital asset that this pool contains
-   */
-    function createPool(
-        string memory marketCode,
-        string memory poolCode,
-        uint32 updateInterval,
-        uint32 frontRunningInterval,
-        bytes16 fee,
-        uint16 leverageAmount,
-        address feeAddress,
-        address quoteToken
-    ) external;
->>>>>>> 6d5c79df
+     * @notice When a pool is created, this function is called by the factory to initiate price tracking.
+     * @param _poolCode The code associated with this pool.
+     * @param _poolAddress The address of the newly-created pool.
+     */
+    function newPool(string memory _poolCode, address _poolAddress) external;
 }