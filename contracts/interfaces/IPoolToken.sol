--- conflicted
+++ resolved
@@ -3,13 +3,7 @@
 
 /// @title Interface for the pool tokens
 interface IPoolToken {
-<<<<<<< HEAD
-    function mint(address account, uint256 amount) external returns (bool);
+    function mint(address account, uint256 amount) external;
 
-    function burn(address account, uint256 amount) external returns (bool);
-=======
-    function mint(uint256 amount, address account) external;
-
-    function burn(uint256 amount, address account) external;
->>>>>>> 8a68e407
+    function burn(address account, uint256 amount) external;
 }