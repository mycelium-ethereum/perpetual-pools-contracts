--- conflicted
+++ resolved
@@ -110,11 +110,7 @@
     function executeCommitment(uint128[] memory _commitIDs) external;
 
     /**
-<<<<<<< HEAD
      * @notice Processes the effect of a price change. This involves transferring funds from the losing pool to the other.
-=======
-     * @notice Processes the effect of a price change. The effect of a price change on a pool is left to the implementer. The pool stores the last price, and is given the latest price on update.
->>>>>>> 7b77071b
      * @dev This function should be called by the Pool Keeper.
      * @dev This function should be secured with some form of access control
      * @param oldPrice The previously executed price
