// SPDX-License-Identifier: MIT
pragma solidity ^0.7.6;
pragma abicoder v2;

/*
@title The pool controller contract interface
*/
interface ILeveragedPool {
    // #### Struct & Enum definitions
    enum CommitType {
        ShortMint,
        ShortBurn,
        LongMint,
        LongBurn
    }

    struct Commit {
        uint112 amount;
        CommitType commitType;
        uint40 created;
        address owner;
    }

    // #### Events
    /**
    @notice Creates a notification when the pool is setup and ready for use
    @param longToken The address of the LONG pair token
    @param shortToken The address of the SHORT pair token
    @param quoteToken The address of the digital asset that the pool accepts
    @param poolCode The pool code for the pool
   */
    event PoolInitialized(address indexed longToken, address indexed shortToken, address quoteToken, string poolCode);

    /**
    @notice Creates a notification when a commit is created in the pool
    @param commitID The id of the new commit
    @param amount The amount of tokens committed
    @param commitType The commitment type
   */
    event CreateCommit(uint128 indexed commitID, uint128 indexed amount, CommitType commitType);

    /**
    @notice Creates a notification for the removal of a commit that hasn't yet been executed
    @param commitID The commit that was removed
    @param amount The amount that was removed from the shadow ool
    @param commitType The type of commit that was removed
   */
    event RemoveCommit(uint128 indexed commitID, uint128 indexed amount, CommitType indexed commitType);

    /**
  @notice Creates a notification that a commit has been executed
  @param commitID The commit that was executed
 */
    event ExecuteCommit(uint128 commitID);

    /**
  @notice Creates a notification of a price execution
  @param startPrice The price from the last execution
  @param endPrice The price for this execution
  @param transferAmount The amount that was transferred between pools
 */
    event PriceChange(int256 indexed startPrice, int256 indexed endPrice, uint112 indexed transferAmount);

<<<<<<< HEAD
  function updateInterval() external view returns (uint32);
  function oracleWrapper() external view returns (address);

  // #### Functions
  /**
=======
    // #### Functions
    /**
>>>>>>> 6d5c79df
  @notice Configures the pool on deployment. The pools are EIP 1167 clones.
  @dev This should only be able to be run once to prevent abuse of the pool. Use of Openzeppelin Initializable or similar is recommended.
  @param _poolCode The pool identification code. This is unique per pool per pool keeper
  @param _frontRunningInterval The minimum number of seconds that must elapse before a commit can be executed. Must be smaller than the update interval to prevent deadlock. The difference must be greater than 15 seconds.
  @param _fee The fund movement fee. This amount is extracted from the deposited asset with every update and sent to the fee address.
  @param _leverageAmount The amount of exposure to price movements for the pool
  @param _feeAddress The address that the fund movement fee is sent to
  @param _quoteToken The digital asset that the pool accepts
 */
<<<<<<< HEAD
  function initialize(
    address _updater,
    address _oracleWrapper,
    address _longToken,
    address _shortToken,
    string memory _poolCode,
    uint32 _frontRunningInterval,
    uint32 _updateInterval,
    bytes16 _fee,
    uint16 _leverageAmount,
    address _feeAddress,
    address _quoteToken
  ) external;

  function getOraclePrice() external view returns (int256);

  /**
=======
    function initialize(
        address _updater,
        address _longToken,
        address _shortToken,
        string memory _poolCode,
        uint32 _frontRunningInterval,
        bytes16 _fee,
        uint16 _leverageAmount,
        address _feeAddress,
        address _quoteToken
    ) external;

    /**
>>>>>>> 6d5c79df
    @notice Creates a commitment to mint or burn
    @param commitType Valid types are SB,SM, LB, LM. Each type contains position (Short, Long) and action (Mint, Burn).
    @param amount the amount of the quote token that they wish to commit to a transaction
     */
    function commit(CommitType commitType, uint112 amount) external;

    /**
    @notice Withdraws a user's existing commit. This cannot be used to remove another user's commits. The sender must own the commits they are withdrawing
    @param commitID the ID of the commit to be withdrawn
     */
    function uncommit(uint128 commitID) external;

    /**
    @notice Executes one or more commitments and effects the changes on the live and shadow pools respectively. This can be used to execute on any valid commits in the commit pool
    @param _commitIDs an array of commits to execute. These do not have to all belong to the sender, nor do they need to be in a specific order.
     */
    function executeCommitment(uint128[] memory _commitIDs) external;

    /**
    @notice Processes the effect of a price change. The effect of a price change on a pool is left to the implementer. The pool stores the last price, and is given the latest price on update. 
    @dev This function should be called by the Pool Keeper.
    @dev This function should be secured with some form of access control
    @param oldPrice The previously executed price
    @param newPrice The price for the latest interval. 
    */
    function executePriceChange(int256 oldPrice, int256 newPrice) external;

<<<<<<< HEAD
  /**
   * @return true if the price was last updated more than updateInterval seconds ago
   */
  function intervalPassed() external view returns (bool);

  /** 
=======
    /** 
>>>>>>> 6d5c79df
    @notice Updates the fee address
    @dev This should be secured with some form of access control
    @param account The new account to send fees to
  */

    function updateFeeAddress(address account) external;
}<|MERGE_RESOLUTION|>--- conflicted
+++ resolved
@@ -61,16 +61,12 @@
  */
     event PriceChange(int256 indexed startPrice, int256 indexed endPrice, uint112 indexed transferAmount);
 
-<<<<<<< HEAD
-  function updateInterval() external view returns (uint32);
-  function oracleWrapper() external view returns (address);
+    function updateInterval() external view returns (uint32);
 
-  // #### Functions
-  /**
-=======
+    function oracleWrapper() external view returns (address);
+
     // #### Functions
     /**
->>>>>>> 6d5c79df
   @notice Configures the pool on deployment. The pools are EIP 1167 clones.
   @dev This should only be able to be run once to prevent abuse of the pool. Use of Openzeppelin Initializable or similar is recommended.
   @param _poolCode The pool identification code. This is unique per pool per pool keeper
@@ -80,39 +76,23 @@
   @param _feeAddress The address that the fund movement fee is sent to
   @param _quoteToken The digital asset that the pool accepts
  */
-<<<<<<< HEAD
-  function initialize(
-    address _updater,
-    address _oracleWrapper,
-    address _longToken,
-    address _shortToken,
-    string memory _poolCode,
-    uint32 _frontRunningInterval,
-    uint32 _updateInterval,
-    bytes16 _fee,
-    uint16 _leverageAmount,
-    address _feeAddress,
-    address _quoteToken
-  ) external;
-
-  function getOraclePrice() external view returns (int256);
-
-  /**
-=======
     function initialize(
         address _updater,
+        address _oracleWrapper,
         address _longToken,
         address _shortToken,
         string memory _poolCode,
         uint32 _frontRunningInterval,
+        uint32 _updateInterval,
         bytes16 _fee,
         uint16 _leverageAmount,
         address _feeAddress,
         address _quoteToken
     ) external;
 
+    function getOraclePrice() external view returns (int256);
+
     /**
->>>>>>> 6d5c79df
     @notice Creates a commitment to mint or burn
     @param commitType Valid types are SB,SM, LB, LM. Each type contains position (Short, Long) and action (Mint, Burn).
     @param amount the amount of the quote token that they wish to commit to a transaction
@@ -140,16 +120,12 @@
     */
     function executePriceChange(int256 oldPrice, int256 newPrice) external;
 
-<<<<<<< HEAD
-  /**
-   * @return true if the price was last updated more than updateInterval seconds ago
-   */
-  function intervalPassed() external view returns (bool);
+    /**
+     * @return true if the price was last updated more than updateInterval seconds ago
+     */
+    function intervalPassed() external view returns (bool);
 
-  /** 
-=======
     /** 
->>>>>>> 6d5c79df
     @notice Updates the fee address
     @dev This should be secured with some form of access control
     @param account The new account to send fees to
