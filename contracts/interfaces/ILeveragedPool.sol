--- conflicted
+++ resolved
@@ -13,13 +13,9 @@
         address _keeperOracle;
         address _longToken;
         address _shortToken;
-<<<<<<< HEAD
-        string _poolName; // The pool identification name
-=======
         address _priceChanger;
         address _poolCommitter;
-        string _poolCode; // The pool identification code. This is unique per pool per pool keeper
->>>>>>> 56e1d6ce
+        string _poolName; // The pool identification name
         uint32 _frontRunningInterval; // The minimum number of seconds that must elapse before a commit is forced to wait until the next interval
         uint32 _updateInterval; // The minimum number of seconds that must elapse before a commit can be executed.
         bytes16 _fee; // The fund movement fee. This amount is extracted from the deposited asset with every update and sent to the fee address.
