--- conflicted
+++ resolved
@@ -83,38 +83,11 @@
 
     // #### Functions
     /**
-<<<<<<< HEAD
-  @notice Configures the pool on deployment. The pools are EIP 1167 clones.
-  @dev This should only be able to be run once to prevent abuse of the pool. Use of Openzeppelin Initializable or similar is recommended.
-  @param _poolCode The pool identification code. This is unique per pool per pool keeper
-  @param _frontRunningInterval The minimum number of seconds that must elapse before a commit can be executed. Must be smaller than the update interval to prevent deadlock. The difference must be greater than 15 seconds.
-  @param _fee The fund movement fee. This amount is extracted from the deposited asset with every update and sent to the fee address.
-  @param _leverageAmount The amount of exposure to price movements for the pool
-  @param _feeAddress The address that the fund movement fee is sent to
-  @param _quoteToken The digital asset that the pool accepts
-  @param _keeperOracle the oracle used to get the quote token price in ETH (eg QUOTE/ETH oracle)
- */
-    function initialize(
-        address _updater,
-        address _oracleWrapper,
-        address _longToken,
-        address _shortToken,
-        string memory _poolCode,
-        uint32 _frontRunningInterval,
-        uint32 _updateInterval,
-        bytes16 _fee,
-        uint16 _leverageAmount,
-        address _feeAddress,
-        address _quoteToken,
-        address _keeperOracle
-    ) external;
-=======
      * @notice Configures the pool on deployment. The pools are EIP 1167 clones.
      * @dev This should only be able to be run once to prevent abuse of the pool. Use of Openzeppelin Initializable or similar is recommended.
      * @param initialization The struct Initialization containing initialization data
      */
     function initialize(Initialization calldata initialization) external;
->>>>>>> 2bc46c66
 
     /**
      * @notice Wrapper function to get the latest oracle price (using getPrice)
