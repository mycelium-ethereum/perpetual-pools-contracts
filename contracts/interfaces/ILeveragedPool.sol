--- conflicted
+++ resolved
@@ -73,20 +73,6 @@
   @param _quoteToken The digital asset that the pool accepts
   @param _keeperOracle the oracle used to get the quote token price in ETH (eg QUOTE/ETH oracle)
  */
-<<<<<<< HEAD
-  function initialize(
-    address _updater,
-    address _longToken,
-    address _shortToken,
-    string memory _poolCode,
-    uint32 _frontRunningInterval,
-    bytes16 _fee,
-    uint16 _leverageAmount,
-    address _feeAddress,
-    address _quoteToken,
-    address _keeperOracle
-  ) external;
-=======
     function initialize(
         address _updater,
         address _longToken,
@@ -96,9 +82,9 @@
         bytes16 _fee,
         uint16 _leverageAmount,
         address _feeAddress,
-        address _quoteToken
+        address _quoteToken,
+        address _keeperOracle
     ) external;
->>>>>>> 70b4ee06
 
     /**
     @notice Creates a commitment to mint or burn
