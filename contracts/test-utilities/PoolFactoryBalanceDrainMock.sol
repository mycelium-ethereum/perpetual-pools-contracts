--- conflicted
+++ resolved
@@ -31,13 +31,10 @@
     address public feeReceiver;
     // Default fee, annualised; Fee value as a decimal multiplied by 10^18. For example, 50% is represented as 0.5 * 10^18
     uint256 public fee;
-<<<<<<< HEAD
     uint256 public secondaryFeeSplitPercent = 10;
-=======
     // The fee taken for each mint and burn. Fee value as a decimal multiplied by 10^18. For example, 50% is represented as 0.5 * 10^18
     uint256 public mintingFee;
     uint256 public burningFee;
->>>>>>> d9cd7041
 
     // This is required because we must pass along *some* value for decimal
     // precision to the base pool tokens as we use the Cloneable pattern
