//SPDX-License-Identifier: CC-BY-NC-ND-4.0
pragma solidity 0.8.7;

import "../interfaces/IPoolFactory.sol";
import "../interfaces/ILeveragedPool.sol";
import "../interfaces/IPoolCommitter.sol";
import "../interfaces/IERC20DecimalsWrapper.sol";
import "../interfaces/IAutoClaim.sol";
import "../interfaces/ITwoStepGovernance.sol";
import "./LeveragedPoolBalanceDrainMock.sol";
import "../implementation/PoolToken.sol";
import "../implementation/PoolKeeper.sol";
import "../implementation/PoolCommitter.sol";
import "@openzeppelin/contracts/proxy/Clones.sol";
import "@openzeppelin/contracts/utils/Strings.sol";

/// @title The pool factory contract
contract PoolFactoryBalanceDrainMock is IPoolFactory, ITwoStepGovernance {
    // #### Globals
    address public immutable pairTokenBaseAddress;
    address public immutable poolBaseAddress;
    IPoolKeeper public poolKeeper;
    address public immutable poolCommitterBaseAddress;

    address public autoClaim;
    address public invariantCheck;

    // Contract address which has governance permissions
    address public override governance;
    bool public override governanceTransferInProgress;
    address public override provisionalGovernance;
    // Contract address to receive protocol fees
    address public feeReceiver;
    // Default fee, annualised; Fee value as a decimal multiplied by 10^18. For example, 50% is represented as 0.5 * 10^18
    uint256 public fee;
    // Percent of fees that go to secondary fee address if applicable.
    uint256 public secondaryFeeSplitPercent = 10;

    // This is required because we must pass along *some* value for decimal
    // precision to the base pool tokens as we use the Cloneable pattern
    uint8 constant DEFAULT_NUM_DECIMALS = 18;
    uint8 constant MAX_DECIMALS = DEFAULT_NUM_DECIMALS;
    // Considering leap year thus using 365.2425 days per year
    uint32 constant DAYS_PER_LEAP_YEAR = 365.2425 days;
    // Default max leverage of 10
    uint16 public maxLeverage = 10;

    /**
     * @notice Format: Pool counter => pool address
     */
    mapping(uint256 => address) public override pools;
    uint256 public override numPools;

    /**
     * @notice Format: Pool address => validity
     */
    mapping(address => bool) public override isValidPool;

    /**
     * @notice Format: PoolCommitter address => validity
     */
    mapping(address => bool) public override isValidPoolCommitter;

    // #### Modifiers
    modifier onlyGov() {
        require(msg.sender == governance, "msg.sender not governance");
        _;
    }

    // #### Functions
    constructor(address _feeReceiver, address _governance) {
        require(_feeReceiver != address(0), "Address cannot be null");
        require(_governance != address(0), "Address cannot be null");
        governance = _governance;

        // Deploy base contracts
        PoolToken pairTokenBase = new PoolToken(DEFAULT_NUM_DECIMALS);
        pairTokenBaseAddress = address(pairTokenBase);
        LeveragedPoolBalanceDrainMock poolBase = new LeveragedPoolBalanceDrainMock();
        poolBaseAddress = address(poolBase);
        PoolCommitter poolCommitterBase = new PoolCommitter();
        poolCommitterBaseAddress = address(poolCommitterBase);

        feeReceiver = _feeReceiver;

        /* initialise base PoolToken template (with dummy values) */
        pairTokenBase.initialize(address(poolBase), "base", "BASE", 8);

        /* initialise base LeveragedPool template (with dummy values) */
        ILeveragedPool.Initialization memory dummyInitialization = ILeveragedPool.Initialization({
            _owner: address(this),
            _keeper: address(this),
            _oracleWrapper: address(this),
            _settlementEthOracle: address(this),
            _longToken: address(pairTokenBase),
            _shortToken: address(pairTokenBase),
            _poolCommitter: address(poolCommitterBase),
            _invariantCheckContract: address(this),
            _poolName: "base",
            _frontRunningInterval: 0,
            _updateInterval: 1,
            _fee: 0,
            _leverageAmount: 1,
            _feeAddress: address(this),
            _secondaryFeeAddress: address(this),
            _quoteToken: address(this),
            _secondaryFeeSplitPercent: 0
        });
        poolBase.initialize(dummyInitialization);
        /* initialise base PoolCommitter template (with dummy values) */
        poolCommitterBase.initialize(address(this), address(this), address(this), governance, governance, 0, 0, 0);
    }

    /**
     * @notice Deploy a leveraged pool and its committer/pool tokens with given parameters
     * @notice Rebasing tokens are not supported and will break functionality
     * @param deploymentParameters Deployment parameters of the market. Some may be reconfigurable.
     * @return Address of the created pool
     * @dev Throws if pool keeper is null
     * @dev Throws if deployer does not own the oracle wrapper
     * @dev Throws if leverage amount is invalid
     * @dev Throws if decimal precision is too high (i.e., greater than `MAX_DECIMALS`)
     */
    function deployPool(PoolDeployment calldata deploymentParameters) external override returns (address) {
        address _poolKeeper = address(poolKeeper);
        require(_poolKeeper != address(0), "PoolKeeper not set");
        require(autoClaim != address(0), "AutoClaim not set");
        require(invariantCheck != address(0), "InvariantCheck not set");
        require(
            IOracleWrapper(deploymentParameters.oracleWrapper).deployer() == msg.sender,
            "Deployer must be oracle wrapper owner"
        );
        require(
            deploymentParameters.leverageAmount >= 1 && deploymentParameters.leverageAmount <= maxLeverage,
            "PoolKeeper: leveraged amount invalid"
        );
        require(
            IERC20DecimalsWrapper(deploymentParameters.settlementToken).decimals() <= MAX_DECIMALS,
            "Decimal precision too high"
        );

        bytes32 uniquePoolHash = keccak256(
            abi.encode(
                deploymentParameters.updateInterval,
                deploymentParameters.leverageAmount,
                deploymentParameters.settlementToken,
                deploymentParameters.oracleWrapper
            )
        );

        PoolCommitter poolCommitter = PoolCommitter(
            Clones.cloneDeterministic(poolCommitterBaseAddress, uniquePoolHash)
        );

        address poolCommitterAddress = address(poolCommitter);
        poolCommitter.initialize(
            address(this),
            invariantCheck,
            autoClaim,
            governance,
            deploymentParameters.feeController,
            deploymentParameters.mintingFee,
            deploymentParameters.burningFee,
            deploymentParameters.changeInterval
        );

        require(
            deploymentParameters.leverageAmount >= 1 && deploymentParameters.leverageAmount <= maxLeverage,
            "PoolKeeper: leveraged amount invalid"
        );
        require(
            IERC20DecimalsWrapper(deploymentParameters.settlementToken).decimals() <= MAX_DECIMALS,
            "Decimal precision too high"
        );

        LeveragedPoolBalanceDrainMock pool = LeveragedPoolBalanceDrainMock(
            Clones.cloneDeterministic(poolBaseAddress, uniquePoolHash)
        );
        address _pool = address(pool);
        emit DeployPool(_pool, address(poolCommitter), deploymentParameters.poolName);

        string memory leverage = Strings.toString(deploymentParameters.leverageAmount);

        ILeveragedPool.Initialization memory initialization = ILeveragedPool.Initialization({
            _owner: governance, // governance is the owner of pools -- if this changes, `onlyGov` breaks
            _keeper: _poolKeeper,
            _oracleWrapper: deploymentParameters.oracleWrapper,
            _settlementEthOracle: deploymentParameters.settlementEthOracle,
            _longToken: deployPairToken(_pool, leverage, deploymentParameters, "L-"),
            _shortToken: deployPairToken(_pool, leverage, deploymentParameters, "S-"),
            _poolCommitter: poolCommitterAddress,
            _invariantCheckContract: invariantCheck,
            _poolName: string(abi.encodePacked(leverage, "-", deploymentParameters.poolName)),
            _frontRunningInterval: deploymentParameters.frontRunningInterval,
            _updateInterval: deploymentParameters.updateInterval,
            _fee: (fee * deploymentParameters.updateInterval) / (DAYS_PER_LEAP_YEAR),
            _leverageAmount: deploymentParameters.leverageAmount,
            _feeAddress: feeReceiver,
            _secondaryFeeAddress: msg.sender,
            _settlementToken: deploymentParameters.settlementToken,
            _secondaryFeeSplitPercent: secondaryFeeSplitPercent
        });

        // approve the settlement token on the pool committer to finalise linking
        // this also stores the pool address in the committer
        // finalise pool setup
        pool.initialize(initialization);
<<<<<<< HEAD
        IPoolCommitter(poolCommitterAddress).setSettlementAndPool(deploymentParameters.settlementToken, _pool);
=======
        IPoolCommitter(poolCommitterAddress).setPool(_pool);
>>>>>>> 89d3d013
        poolKeeper.newPool(_pool);
        pools[numPools] = _pool;
        // numPools overflowing would require an unrealistic number of markets
        unchecked {
            numPools++;
        }
        isValidPool[_pool] = true;
        isValidPoolCommitter[address(poolCommitter)] = true;
        return _pool;
    }

    /**
     * @notice Deploy a contract for pool tokens
     * @param poolOwner Address of the owner of the pool
     * @param leverage Amount of leverage for pool
     * @param deploymentParameters Deployment parameters for parent function
     * @param direction Long or short token, L- or S-
     * @return Address of the pool token
     */
    function deployPairToken(
        address poolOwner,
        string memory leverage,
        PoolDeployment memory deploymentParameters,
        string memory direction
    ) internal returns (address) {
        string memory poolNameAndSymbol = string(abi.encodePacked(leverage, direction, deploymentParameters.poolName));
        uint8 settlementDecimals = IERC20DecimalsWrapper(deploymentParameters.settlementToken).decimals();
        bytes32 uniqueTokenHash = keccak256(
            abi.encode(
                deploymentParameters.leverageAmount,
                deploymentParameters.settlementToken,
                deploymentParameters.oracleWrapper,
                direction
            )
        );

        PoolToken pairToken = PoolToken(Clones.cloneDeterministic(pairTokenBaseAddress, uniqueTokenHash));
        pairToken.initialize(poolOwner, poolNameAndSymbol, poolNameAndSymbol, settlementDecimals);
        return address(pairToken);
    }

    /**
     * @notice Sets the address of the associated `PoolKeeper` contract
     * @param _poolKeeper Address of the `PoolKeeper`
     * @dev Throws if provided address is null
     * @dev Only callable by the owner
     * @dev Emits a `PoolKeeperChanged` event on success
     */
    function setPoolKeeper(address _poolKeeper) external override onlyGov {
        require(_poolKeeper != address(0), "address cannot be null");
        poolKeeper = IPoolKeeper(_poolKeeper);
        emit PoolKeeperChanged(_poolKeeper);
    }

    /**
     * @notice Sets the address of the associated `InvariantCheck` contract
     * @param _invariantCheck Address of the `InvariantCheck`
     * @dev Throws if provided address is null
     * @dev Only callable by the owner
     */
    function setInvariantCheck(address _invariantCheck) external override onlyGov {
        require(_invariantCheck != address(0), "address cannot be null");
        invariantCheck = _invariantCheck;
        emit InvariantCheckChanged(_invariantCheck);
    }

    /**
     * @notice Sets the address of the associated `AutoClaim` contract
     * @param _autoClaim Address of the `AutoClaim`
     * @dev Throws if provided address is null
     * @dev Only callable by the owner
     */
    function setAutoClaim(address _autoClaim) external override onlyGov {
        require(_autoClaim != address(0), "address cannot be null");
        autoClaim = _autoClaim;
        emit AutoClaimChanged(_autoClaim);
    }

    /**
     * @notice Sets the maximum leverage
     * @param newMaxLeverage Maximum leverage permitted for all pools
     * @dev Throws if provided maximum leverage is non-positive
     * @dev Only callable by the owner
     * @dev Emits a `MaxLeverageChanged` event on success
     */
    function setMaxLeverage(uint16 newMaxLeverage) external override onlyGov {
        require(newMaxLeverage > 0, "Maximum leverage must be non-zero");
        maxLeverage = newMaxLeverage;
        emit MaxLeverageChanged(newMaxLeverage);
    }

    /**
     * @notice Sets the primary fee receiver of deployed Leveraged pools.
     * @param _feeReceiver address of fee receiver
     * @dev Only callable by the owner of this contract
     * @dev This fuction does not change anything for already deployed pools, only pools deployed after the change
     * @dev Emits a `FeeReceiverChanged` event on success
     */
    function setFeeReceiver(address _feeReceiver) external override onlyGov {
        require(_feeReceiver != address(0), "address cannot be null");
        feeReceiver = _feeReceiver;
        emit FeeReceiverChanged(_feeReceiver);
    }

    /**
     * @notice Sets the proportion of fees to be split to the nominated secondary fees recipient
     * @param newFeePercent Proportion of fees to split
     * @dev Only callable by the owner of this contract
     * @dev Throws if `newFeePercent` exceeds 100
     * @dev Emits a `SecondaryFeeSplitChanged` event on success
     */
    function setSecondaryFeeSplitPercent(uint256 newFeePercent) external override onlyGov {
        require(newFeePercent <= 100, "Secondary fee split cannot exceed 100%");
        secondaryFeeSplitPercent = newFeePercent;
        emit SecondaryFeeSplitChanged(newFeePercent);
    }

    /**
     * @notice Set the yearly fee amount. The max yearly fee is 10%
     * @dev This is a percentage in WAD; multiplied by 10^18 e.g. 5% is 0.05 * 10^18
     * @param _fee The fee amount as a percentage
     * @dev Throws if fee is greater than 10%
     * @dev Emits a `FeeChanged` event on success
     */
    function setFee(uint256 _fee) external override onlyGov {
        require(_fee <= 0.1e18, "Fee cannot be > 10%");
        fee = _fee;
        emit FeeChanged(_fee);
    }

    /**
     * @notice Starts to transfer governance of the pool. The new governance
     *          address must call `claimGovernance` in order for this to take
     *          effect. Until this occurs, the existing governance address
     *          remains in control of the pool.
     * @param _governance New address of the governance of the pool
     * @dev First step of the two-step governance transfer process
     * @dev Sets the governance transfer flag to true
     * @dev See `claimGovernance`
     */
    function transferGovernance(address _governance) external override onlyGov {
        require(_governance != governance, "New governance address cannot be same as old governance address");
        require(_governance != address(0), "Governance address cannot be 0 address");
        provisionalGovernance = _governance;
        governanceTransferInProgress = true;
        emit ProvisionalGovernanceChanged(_governance);
    }

    /**
     * @notice Completes transfer of governance by actually changing permissions
     *          over the pool.
     * @dev Second and final step of the two-step governance transfer process
     * @dev See `transferGovernance`
     * @dev Sets the governance transfer flag to false
     * @dev After a successful call to this function, the actual governance
     *      address and the provisional governance address MUST be equal.
     */
    function claimGovernance() external override {
        require(governanceTransferInProgress, "No governance change active");
        address _provisionalGovernance = provisionalGovernance;
        require(msg.sender == _provisionalGovernance, "Not provisional governor");
        address oldGovernance = governance; /* for later event emission */
        governance = _provisionalGovernance;
        governanceTransferInProgress = false;
        emit GovernanceAddressChanged(oldGovernance, _provisionalGovernance);
    }
}<|MERGE_RESOLUTION|>--- conflicted
+++ resolved
@@ -205,11 +205,7 @@
         // this also stores the pool address in the committer
         // finalise pool setup
         pool.initialize(initialization);
-<<<<<<< HEAD
-        IPoolCommitter(poolCommitterAddress).setSettlementAndPool(deploymentParameters.settlementToken, _pool);
-=======
         IPoolCommitter(poolCommitterAddress).setPool(_pool);
->>>>>>> 89d3d013
         poolKeeper.newPool(_pool);
         pools[numPools] = _pool;
         // numPools overflowing would require an unrealistic number of markets
