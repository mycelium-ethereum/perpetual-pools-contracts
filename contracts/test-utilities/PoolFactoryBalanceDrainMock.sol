--- conflicted
+++ resolved
@@ -67,11 +67,7 @@
         pairTokenBaseAddress = address(pairTokenBase);
         poolBase = new LeveragedPoolBalanceDrainMock();
         poolBaseAddress = address(poolBase);
-<<<<<<< HEAD
-        poolCommitterBase = new PoolCommitter(address(this), address(this), address(this));
-=======
-        poolCommitterBase = new PoolCommitter(address(this), address(this), 0, 0);
->>>>>>> b7513595
+        poolCommitterBase = new PoolCommitter(address(this), address(this), address(this), 0, 0);
         poolCommitterBaseAddress = address(poolCommitterBase);
 
         ILeveragedPool.Initialization memory baseInitialization = ILeveragedPool.Initialization(
@@ -127,11 +123,13 @@
         PoolCommitter poolCommitter = PoolCommitter(
             Clones.cloneDeterministic(poolCommitterBaseAddress, uniquePoolHash)
         );
-<<<<<<< HEAD
-        poolCommitter.initialize(address(this), deploymentParameters.invariantCheckContract, autoClaim);
-=======
-        poolCommitter.initialize(address(this), deploymentParameters.invariantCheckContract, mintingFee, burningFee);
->>>>>>> b7513595
+        poolCommitter.initialize(
+            address(this),
+            deploymentParameters.invariantCheckContract,
+            autoClaim,
+            mintingFee,
+            burningFee
+        );
         address poolCommitterAddress = address(poolCommitter);
 
         require(
@@ -226,7 +224,6 @@
     }
 
     /**
-<<<<<<< HEAD
      * @notice Sets the address of the associated `AutoClaim` contract
      * @param _autoClaim Address of the `AutoClaim`
      * @dev Throws if provided address is null
@@ -238,8 +235,6 @@
     }
 
     /**
-=======
->>>>>>> b7513595
      * @notice Sets the maximum leverage
      * @param newMaxLeverage Maximum leverage permitted for all pools
      * @dev Throws if provided maximum leverage is non-positive
@@ -264,21 +259,14 @@
      * @notice Set the yearly fee amount. The max yearly fee is 10%
      * @dev This is a percentage in WAD; multiplied by 10^18 e.g. 5% is 0.05 * 10^18
      * @param _fee The fee amount as a percentage
-<<<<<<< HEAD
-     */
-    function setFee(uint256 _fee) external override onlyOwner {
-        require(_fee <= 0.1e18, "Fee cannot be >10%");
-=======
      * @dev Throws if fee is greater than 10%
      */
     function setFee(uint256 _fee) external override onlyOwner {
         require(_fee <= 0.1e18, "Fee cannot be > 10%");
->>>>>>> b7513595
         fee = _fee;
     }
 
     /**
-<<<<<<< HEAD
      * @notice Sets a valid PoolCommitter.
      * @dev TEST FUNCTION
      * @param _address The address whose validity will be toggled.
@@ -289,7 +277,6 @@
     }
 
     /**
-=======
      * @notice Set the minting and burning fee amount. The max yearly fee is 10%
      * @dev This is a percentage in WAD; multiplied by 10^18 e.g. 5% is 0.05 * 10^18
      * @param _mintingFee The fee amount for mints
@@ -306,7 +293,6 @@
     }
 
     /*
->>>>>>> b7513595
      * @notice Returns the address that owns this contract
      * @return Address of the owner
      * @dev Required due to the `IPoolFactory` interface
