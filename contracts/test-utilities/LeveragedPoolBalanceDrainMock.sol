--- conflicted
+++ resolved
@@ -99,12 +99,8 @@
         keeper = initialization._keeper;
         oracleWrapper = initialization._oracleWrapper;
         settlementEthOracle = initialization._settlementEthOracle;
-<<<<<<< HEAD
         settlementToken = initialization._settlementToken;
-=======
-        quoteToken = initialization._quoteToken;
         invariantCheck = initialization._invariantCheck;
->>>>>>> c6b4ce3a
         frontRunningInterval = initialization._frontRunningInterval;
         updateInterval = initialization._updateInterval;
         fee = PoolSwapLibrary.convertUIntToDecimal(initialization._fee);
@@ -152,8 +148,12 @@
         lastPriceTimestamp = block.timestamp;
         longBalance = newLongBalance;
         shortBalance = newShortBalance;
-        IPoolToken(tokens[LONG_INDEX]).mint(address(this), longMintAmount);
-        IPoolToken(tokens[SHORT_INDEX]).mint(address(this), shortMintAmount);
+        if (longMintAmount > 0) {
+            IPoolToken(tokens[LONG_INDEX]).mint(address(this), longMintAmount);
+        }
+        if (shortMintAmount > 0) {
+            IPoolToken(tokens[SHORT_INDEX]).mint(address(this), shortMintAmount);
+        }
     }
 
     /**
@@ -202,18 +202,8 @@
      * @dev Only callable by the associated `PoolCommitter` contract
      * @dev Only callable when the market is *not* paused
      */
-<<<<<<< HEAD
-    function settlementTokenTransfer(address to, uint256 amount)
-        external
-        override
-        onlyPoolCommitter
-        checkInvariantsBeforeFunction
-    {
+    function settlementTokenTransfer(address to, uint256 amount) external override onlyPoolCommitter onlyUnpaused {
         IERC20(settlementToken).safeTransfer(to, amount);
-=======
-    function quoteTokenTransfer(address to, uint256 amount) external override onlyPoolCommitter onlyUnpaused {
-        IERC20(quoteToken).safeTransfer(to, amount);
->>>>>>> c6b4ce3a
     }
 
     /**
@@ -248,13 +238,8 @@
         address from,
         address to,
         uint256 amount
-<<<<<<< HEAD
-    ) external override onlyPoolCommitter {
+    ) external override onlyPoolCommitter onlyUnpaused {
         IERC20(settlementToken).safeTransferFrom(from, to, amount);
-=======
-    ) external override onlyPoolCommitter onlyUnpaused {
-        IERC20(quoteToken).safeTransferFrom(from, to, amount);
->>>>>>> c6b4ce3a
     }
 
     /**
