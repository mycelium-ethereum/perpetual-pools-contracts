--- conflicted
+++ resolved
@@ -3,7 +3,6 @@
 
 import { HardhatUserConfig } from "hardhat/types"
 
-<<<<<<< HEAD
 import "@nomiclabs/hardhat-waffle";
 import "@typechain/hardhat";
 import "@nomiclabs/hardhat-etherscan";
@@ -12,14 +11,6 @@
 import "hardhat-gas-reporter";
 import "hardhat-deploy";
 import "hardhat-deploy-ethers";
-=======
-import "@nomiclabs/hardhat-waffle"
-import "@typechain/hardhat"
-import "@nomiclabs/hardhat-etherscan"
-import "@openzeppelin/hardhat-upgrades"
-import "hardhat-log-remover"
-import "hardhat-gas-reporter"
->>>>>>> 70b4ee06
 
 // TODO: reenable solidity-coverage when it works
 // import "solidity-coverage";
@@ -55,7 +46,6 @@
             url: "http://127.0.0.1:8555", // Coverage launches its own ganache-cli client
         },
     },
-<<<<<<< HEAD
     kovan: {
         url: ALCHEMY_API_TESTNET_URL,
         accounts: [TESTNET_PRIVATE_KEY],
@@ -80,20 +70,5 @@
       }
   },
 };
-=======
-    etherscan: {
-        // Your API key for Etherscan
-        // Obtain one at https://etherscan.io/
-        apiKey: ETHERSCAN_API_KEY,
-    },
-    mocha: {
-        timeout: 60000,
-    },
-    gasReporter: {
-        currency: "AUD",
-        coinmarketcap: process.env.COINMARKET_KEY,
-    },
-}
->>>>>>> 70b4ee06
 
 export default config