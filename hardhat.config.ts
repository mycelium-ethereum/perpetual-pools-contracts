import { config as dotEnvConfig } from "dotenv"
dotEnvConfig()

import { HardhatUserConfig } from "hardhat/types"

import "@nomiclabs/hardhat-waffle"
import "@typechain/hardhat"
import "@nomiclabs/hardhat-etherscan"
import "@openzeppelin/hardhat-upgrades"
import "hardhat-log-remover"
import "hardhat-gas-reporter"
import "hardhat-deploy"
import "hardhat-deploy-ethers"

// TODO: reenable solidity-coverage when it works
// import "solidity-coverage";

const ALCHEMY_API_TESTNET_URL = process.env.ALCHEMY_API_TESTNET_URL || ""
const ALCHEMY_API_MAINNET_URL = process.env.ALCHEMY_API_MAINNET_URL || ""
const TESTNET_PRIVATE_KEY =
    process.env.TESTNET_PRIVATE_KEY ||
    "0xc87509a1c067bbde78beb793e6fa76530b6382a4c0241e5e4a9ec0a0f44dc0d3" // well known private key
const ETHERSCAN_API_KEY = process.env.ETHERSCAN_API_KEY

const config: HardhatUserConfig = {
    defaultNetwork: "hardhat",
    solidity: {
        compilers: [{ version: "0.7.6", settings: {} }],
    },
    networks: {
<<<<<<< HEAD
=======
        hardhat: {
            // gas: 15000000000,
            // blockGasLimit: 0x1fffffffffffff,
            // allowUnlimitedContractSize: true,
            forking: {
                url: ALCHEMY_API_MAINNET_URL,
                blockNumber: 12474747,
            },
        },
>>>>>>> c83a369e
        goerli: {
            url: ALCHEMY_API_TESTNET_URL,
            accounts: [TESTNET_PRIVATE_KEY],
        },
        kovan: {
            url: ALCHEMY_API_TESTNET_URL,
            accounts: [TESTNET_PRIVATE_KEY],
        },
        coverage: {
            url: "http://127.0.0.1:8555", // Coverage launches its own ganache-cli client
        },
    },
    etherscan: {
        apiKey: ETHERSCAN_API_KEY,
    },
    mocha: {
        timeout: 60000,
    },
    gasReporter: {
        currency: "AUD",
        coinmarketcap: process.env.COINMARKET_KEY,
    },
    namedAccounts: {
        deployer: {
            default: 0,
        },
    },
}

export default config<|MERGE_RESOLUTION|>--- conflicted
+++ resolved
@@ -28,18 +28,6 @@
         compilers: [{ version: "0.7.6", settings: {} }],
     },
     networks: {
-<<<<<<< HEAD
-=======
-        hardhat: {
-            // gas: 15000000000,
-            // blockGasLimit: 0x1fffffffffffff,
-            // allowUnlimitedContractSize: true,
-            forking: {
-                url: ALCHEMY_API_MAINNET_URL,
-                blockNumber: 12474747,
-            },
-        },
->>>>>>> c83a369e
         goerli: {
             url: ALCHEMY_API_TESTNET_URL,
             accounts: [TESTNET_PRIVATE_KEY],
