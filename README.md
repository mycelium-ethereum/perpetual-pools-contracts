# Tracer Perpetual Pools
Project base generated with the Typescript Solidity Dev Starter Kit. See [Blog Post](https://medium.com/@rahulsethuram/the-new-solidity-dev-stack-buidler-ethers-waffle-typescript-tutorial-f07917de48ae) for more details

<<<<<<< HEAD
## C4 Audit Known Issues
In `PoolCommitter::commit`, `shadowPools[_commitType]` is passed in as a parameter to this function, but that's already been incremented yet the tokens haven't yet been burnt.

## Documentation
[Perpetual Pools - Documentation](https://tracerdao.notion.site/Perpetual-Pools-Documentation-ee935f325a9a448d9ed44e333dff0e74)

=======
## Documentation
[Perpetual Pools - Documentation](https://tracerdao.notion.site/Perpetual-Pools-Documentation-ee935f325a9a448d9ed44e333dff0e74)

## Contract Addresses

These are the current contracts that are being used on Arbitrum One.

| Contract | Pool | Address |
| -------- | -------- | ------- |
| `OracleWrapper` for the BTC/USD oracle | N/A | [0xE973E6400B44fd20fc4752c03D112274A1374bA0](https://arbiscan.io/address/0xE973E6400B44fd20fc4752c03D112274A1374bA0) |
| `OracleWrapper` for the ETH/USD oracle | N/A | [0xeceaea7e0408606714b2559ac9b1d3d51a327afe](https://arbiscan.io/address/0xeceaea7e0408606714b2559ac9b1d3d51a327afe) |
| `PoolFactory` | N/A | [0x98C58c1cEb01E198F8356763d5CbA8EB7b11e4E2](https://arbiscan.io/address/0x98C58c1cEb01E198F8356763d5CbA8EB7b11e4E2) |
| `PoolKeeper` | N/A | [0x759E817F0C40B11C775d1071d466B5ff5c6ce28e](https://arbiscan.io/address/0x759E817F0C40B11C775d1071d466B5ff5c6ce28e) |
| `LeveragedPool` | 3p BTC/USD | [0x70988060e1FD9bbD795CA097A09eA1539896Ff5D](https://arbiscan.io/address/0x70988060e1FD9bbD795CA097A09eA1539896Ff5D) |
| `PoolCommitter` | 3p BTC/USD | [0xFDE5D7B7596AF6aC5df7C56d76E14518A9F578dF](https://arbiscan.io/address/0xFDE5D7B7596AF6aC5df7C56d76E14518A9F578dF) |
| `LeveragedPool` | 1p BTC/USD | [0x146808f54DB24Be2902CA9f595AD8f27f56B2E76](https://arbiscan.io/address/0x146808f54DB24Be2902CA9f595AD8f27f56B2E76) |
| `PoolCommitter` | 1p BTC/USD | [0x539Bf88D729B65F8eC25896cFc7a5f44bbf1816b](https://arbiscan.io/address/0x539Bf88D729B65F8eC25896cFc7a5f44bbf1816b) |
| `LeveragedPool` | 3p ETH/USD | [0x54114e9e1eEf979070091186D7102805819e916B](https://arbiscan.io/address/0x54114e9e1eEf979070091186D7102805819e916B) |
| `PoolCommitter` | 3p ETH/USD | [0x759E817F0C40B11C775d1071d466B5ff5c6ce28e](https://arbiscan.io/address/0x759E817F0C40B11C775d1071d466B5ff5c6ce28e) |
| `LeveragedPool` | 1p ETH/USD | [0x3A52aD74006D927e3471746D4EAC73c9366974Ee](https://arbiscan.io/address/0x3A52aD74006D927e3471746D4EAC73c9366974Ee) |
| `PoolCommitter` | 1p ETH/USD | [0x047Cd47925C2390ce26dDeB302b8b165d246d450](https://arbiscan.io/address/0x047Cd47925C2390ce26dDeB302b8b165d246d450) |

>>>>>>> b80fab43
## Frontend Notes
### Calculating ABDKMathQuad values
The `PoolSwapLibrary` contains several methods for generating, converting, and using the raw ratio values. These can be used in the frontend to estimate the result of a transaction. It is vital when estimating the result of a transaction that the shadow pool amount for the commit type's opposite is included in the token total supply.

## Environment variables
The environment variables used in this project are documented in the `example.env` file at the root of the project. To configure, create a copy of `example.env`, rename to `.env`, and replace the placeholders with the correct values. 

## Using this Project

Install the dependencies with `yarn`. 
Build everything with `yarn compile`. 
Run the tests with `yarn test`.

## Available Functionality

### Build Contracts and Generate Typechain Typeings
You'll need to run this before running tests if typescript throws an error about not finding the typechain artifacts.

`yarn refresh`

### Run Slither for static analysis report
If you have `slither` installed and on your PATH, you can run `npm run slither` to get a report on the current codebase.

 
### Deploy to Ethereum

Create/modify network config in `hardhat.config.ts` and add API key and private key, then run:

`npx hardhat run --network rinkeby scripts/deploy.ts`
**Note:** As of this commit, deploys are out of sync with the current contract set-up and therefore will not work.

### Verify on Etherscan

Using the [hardhat-etherscan plugin](https://hardhat.org/plugins/nomiclabs-hardhat-etherscan.html), add Etherscan API key to `hardhat.config.ts`, then run:

`npx hardhat verify --network rinkeby <DEPLOYED ADDRESS>`

PRs and feedback welcome!

## Frequently Asked Questions

**How are pool keepers to be chosen? How many keepers are there?** 

The Pool Keeper is simply a contract that enforces the correct keeper behaviour. Anyone may be a keeper by calling the keeper function on that contract with a pool that is valid for upkeep. We will initially be adding wrappers for Chainlink keepers as well as having custom keepers.

**The leveraged pool fee is represented as a `bytes16` value. Why is this chosen over something like `uint`? What denomination does this represent?**

The leveraged pool fee is a `bytes16` value simply due to the maths library used. We often represent values in WAD values (popularised by the Maker DAO team). WAD values are the integer value multiplied by 10^18 (e.g. `1 = 1*10^18`). The maths library we currently use represents values in IEEE quad precision numbers and uses bytes as way of storing this. A good primer on the above can be found [here](https://medium.com/coinmonks/math-in-solidity-part-1-numbers-384c8377f26d) and WAD / RAY maths is introduced [here](https://docs.makerdao.com/other-documentation/system-glossary).

**How many different type of tests are there? There are unit tests in the test suite. Are there also end to end tests?**

Most tests are unit tests. There is a single E2E test in `e2e.spec.ts` right now. We plan to add more.

**Whats the `deployments/kovan` folder for? They seem to be different from the ABIs I get from `artifacts` folder when I compile.**

We use a plugin for hardhat called hardhat deploy that helps with deployment. They recommend you commit the `deployments` folder to have consistent data across deploys. The deploys you find there will be deploys that have been run from old versions of the contract, hence the ABI difference.<|MERGE_RESOLUTION|>--- conflicted
+++ resolved
@@ -1,14 +1,9 @@
 # Tracer Perpetual Pools
 Project base generated with the Typescript Solidity Dev Starter Kit. See [Blog Post](https://medium.com/@rahulsethuram/the-new-solidity-dev-stack-buidler-ethers-waffle-typescript-tutorial-f07917de48ae) for more details
 
-<<<<<<< HEAD
 ## C4 Audit Known Issues
 In `PoolCommitter::commit`, `shadowPools[_commitType]` is passed in as a parameter to this function, but that's already been incremented yet the tokens haven't yet been burnt.
 
-## Documentation
-[Perpetual Pools - Documentation](https://tracerdao.notion.site/Perpetual-Pools-Documentation-ee935f325a9a448d9ed44e333dff0e74)
-
-=======
 ## Documentation
 [Perpetual Pools - Documentation](https://tracerdao.notion.site/Perpetual-Pools-Documentation-ee935f325a9a448d9ed44e333dff0e74)
 
@@ -31,7 +26,6 @@
 | `LeveragedPool` | 1p ETH/USD | [0x3A52aD74006D927e3471746D4EAC73c9366974Ee](https://arbiscan.io/address/0x3A52aD74006D927e3471746D4EAC73c9366974Ee) |
 | `PoolCommitter` | 1p ETH/USD | [0x047Cd47925C2390ce26dDeB302b8b165d246d450](https://arbiscan.io/address/0x047Cd47925C2390ce26dDeB302b8b165d246d450) |
 
->>>>>>> b80fab43
 ## Frontend Notes
 ### Calculating ABDKMathQuad values
 The `PoolSwapLibrary` contains several methods for generating, converting, and using the raw ratio values. These can be used in the frontend to estimate the result of a transaction. It is vital when estimating the result of a transaction that the shadow pool amount for the commit type's opposite is included in the token total supply.
