--- conflicted
+++ resolved
@@ -68,13 +68,8 @@
         log: true,
         args: [chainlinkOracle.address],
     })
-<<<<<<< HEAD
     /* deploy ChainlinkOracleWrapper for keeper */
     const keeperOracle = await deploy("ChainlinkOracleWrapper", {
-=======
-    /* deploy TestOracleWrapper for keeper */
-    const settlementEthOracle = await deploy("TestOracleWrapper", {
->>>>>>> 1befa2e2
         from: deployer,
         log: true,
         args: [chainlinkOracle.address],
@@ -125,11 +120,7 @@
         leverageAmount: 5,
         quoteToken: token.address,
         oracleWrapper: oracleWrapper.address,
-<<<<<<< HEAD
-        settlementEthOracleWrapper: keeperOracle.address,
-=======
-        settlementEthOracle: settlementEthOracle.address,
->>>>>>> 1befa2e2
+        settlementEthOracle: keeperOracle.address,
     }
 
     const receipt = await execute(
