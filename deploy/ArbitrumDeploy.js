--- conflicted
+++ resolved
@@ -9,7 +9,7 @@
     const RinkebyBtcUsdOracle = {"address": "0x0c9973e7a27d00e656B9f153348dA46CaD70d03d"}
     const MainnetEthUsdOracle = {"address": "0x639Fe6ab55C921f74e7fac1ee960C0B6293ba612"}
     const MainnetBtcUsdOracle = {"address": "0x6ce185860a4963106506C203335A2910413708e9"}
-    const multisigAddress = "0x3817E346A0eD30349a853bA422A21DB5d5FE0804"
+    const multisigAddress = "0x18fb99925603F68Ccc49c3542EE3296b1B2efC07"
 
     /* deploy testToken */
     /*
@@ -32,20 +32,26 @@
         accounts[0].address
     )
 
+    */
     // deploy ChainlinkOracleWrapper
+    const oracleWrapper = { address: "0x83181d41b3203651216065F5F5601295E8e45DA4" }
+    const keeperOracle = { address: "0x1E761FC72EeD30dcA34CD7770c52EADB2d675eB8" }
+    /*
     const oracleWrapper = await deploy("ChainlinkOracleWrapper", {
         from: deployer,
         log: true,
-        args: [BtcUsdOracle.address],
-    })
-    */
+        args: [MainnetBtcUsdOracle.address],
+    })
 
     // deploy ChainlinkOracleWrapper for keeper
     const keeperOracle = await deploy("ChainlinkOracleWrapper", {
         from: deployer,
         log: true,
-        args: [EthUsdOracle.address],
-    })
+        args: [MainnetEthUsdOracle.address],
+    })
+    */
+    console.log("BTCUSD oracle wrapper: ", oracleWrapper.address)
+    console.log("ETHUSD oracle wrapper: ", keeperOracle.address)
 
     // deploy PoolSwapLibrary
     const library = await deploy("PoolSwapLibrary", {
@@ -59,10 +65,13 @@
         log: true,
         libraries: { PoolSwapLibrary: library.address },
         // (fee receiver)
-        args: [accounts[0].address],
-    })
-
-    // deploy PoolFactory
+        args: [multisigAddress],
+    })
+
+    /*
+    const factory = { address: "0x18fb99925603F68Ccc49c3542EE3296b1B2efC07" }
+
+    // deploy PoolCommitterDeployer
     const poolCommitterDeployer = await deploy("PoolCommitterDeployer", {
         from: deployer,
         log: true,
@@ -77,6 +86,8 @@
         libraries: { PoolSwapLibrary: library.address },
         args: [factory.address],
     })
+
+    /*
 
     // Set PoolKeeper
     await execute(
@@ -125,16 +136,10 @@
     const minimumCommitSize = ethers.utils.parseEther("1000")
     const maximumCommitQueueLength = 100
 
-<<<<<<< HEAD
     // deploy LeveragePool
-    const deploymentData = {
-        poolName: POOL_CODE,
-=======
-    /* deploy LeveragePool */
     // BTC-USD 1x
     const deploymentData1 = {
         poolName: BTC_POOL_CODE,
->>>>>>> f16e559c
         frontRunningInterval: frontRunningInterval,
         updateInterval: updateInterval,
         leverageAmount: oneLeverage,
@@ -185,7 +190,10 @@
     }
 
     const deploymentData = [deploymentData1, deploymentData2, deploymentData3, deploymentData4]
+    */
     
+    // console.log(`Deploy PoolKeeper: ${poolKeeper.address}`)
+    /*
     for (var i = 0; i < deploymentData.length; i++) {
         let receipt = await execute(
             "PoolFactory",
@@ -206,8 +214,21 @@
         console.log(`Deployed TestToken: ${token.address}`)
         console.log(`Deployed OracleWrapper: ${oracleWrapper.address}`)
     }
-
-
+    */
+    /*
+    await hre.run("verify:verify", {
+        address: oracleWrapper.address,
+        constructorArguments: [MainnetBtcUsdOracle.address],
+    })
+    await hre.run("verify:verify", {
+        address: keeperOracle.address,
+        constructorArguments: [MainnetEthUsdOracle.address],
+    })
+    */
+    await hre.run("verify:verify", {
+        address: factory.address,
+        constructorArguments: [multisigAddress],
+    })
 }
 
 module.exports.tags = ["ArbDeploy"]