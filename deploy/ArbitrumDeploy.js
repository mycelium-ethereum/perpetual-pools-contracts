--- conflicted
+++ resolved
@@ -148,25 +148,7 @@
         fee
     )
 
-<<<<<<< HEAD
-    console.log(
-        "Setting factory committer deployer",
-        poolCommitterDeployer.address
-    )
-    await execute(
-        "PoolFactory",
-        {
-            from: deployer,
-            log: true,
-        },
-        "setPoolCommitterDeployer",
-        poolCommitterDeployer.address
-    )
-
-    const EUR_POOL_CODE = "EUR/USD"
-=======
     const BTC_POOL_CODE = "BTC/USD"
->>>>>>> 0282b6b4
     const ETH_POOL_CODE = "ETH/USD"
 
     const updateInterval = 3600 // 60 mins
