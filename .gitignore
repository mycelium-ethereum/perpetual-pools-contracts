--- conflicted
+++ resolved
@@ -2,10 +2,7 @@
 .env
 cache/
 artifacts/
-<<<<<<< HEAD
 typechain/
 coverage/
 coverage.json
-=======
-types/
->>>>>>> f8d752eb
+types/