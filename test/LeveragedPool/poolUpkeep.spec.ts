import { ethers } from "hardhat"
import chai from "chai"
import chaiAsPromised from "chai-as-promised"
import {
    LeveragedPool,
    TestToken,
    ERC20,
    PoolSwapLibrary,
    PoolCommitter,
} from "../../types"

import {
    POOL_CODE,
    DEFAULT_FEE,
    LONG_MINT,
    LONG_BURN,
    SHORT_MINT,
} from "../constants"
import {
    deployPoolAndTokenContracts,
    getRandomInt,
    generateRandomAddress,
    createCommit,
    CommitEventArgs,
    timeout,
    deployMockPool,
} from "../utilities"
import { BigNumber } from "ethers"
chai.use(chaiAsPromised)
const { expect } = chai

const amountCommitted = ethers.utils.parseEther("2000")
const amountMinted = ethers.utils.parseEther("10000")
const feeAddress = generateRandomAddress()
const lastPrice = ethers.utils.parseEther(getRandomInt(99999999, 1).toString())
const updateInterval = 200
const frontRunningInterval = 100 // seconds
const fee = DEFAULT_FEE
const leverage = 1

describe("LeveragedPool - executeAllCommitments", async () => {
    let poolCommitter: PoolCommitter
    let token: TestToken
    let shortToken: ERC20
    let longToken: ERC20
    let pool: LeveragedPool
    let library: PoolSwapLibrary

    const commits: CommitEventArgs[] | undefined = []
    beforeEach(async () => {
        const result = await deployPoolAndTokenContracts(
            POOL_CODE,
            frontRunningInterval,
            updateInterval,
            leverage,
            feeAddress,
            fee
        )
        pool = result.pool
        library = result.library
        poolCommitter = result.poolCommitter

        token = result.token
        shortToken = result.shortToken
        longToken = result.longToken

        await token.approve(pool.address, amountMinted)

        // Long mint commit
        await createCommit(poolCommitter, LONG_MINT, amountCommitted)
        // short mint commit
        await createCommit(poolCommitter, SHORT_MINT, amountCommitted)

        await shortToken.approve(pool.address, amountMinted)
        await longToken.approve(pool.address, await longToken.totalSupply())
        await timeout(updateInterval * 1000)
        const signers = await ethers.getSigners()
        await pool.setKeeper(signers[0].address)

        // No price change so only commits are executed
        await pool.poolUpkeep(lastPrice, lastPrice)

        // await poolCommitter.updateAggregateBalance(signers[0].address)
        await poolCommitter.claim(signers[0].address)
        // End state: `amountCommitted` worth of Long and short token minted. Price = lastPrice
    })

    describe("With one Long Mint and one Long Burn and normal price change", async () => {
        it("Updates state", async () => {
            // Long mint commit
            await createCommit(poolCommitter, LONG_MINT, amountCommitted)
            // Long burn commit
            await createCommit(poolCommitter, LONG_BURN, amountCommitted.div(2))
            await timeout(updateInterval * 1000)

            const shortTokenTotalSupplyBefore = await shortToken.totalSupply()
            const longTokenTotalSupplyBefore = await longToken.totalSupply()
            const longBalanceBefore = await pool.longBalance()
            const shortBalanceBefore = await pool.shortBalance()
            // Double the price
            await pool.poolUpkeep(lastPrice, BigNumber.from("2").mul(lastPrice))

            const shortTokenTotalSupplyAfter = await shortToken.totalSupply()
            const longTokenTotalSupplyAfter = await longToken.totalSupply()
            // (longBalance / (longTokenTotalSupply + longburnShadowPool)) * amountCommitted
            //=(1000 + 1000) / 3000 * 2000 = 1333.333....
            const expectedLongTokenDifference = "1333333333333333333333"

            // Should be equal since the commits are long commits
            expect(shortTokenTotalSupplyAfter).to.equal(
                shortTokenTotalSupplyBefore
            )
            expect(longTokenTotalSupplyAfter).to.equal(
                longTokenTotalSupplyBefore.add(expectedLongTokenDifference)
            )

            const longBalanceAfter = await pool.longBalance()
            const shortBalanceAfter = await pool.shortBalance()

            // Based on ratio and `getAmountOut`
            const longBalanceDecreaseOnBurn = ethers.utils.parseEther("1500")
            // Long balance should increase by (the amount shortBalance decreases) + (the amount LONG MINT committed) - (the burn amount from the LONG BURN)
            expect(longBalanceAfter).to.equal(
                longBalanceBefore
                    .add(shortBalanceBefore.div(2))
                    .add(amountCommitted)
                    .sub(longBalanceDecreaseOnBurn)
            )
            expect(shortBalanceAfter).to.equal(shortBalanceBefore.div(2))
        })
    })

<<<<<<< HEAD
    describe("paused pools", async () => {
        it("Paused pools cannot upkeep", async () => {
            await timeout(updateInterval * 1000)
            const result = await deployMockPool(
                POOL_CODE,
                frontRunningInterval,
                updateInterval,
                leverage,
                feeAddress,
                fee
            )
            await result.pool.setKeeper(result.signers[0].address)
            await result.token.approve(result.pool.address, 10000)
            await result.poolCommitter.commit(LONG_MINT, 1000, false)
            await result.pool.drainPool(10)
            await result.invariantCheck.checkInvariants(result.pool.address)
            await expect(result.pool.poolUpkeep(lastPrice, lastPrice)).to.revertedWith(
                "Pool is paused"
            )
        })
=======
    it("Paused pools cannot upkeep", async () => {
        await timeout(updateInterval * 1000)
        await pool.pause()
        await expect(pool.poolUpkeep(lastPrice, lastPrice)).to.revertedWith(
            "Pool is paused"
        )
>>>>>>> 1c121ca3
    })
    /*
    describe("Short mint->short burn", () => {
        const commits: CommitEventArgs[] | undefined = []
        beforeEach(async () => {
            const result = await deployPoolAndTokenContracts(
                POOL_CODE,
                frontRunningInterval,
                updateInterval,
                leverage,
                feeAddress,
                fee
            )
            pool = result.pool
            library = result.library

            token = result.token
            shortToken = result.shortToken
            await pool.setKeeper(result.signers[0].address)

            await token.approve(pool.address, amountMinted)

            const commit = await createCommit(pool, [0], amountCommitted)

            await shortToken.approve(pool.address, amountMinted)
            await timeout(2000)

            await pool.executePriceChange(lastPrice, 10)
            await pool.executeCommitment([commit.commitID])

            commits.push(await createCommit(pool, [0], amountCommitted))
            commits.push(await createCommit(pool, [1], amountCommitted.div(2)))
        })
        it("should reduce the balances of the shadows pools involved", async () => {
            // Short mint and burn pools
            expect(await pool.shadowPools(commits[0].commitType)).to.eq(
                amountCommitted
            )
            expect(await pool.shadowPools(commits[1].commitType)).to.eq(
                amountCommitted.div(2)
            )
            await timeout(2000)
            await pool.executePriceChange(lastPrice, 10)
            await pool.executeCommitment([
                commits[0].commitID,
                commits[1].commitID,
            ])

            expect(await pool.shadowPools(commits[0].commitType)).to.eq(0)
            expect(await pool.shadowPools(commits[1].commitType)).to.eq(0)
        })
        it("should adjust the balances of the live pools involved", async () => {
            expect(await pool.shortBalance()).to.eq(amountCommitted)
            await timeout(2000)
            await pool.executePriceChange(lastPrice, 10)

            await pool.executeCommitment([
                commits[0].commitID,
                commits[1].commitID,
            ])

            expect(await pool.shortBalance()).to.eq(
                amountCommitted.add(amountCommitted.div(2))
            )
        })
    })
    */
})<|MERGE_RESOLUTION|>--- conflicted
+++ resolved
@@ -130,7 +130,6 @@
         })
     })
 
-<<<<<<< HEAD
     describe("paused pools", async () => {
         it("Paused pools cannot upkeep", async () => {
             await timeout(updateInterval * 1000)
@@ -147,18 +146,10 @@
             await result.poolCommitter.commit(LONG_MINT, 1000, false)
             await result.pool.drainPool(10)
             await result.invariantCheck.checkInvariants(result.pool.address)
-            await expect(result.pool.poolUpkeep(lastPrice, lastPrice)).to.revertedWith(
-                "Pool is paused"
-            )
-        })
-=======
-    it("Paused pools cannot upkeep", async () => {
-        await timeout(updateInterval * 1000)
-        await pool.pause()
-        await expect(pool.poolUpkeep(lastPrice, lastPrice)).to.revertedWith(
-            "Pool is paused"
-        )
->>>>>>> 1c121ca3
+            await expect(
+                result.pool.poolUpkeep(lastPrice, lastPrice)
+            ).to.revertedWith("Pool is paused")
+        })
     })
     /*
     describe("Short mint->short burn", () => {
