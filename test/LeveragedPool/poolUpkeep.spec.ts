import { ethers } from "hardhat"
import chai from "chai"
import chaiAsPromised from "chai-as-promised"
import {
    LeveragedPool,
    TestToken,
    ERC20,
    PoolSwapLibrary,
    PoolCommitter,
} from "../../types"

import {
    POOL_CODE,
    DEFAULT_FEE,
    LONG_MINT,
    LONG_BURN,
    SHORT_MINT,
} from "../constants"
import {
    deployPoolAndTokenContracts,
    getRandomInt,
    generateRandomAddress,
    createCommit,
    CommitEventArgs,
    timeout,
    deployMockPool,
} from "../utilities"
import { BigNumber } from "ethers"
chai.use(chaiAsPromised)
const { expect } = chai

const amountCommitted = ethers.utils.parseEther("2000")
const amountMinted = ethers.utils.parseEther("10000")
const feeAddress = generateRandomAddress()
const lastPrice = ethers.utils.parseEther(getRandomInt(99999999, 1).toString())
const updateInterval = 200
const frontRunningInterval = 100 // seconds
const fee = DEFAULT_FEE
const leverage = 1

describe("LeveragedPool - executeAllCommitments", async () => {
    let poolCommitter: PoolCommitter
    let token: TestToken
    let shortToken: ERC20
    let longToken: ERC20
    let pool: LeveragedPool
    let library: PoolSwapLibrary

    const commits: CommitEventArgs[] | undefined = []
    beforeEach(async () => {
        const result = await deployPoolAndTokenContracts(
            POOL_CODE,
            frontRunningInterval,
            updateInterval,
            leverage,
            feeAddress,
            fee
        )
        pool = result.pool
        library = result.library
        poolCommitter = result.poolCommitter

        token = result.token
        shortToken = result.shortToken
        longToken = result.longToken

        await token.approve(pool.address, amountMinted)

        // Long mint commit
        await createCommit(poolCommitter, LONG_MINT, amountCommitted)
        // short mint commit
        await createCommit(poolCommitter, SHORT_MINT, amountCommitted)

        await shortToken.approve(pool.address, amountMinted)
        await longToken.approve(pool.address, await longToken.totalSupply())
        await timeout(updateInterval * 1000)
        const signers = await ethers.getSigners()
        await pool.setKeeper(signers[0].address)

        // No price change so only commits are executed
        await pool.poolUpkeep(lastPrice, lastPrice)

        // await poolCommitter.updateAggregateBalance(signers[0].address)
        await poolCommitter.claim(signers[0].address)
        // End state: `amountCommitted` worth of Long and short token minted. Price = lastPrice
    })

    describe("With one Long Mint and one Long Burn and normal price change", async () => {
        it("Updates state", async () => {
            // Long mint commit
            await createCommit(poolCommitter, LONG_MINT, amountCommitted)
            // Long burn commit
            await createCommit(poolCommitter, LONG_BURN, amountCommitted.div(2))
            await timeout(updateInterval * 1000)

            const shortTokenTotalSupplyBefore = await shortToken.totalSupply()
            const longTokenTotalSupplyBefore = await longToken.totalSupply()
            const longBalanceBefore = await pool.longBalance()
            const shortBalanceBefore = await pool.shortBalance()
            // Double the price
            await pool.poolUpkeep(lastPrice, BigNumber.from("2").mul(lastPrice))

            const shortTokenTotalSupplyAfter = await shortToken.totalSupply()
            const longTokenTotalSupplyAfter = await longToken.totalSupply()
            // (longBalance / (longTokenTotalSupply + longburnShadowPool)) * amountCommitted
            //=(1000 + 1000) / 3000 * 2000 = 1333.333....
            const expectedLongTokenDifference = "1333333333333333333333"

            // Should be equal since the commits are long commits
            expect(shortTokenTotalSupplyAfter).to.equal(
                shortTokenTotalSupplyBefore
            )
            expect(longTokenTotalSupplyAfter).to.equal(
                longTokenTotalSupplyBefore.add(expectedLongTokenDifference)
            )

            const longBalanceAfter = await pool.longBalance()
            const shortBalanceAfter = await pool.shortBalance()

            // Based on ratio and `getAmountOut`
            const longBalanceDecreaseOnBurn = ethers.utils.parseEther("1500")
            // Long balance should increase by (the amount shortBalance decreases) + (the amount LONG MINT committed) - (the burn amount from the LONG BURN)
            expect(longBalanceAfter).to.equal(
                longBalanceBefore
                    .add(shortBalanceBefore.div(2))
                    .add(amountCommitted)
                    .sub(longBalanceDecreaseOnBurn)
            )
            expect(shortBalanceAfter).to.equal(shortBalanceBefore.div(2))
        })
    })

<<<<<<< HEAD
    describe("paused pools", async () => {
        it("Paused pools cannot upkeep", async () => {
            await timeout(updateInterval * 1000)
            const result = await deployMockPool(
                POOL_CODE,
                frontRunningInterval,
                updateInterval,
                leverage,
                feeAddress,
                fee
            )
            await result.token.approve(result.pool.address, 10000)
            await result.poolCommitter.commit(LONG_MINT, 1000, false)
            await result.pool.drainPool(10)
            await result.invariantCheck.checkInvariants(result.pool.address)
            expect(pool.poolUpkeep(lastPrice, lastPrice)).to.revertedWith(
                "Pool is paused"
            )
        })
=======
    it("Paused pools cannot upkeep", async () => {
        await timeout(updateInterval * 1000)
        await pool.pause()
        await expect(pool.poolUpkeep(lastPrice, lastPrice)).to.revertedWith(
            "Pool is paused"
        )
>>>>>>> 5b2f4323
    })
    /*
    describe("Short mint->short burn", () => {
        const commits: CommitEventArgs[] | undefined = []
        beforeEach(async () => {
            const result = await deployPoolAndTokenContracts(
                POOL_CODE,
                frontRunningInterval,
                updateInterval,
                leverage,
                feeAddress,
                fee
            )
            pool = result.pool
            library = result.library

            token = result.token
            shortToken = result.shortToken
            await pool.setKeeper(result.signers[0].address)

            await token.approve(pool.address, amountMinted)

            const commit = await createCommit(pool, [0], amountCommitted)

            await shortToken.approve(pool.address, amountMinted)
            await timeout(2000)

            await pool.executePriceChange(lastPrice, 10)
            await pool.executeCommitment([commit.commitID])

            commits.push(await createCommit(pool, [0], amountCommitted))
            commits.push(await createCommit(pool, [1], amountCommitted.div(2)))
        })
        it("should reduce the balances of the shadows pools involved", async () => {
            // Short mint and burn pools
            expect(await pool.shadowPools(commits[0].commitType)).to.eq(
                amountCommitted
            )
            expect(await pool.shadowPools(commits[1].commitType)).to.eq(
                amountCommitted.div(2)
            )
            await timeout(2000)
            await pool.executePriceChange(lastPrice, 10)
            await pool.executeCommitment([
                commits[0].commitID,
                commits[1].commitID,
            ])

            expect(await pool.shadowPools(commits[0].commitType)).to.eq(0)
            expect(await pool.shadowPools(commits[1].commitType)).to.eq(0)
        })
        it("should adjust the balances of the live pools involved", async () => {
            expect(await pool.shortBalance()).to.eq(amountCommitted)
            await timeout(2000)
            await pool.executePriceChange(lastPrice, 10)

            await pool.executeCommitment([
                commits[0].commitID,
                commits[1].commitID,
            ])

            expect(await pool.shortBalance()).to.eq(
                amountCommitted.add(amountCommitted.div(2))
            )
        })
    })
    */
})<|MERGE_RESOLUTION|>--- conflicted
+++ resolved
@@ -130,7 +130,6 @@
         })
     })
 
-<<<<<<< HEAD
     describe("paused pools", async () => {
         it("Paused pools cannot upkeep", async () => {
             await timeout(updateInterval * 1000)
@@ -146,18 +145,10 @@
             await result.poolCommitter.commit(LONG_MINT, 1000, false)
             await result.pool.drainPool(10)
             await result.invariantCheck.checkInvariants(result.pool.address)
-            expect(pool.poolUpkeep(lastPrice, lastPrice)).to.revertedWith(
+            await expect(pool.poolUpkeep(lastPrice, lastPrice)).to.revertedWith(
                 "Pool is paused"
             )
         })
-=======
-    it("Paused pools cannot upkeep", async () => {
-        await timeout(updateInterval * 1000)
-        await pool.pause()
-        await expect(pool.poolUpkeep(lastPrice, lastPrice)).to.revertedWith(
-            "Pool is paused"
-        )
->>>>>>> 5b2f4323
     })
     /*
     describe("Short mint->short burn", () => {
