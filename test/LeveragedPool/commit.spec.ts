--- conflicted
+++ resolved
@@ -33,61 +33,6 @@
 const commitType = [0] // Short mint
 
 describe("LeveragedPool - commit", () => {
-<<<<<<< HEAD
-  let pool: LeveragedPool;
-  let signers: SignerWithAddress[];
-  let token: TestToken;
-  let library: PoolSwapLibrary;
-  let shortToken: ERC20;
-  let longToken: ERC20;
-  describe("Create commit", () => {
-    let receipt: ContractReceipt;
-    before(async () => {
-      const result = await deployPoolAndTokenContracts(
-        POOL_CODE,
-        frontRunningInterval,
-        updateInterval,
-        fee,
-        leverage,
-        feeAddress,
-        amountMinted
-      );
-      signers = result.signers;
-      pool = result.pool;
-      token = result.token;
-      library = result.library;
-      await token.approve(pool.address, amountCommitted);
-      receipt = await (
-        await pool.commit(commitType, amountCommitted)
-      ).wait();
-    });
-    it("should create a commit entry", async () => {
-      expect(
-        (await pool.commits(getEventArgs(receipt, "CreateCommit")?.commitID))
-          .created
-      ).to.not.eq(0);
-    });
-    it("should increment the id counter", async () => {
-      expect((await pool.commitIDCounter()).eq(ethers.BigNumber.from(1))).to.eq(
-        true
-      );
-    });
-    it("should set the amount committed", async () => {
-      expect(
-        (await pool.commits(getEventArgs(receipt, "CreateCommit")?.commitID))
-          .amount
-      ).to.eq(amountCommitted);
-    });
-    it("should allocate a unique ID for each request", async () => {
-      await token.approve(pool.address, amountCommitted);
-      const secondCommit = await (
-        await pool.commit(commitType, amountCommitted)
-      ).wait();
-      expect(getEventArgs(receipt, "CreateCommit")?.commitID).to.not.eq(
-        getEventArgs(secondCommit, "CreateCommit")?.commitID
-      );
-    });
-=======
     let pool: LeveragedPool
     let signers: SignerWithAddress[]
     let token: TestToken
@@ -99,8 +44,8 @@
         before(async () => {
             const result = await deployPoolAndTokenContracts(
                 POOL_CODE,
-
                 frontRunningInterval,
+                updateInterval,
                 fee,
                 leverage,
                 feeAddress,
@@ -147,7 +92,6 @@
                 getEventArgs(secondCommit, "CreateCommit")?.commitID
             )
         })
->>>>>>> 6d5c79df
 
         it("should set a timestamp for each commit", async () => {
             expect(
@@ -194,35 +138,12 @@
         })
     })
 
-<<<<<<< HEAD
-  describe("Shadow balances", () => {
-    beforeEach(async () => {
-      const result = await deployPoolAndTokenContracts(
-        POOL_CODE,
-        frontRunningInterval,
-        updateInterval,
-        fee,
-        leverage,
-        feeAddress,
-        amountMinted
-      );
-      signers = result.signers;
-      pool = result.pool;
-      token = result.token;
-      library = result.library;
-      await token.approve(pool.address, amountMinted);
-    });
-    it("should update the shadow short mint balance for short mint commits", async () => {
-      expect(await pool.shadowPools([0])).to.eq(0);
-      await pool.commit([0], amountCommitted);
-      expect(await pool.shadowPools([0])).to.eq(amountCommitted);
-    });
-=======
     describe("Shadow balances", () => {
         beforeEach(async () => {
             const result = await deployPoolAndTokenContracts(
                 POOL_CODE,
                 frontRunningInterval,
+                updateInterval,
                 fee,
                 leverage,
                 feeAddress,
@@ -239,7 +160,6 @@
             await pool.commit([0], amountCommitted)
             expect(await pool.shadowPools([0])).to.eq(amountCommitted)
         })
->>>>>>> 6d5c79df
 
         it("should update the shadow short burn balance for short burn commits", async () => {
             const receipt = await (
@@ -275,32 +195,6 @@
                 getEventArgs(receipt, "CreateCommit")?.commitID,
             ])
 
-<<<<<<< HEAD
-      expect(await pool.shadowPools([2])).to.eq(0);
-      await pool.commit([3], amountCommitted);
-      expect((await pool.shadowPools([3])).toHexString()).to.eq(
-        amountCommitted.toHexString()
-      );
-    });
-  });
-  describe("Token Transfers", () => {
-    beforeEach(async () => {
-      const result = await deployPoolAndTokenContracts(
-        POOL_CODE,
-        frontRunningInterval,
-        updateInterval,
-        fee,
-        leverage,
-        feeAddress,
-        amountMinted
-      );
-      signers = result.signers;
-      pool = result.pool;
-      token = result.token;
-      library = result.library;
-      shortToken = result.shortToken;
-      longToken = result.longToken;
-=======
             expect(await pool.shadowPools([2])).to.eq(0)
             await pool.commit([3], amountCommitted)
             expect((await pool.shadowPools([3])).toHexString()).to.eq(
@@ -313,6 +207,7 @@
             const result = await deployPoolAndTokenContracts(
                 POOL_CODE,
                 frontRunningInterval,
+                updateInterval,
                 fee,
                 leverage,
                 feeAddress,
@@ -324,7 +219,6 @@
             library = result.library
             shortToken = result.shortToken
             longToken = result.longToken
->>>>>>> 6d5c79df
 
             await token.approve(pool.address, amountCommitted)
         })
