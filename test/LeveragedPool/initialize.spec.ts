--- conflicted
+++ resolved
@@ -176,24 +176,6 @@
             )
             await long.deployed()
 
-<<<<<<< HEAD
-            const poolCommitterFactory = (await ethers.getContractFactory(
-                "PoolCommitter",
-                {
-                    signer: signers[0],
-                    libraries: { PoolSwapLibrary: library.address },
-                }
-            )) as PoolCommitter__factory
-
-            const poolCommitter = await (
-                await poolCommitterFactory.deploy(
-                    setupContracts.factory.address,
-                    setupContracts.invariantCheck.address
-                )
-            ).deployed()
-
-=======
->>>>>>> b68a5501
             const testFactory = (await ethers.getContractFactory(
                 "TestPoolFactory",
                 signers[0]
@@ -221,10 +203,14 @@
             )) as PoolCommitter__factory
 
             const poolCommitter = await poolCommitterFactory.deploy(
-                setupContracts.factory.address
+                setupContracts.factory.address,
+                setupContracts.invariantCheck.address
             )
             await poolCommitter.deployed()
-            poolCommitter.initialize(setupContracts.factory.address)
+            poolCommitter.initialize(
+                setupContracts.factory.address,
+                setupContracts.invariantCheck.address
+            )
 
             receipt = await (
                 await leveragedPool.initialize({
