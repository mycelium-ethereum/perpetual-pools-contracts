--- conflicted
+++ resolved
@@ -20,12 +20,8 @@
     POOL_CODE_2,
     DEFAULT_MAX_LEVERAGE,
     DEFAULT_MIN_LEVERAGE,
-<<<<<<< HEAD
-    DEFAULT_FEE,
     DEFAULT_MAX_COMMIT_QUEUE_LENGTH,
     DEFAULT_MIN_COMMIT_SIZE,
-=======
->>>>>>> 645890c8
 } from "../constants"
 import {
     deployPoolAndTokenContracts,
