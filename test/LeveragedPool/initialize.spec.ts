--- conflicted
+++ resolved
@@ -48,13 +48,8 @@
     let quoteToken: string
     let short: ERC20
     let long: ERC20
-<<<<<<< HEAD
     let oracleWrapper: ChainlinkOracleWrapper
-    let settlementEthOracleWrapper: ChainlinkOracleWrapper
-=======
-    let oracleWrapper: TestOracleWrapper
-    let settlementEthOracle: TestOracleWrapper
->>>>>>> 1befa2e2
+    let settlementEthOracle: ChainlinkOracleWrapper
 
     before(async () => {
         signers = await ethers.getSigners()
