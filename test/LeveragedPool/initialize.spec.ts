import { ethers } from "hardhat"
import chai from "chai"
import chaiAsPromised from "chai-as-promised"
import {
    TestPoolFactory__factory,
    LeveragedPool,
    TestPoolFactory,
    LeveragedPool__factory,
    TestToken__factory,
    PoolSwapLibrary,
    ERC20,
    ChainlinkOracleWrapper,
    PoolCommitter__factory,
    PoolCommitter,
<<<<<<< HEAD
    AutoClaim__factory,
=======
    InvariantCheck,
>>>>>>> 7469d132
} from "../../types"
import { SignerWithAddress } from "@nomiclabs/hardhat-ethers/signers"
import {
    DEFAULT_FEE,
    POOL_CODE,
    POOL_CODE_2,
    DEFAULT_MAX_LEVERAGE,
    DEFAULT_MIN_LEVERAGE,
} from "../constants"
import {
    deployPoolAndTokenContracts,
    deployPoolSetupContracts,
    generateRandomAddress,
    getRandomInt,
} from "../utilities"
import { Contract, Event } from "@ethersproject/contracts"

import { abi as Token } from "../../artifacts/contracts/implementation/PoolToken.sol/PoolToken.json"
import { abi as Pool } from "../../artifacts/contracts/implementation/LeveragedPool.sol/LeveragedPool.json"
import { ContractReceipt } from "ethers"

chai.use(chaiAsPromised)
const { expect } = chai

const feeAddress = generateRandomAddress()

const updateInterval = getRandomInt(99999, 10)
const frontRunningInterval = getRandomInt(updateInterval - 1, 1)
const fee = DEFAULT_FEE
const leverage = getRandomInt(DEFAULT_MAX_LEVERAGE, DEFAULT_MIN_LEVERAGE)

describe("LeveragedPool - initialize", () => {
    let signers: SignerWithAddress[]
    let quoteToken: string
    let short: ERC20
    let long: ERC20
    let oracleWrapper: ChainlinkOracleWrapper
    let settlementEthOracle: ChainlinkOracleWrapper

    before(async () => {
        signers = await ethers.getSigners()
    })
    describe("Initializes contract state and roles", () => {
        let leveragedPool: LeveragedPool
        let receipt: ContractReceipt
        let library: PoolSwapLibrary
        before(async () => {
            const contracts = await deployPoolAndTokenContracts(
                POOL_CODE,
                frontRunningInterval,
                updateInterval,
                leverage,
                feeAddress,
                fee
            )
            leveragedPool = contracts.pool
            library = contracts.library
            quoteToken = contracts.token.address
        })

        it("should set the quote token", async () => {
            expect(await leveragedPool.quoteToken()).to.eq(quoteToken)
        })

        it("should set the last price timestamp", async () => {
            expect(await leveragedPool.lastPriceTimestamp()).to.not.eq(0)
        })

        it("should set the fee address", async () => {
            expect(await leveragedPool.feeAddress()).to.eq(feeAddress)
        })

        it("should set the front running interval", async () => {
            expect(await leveragedPool.frontRunningInterval()).to.eq(
                frontRunningInterval
            )
        })

        it("should set the leverage amount", async () => {
            expect(
                await library.convertDecimalToUInt(
                    await leveragedPool.leverageAmount()
                )
            ).to.eq(leverage)
        })

        it("should set the fee", async () => {
            const feeBytes = 0x00000000000000000000000000000000
            expect(feeBytes.toString()).to.eq(fee.toString())
        })

        it("should set the pool code", async () => {
            expect(await leveragedPool.poolName()).to.eq(
                `${leverage}-${POOL_CODE}`
            )
        })

        it("should deploy two ERC20 tokens for the long/short pairs", async () => {
            // Check tokens array. Index 0 must be the LONG token, and index 1 the SHORT token.
            const longAddress = await leveragedPool.tokens(0)
            const shortAddress = await leveragedPool.tokens(1)

            const longToken = new ethers.Contract(
                longAddress,
                Token,
                signers[0]
            )
            const shortToken = new ethers.Contract(
                shortAddress,
                Token,
                signers[0]
            )

            expect(longAddress).to.not.eq(ethers.constants.AddressZero)
            expect(shortAddress).to.not.eq(ethers.constants.AddressZero)
            expect(await longToken.symbol()).to.eq(
                leverage.toString().concat("L-".concat(POOL_CODE))
            )
            expect(await shortToken.symbol()).to.eq(
                leverage.toString().concat("S-".concat(POOL_CODE))
            )
            expect(await longToken.name()).to.eq(
                leverage.toString().concat("L-".concat(POOL_CODE))
            )
            expect(await shortToken.name()).to.eq(
                leverage.toString().concat("S-".concat(POOL_CODE))
            )
            // check decimals
            expect(await shortToken.decimals()).to.eq(18)
            expect(await longToken.decimals()).to.eq(18)
        })

        it("should emit an event containing the details of the new pool", async () => {
            const leveragedPoolFactory = (await ethers.getContractFactory(
                "LeveragedPool",
                {
                    signer: signers[0],
                    libraries: { PoolSwapLibrary: library.address },
                }
            )) as LeveragedPool__factory
            const setupContracts = await deployPoolSetupContracts()
            library = setupContracts.library
            oracleWrapper = setupContracts.oracleWrapper
            settlementEthOracle = setupContracts.settlementEthOracle
            quoteToken = setupContracts.token.address
            const pool = await leveragedPoolFactory.deploy()
            await pool.deployed()
            const poolTokenFactory = (await ethers.getContractFactory(
                "TestToken",
                signers[0]
            )) as TestToken__factory
            short = await poolTokenFactory.deploy(
                POOL_CODE.concat("-SHORT"),
                "S-".concat(POOL_CODE)
            )
            await short.deployed()

            long = await poolTokenFactory.deploy(
                POOL_CODE.concat("-LONG"),
                "L-".concat(POOL_CODE)
            )
            await long.deployed()

            const poolCommitterFactory = (await ethers.getContractFactory(
                "PoolCommitter",
                {
                    signer: signers[0],
                    libraries: { PoolSwapLibrary: library.address },
                }
            )) as PoolCommitter__factory

            const poolCommitter = await (
                await poolCommitterFactory.deploy(
                    setupContracts.factory.address,
<<<<<<< HEAD
                    generateRandomAddress()
=======
                    setupContracts.invariantCheck.address
>>>>>>> 7469d132
                )
            ).deployed()

            const testFactory = (await ethers.getContractFactory(
                "TestPoolFactory",
                signers[0]
            )) as TestPoolFactory__factory
            const testFactoryActual = await testFactory.deploy(pool.address)
            await testFactoryActual.deployed()

            const factoryReceipt = await (
                await testFactoryActual.createPool(POOL_CODE)
            ).wait()
            leveragedPool = new ethers.Contract(
                factoryReceipt?.events?.find(
                    (el: Event) => el.event === "DeployPool"
                )?.args?.pool,
                Pool,
                signers[0]
            ) as LeveragedPool

            receipt = await (
                await leveragedPool.initialize({
                    _owner: signers[0].address,
                    _keeper: generateRandomAddress(),
                    _oracleWrapper: oracleWrapper.address,
                    _settlementEthOracle: settlementEthOracle.address,
                    _longToken: long.address,
                    _shortToken: short.address,
                    _poolCommitter: poolCommitter.address,
                    _poolName: POOL_CODE,
                    _frontRunningInterval: frontRunningInterval,
                    _updateInterval: updateInterval,
                    _fee: fee,
                    _leverageAmount: leverage,
                    _feeAddress: feeAddress,
                    _secondaryFeeAddress: ethers.constants.AddressZero,
                    _quoteToken: quoteToken,
                    _invariantCheckContract:
                        setupContracts.invariantCheck.address,
                })
            ).wait()
            const event: Event | undefined = receipt?.events?.find(
                (el: Event) => el.event === "PoolInitialized"
            )
            expect(!!event).to.eq(true)
            expect(!!event?.args?.longToken).to.eq(true)
            expect(!!event?.args?.shortToken).to.eq(true)
            expect(event?.args?.quoteToken).to.eq(quoteToken)
            expect(event?.args?.poolName).to.eq(POOL_CODE)
        })
    })

    context("Performs safety checks", () => {
        let leveragedPool: LeveragedPool
        let testFactoryActual: TestPoolFactory
        let poolCommitter: PoolCommitter
        let invariantCheck: InvariantCheck
        let long: Contract
        let short: Contract
        beforeEach(async () => {
            const setupContracts = await deployPoolAndTokenContracts(
                POOL_CODE,
                frontRunningInterval,
                updateInterval,
                leverage,
                feeAddress,
                fee
            )
            oracleWrapper = setupContracts.oracleWrapper
            settlementEthOracle = setupContracts.settlementEthOracle
            quoteToken = setupContracts.token.address
            poolCommitter = setupContracts.poolCommitter
            invariantCheck = setupContracts.invariantCheck
            long = setupContracts.longToken
            short = setupContracts.shortToken

            const testFactory = (await ethers.getContractFactory(
                "TestPoolFactory",
                signers[0]
            )) as TestPoolFactory__factory
            testFactoryActual = await testFactory.deploy(
                setupContracts.pool.address
            )
            await testFactoryActual.deployed()
            const factoryReceipt = await (
                await testFactoryActual.createPool(POOL_CODE)
            ).wait()

            leveragedPool = new ethers.Contract(
                factoryReceipt?.events?.find(
                    (el: Event) => el.event === "DeployPool"
                )?.args?.pool,
                Pool,
                signers[0]
            ) as LeveragedPool

            await leveragedPool.deployed()
        })

        it("should revert if an attempt is made to run it a second time", async () => {
            await leveragedPool.initialize({
                _owner: signers[0].address,
                _keeper: generateRandomAddress(),
                _oracleWrapper: oracleWrapper.address,
                _settlementEthOracle: settlementEthOracle.address,
                _longToken: long.address,
                _shortToken: short.address,
                _poolCommitter: poolCommitter.address,
                _poolName: POOL_CODE,
                _frontRunningInterval: frontRunningInterval,
                _updateInterval: updateInterval,
                _fee: fee,
                _leverageAmount: leverage,
                _feeAddress: feeAddress,
                _secondaryFeeAddress: ethers.constants.AddressZero,
                _quoteToken: quoteToken,
                _invariantCheckContract: invariantCheck.address,
            })
            await expect(
                leveragedPool.initialize({
                    _owner: signers[0].address,
                    _keeper: generateRandomAddress(),
                    _oracleWrapper: oracleWrapper.address,
                    _settlementEthOracle: settlementEthOracle.address,
                    _longToken: long.address,
                    _shortToken: short.address,
                    _poolCommitter: poolCommitter.address,
                    _poolName: POOL_CODE,
                    _frontRunningInterval: frontRunningInterval,
                    _updateInterval: updateInterval,
                    _fee: fee,
                    _leverageAmount: leverage,
                    _feeAddress: feeAddress,
                    _secondaryFeeAddress: ethers.constants.AddressZero,
                    _quoteToken: quoteToken,
                    _invariantCheckContract: invariantCheck.address,
                })
            ).to.rejectedWith(Error)
        })
        it("should revert if quoteToken address is the zero address", async () => {
            await expect(
                leveragedPool.initialize({
                    _owner: signers[0].address,
                    _keeper: generateRandomAddress(),
                    _oracleWrapper: oracleWrapper.address,
                    _settlementEthOracle: settlementEthOracle.address,
                    _longToken: long.address,
                    _shortToken: short.address,
                    _poolCommitter: poolCommitter.address,
                    _poolName: POOL_CODE,
                    _frontRunningInterval: frontRunningInterval,
                    _updateInterval: updateInterval,
                    _fee: fee,
                    _leverageAmount: leverage,
                    _feeAddress: feeAddress,
                    _secondaryFeeAddress: ethers.constants.AddressZero,
                    _quoteToken: ethers.constants.AddressZero,
                    _invariantCheckContract: invariantCheck.address,
                })
            ).to.rejectedWith(Error)
        })
        it("should revert if oracleWrapper address is the zero address", async () => {
            await expect(
                leveragedPool.initialize({
                    _owner: signers[0].address,
                    _keeper: generateRandomAddress(),
                    _oracleWrapper: ethers.constants.AddressZero,
                    _settlementEthOracle: ethers.constants.AddressZero,
                    _longToken: long.address,
                    _shortToken: short.address,
                    _poolCommitter: poolCommitter.address,
                    _poolName: POOL_CODE,
                    _frontRunningInterval: frontRunningInterval,
                    _updateInterval: updateInterval,
                    _fee: fee,
                    _leverageAmount: leverage,
                    _feeAddress: feeAddress,
                    _secondaryFeeAddress: ethers.constants.AddressZero,
                    _quoteToken: quoteToken,
                    _invariantCheckContract: invariantCheck.address,
                })
            ).to.rejectedWith(Error)
        })
        it("should revert if the fee address is the zero address", async () => {
            await expect(
                leveragedPool.initialize({
                    _owner: signers[0].address,
                    _keeper: generateRandomAddress(),
                    _oracleWrapper: oracleWrapper.address,
                    _settlementEthOracle: settlementEthOracle.address,
                    _longToken: long.address,
                    _shortToken: short.address,
                    _poolCommitter: poolCommitter.address,
                    _poolName: POOL_CODE,
                    _frontRunningInterval: frontRunningInterval,
                    _updateInterval: updateInterval,
                    _fee: fee,
                    _leverageAmount: leverage,
                    _feeAddress: ethers.constants.AddressZero,
                    _secondaryFeeAddress: ethers.constants.AddressZero,
                    _quoteToken: quoteToken,
                    _invariantCheckContract: invariantCheck.address,
                })
            ).to.rejectedWith(Error)
        })
        it("should be able to coexist with other clones", async () => {
            const secondPoolReceipt = await (
                await testFactoryActual.createPool(POOL_CODE_2)
            ).wait()
            const secondPool = new ethers.Contract(
                secondPoolReceipt?.events?.find(
                    (el: Event) => el.event === "DeployPool"
                )?.args?.pool,
                Pool,
                signers[0]
            ) as LeveragedPool
            await secondPool.initialize({
                _owner: signers[0].address,
                _keeper: generateRandomAddress(),
                _oracleWrapper: oracleWrapper.address,
                _settlementEthOracle: settlementEthOracle.address,
                _longToken: long.address,
                _shortToken: short.address,
                _poolCommitter: poolCommitter.address,
                _poolName: POOL_CODE_2,
                _frontRunningInterval: frontRunningInterval,
                _updateInterval: updateInterval,
                _fee: fee,
                _leverageAmount: leverage,
                _feeAddress: feeAddress,
                _secondaryFeeAddress: ethers.constants.AddressZero,
                _quoteToken: quoteToken,
                _invariantCheckContract: invariantCheck.address,
            })
            await leveragedPool.initialize({
                _owner: signers[0].address,
                _keeper: generateRandomAddress(),
                _oracleWrapper: oracleWrapper.address,
                _settlementEthOracle: settlementEthOracle.address,
                _longToken: long.address,
                _shortToken: short.address,
                _poolCommitter: poolCommitter.address,
                _poolName: POOL_CODE,
                _frontRunningInterval: frontRunningInterval,
                _updateInterval: updateInterval,
                _fee: fee,
                _leverageAmount: leverage,
                _feeAddress: feeAddress,
                _secondaryFeeAddress: ethers.constants.AddressZero,
                _quoteToken: quoteToken,
                _invariantCheckContract: invariantCheck.address,
            })

            expect(await secondPool.poolName()).to.eq(POOL_CODE_2)
            expect(await leveragedPool.poolName()).to.eq(POOL_CODE)
        })
    })
})<|MERGE_RESOLUTION|>--- conflicted
+++ resolved
@@ -12,11 +12,8 @@
     ChainlinkOracleWrapper,
     PoolCommitter__factory,
     PoolCommitter,
-<<<<<<< HEAD
     AutoClaim__factory,
-=======
     InvariantCheck,
->>>>>>> 7469d132
 } from "../../types"
 import { SignerWithAddress } from "@nomiclabs/hardhat-ethers/signers"
 import {
@@ -191,11 +188,7 @@
             const poolCommitter = await (
                 await poolCommitterFactory.deploy(
                     setupContracts.factory.address,
-<<<<<<< HEAD
-                    generateRandomAddress()
-=======
                     setupContracts.invariantCheck.address
->>>>>>> 7469d132
                 )
             ).deployed()
 
