--- conflicted
+++ resolved
@@ -186,7 +186,8 @@
 
             const poolCommitter = await (
                 await poolCommitterFactory.deploy(
-                    setupContracts.factory.address
+                    setupContracts.factory.address,
+                    setupContracts.invariantCheck.address
                 )
             ).deployed()
 
@@ -208,27 +209,6 @@
                 signers[0]
             ) as LeveragedPool
 
-<<<<<<< HEAD
-            const poolCommitterFactory = (await ethers.getContractFactory(
-                "PoolCommitter",
-                {
-                    signer: signers[0],
-                    libraries: { PoolSwapLibrary: library.address },
-                }
-            )) as PoolCommitter__factory
-
-            const poolCommitter = await poolCommitterFactory.deploy(
-                setupContracts.factory.address,
-                setupContracts.invariantCheck.address
-            )
-            await poolCommitter.deployed()
-            poolCommitter.initialize(
-                setupContracts.factory.address,
-                setupContracts.invariantCheck.address
-            )
-
-=======
->>>>>>> 846bbf62
             receipt = await (
                 await leveragedPool.initialize({
                     _owner: signers[0].address,
@@ -414,31 +394,6 @@
                 })
             ).to.rejectedWith(Error)
         })
-<<<<<<< HEAD
-        it("should revert if the updateInterval is less than frontRunningInterval", async () => {
-            // the generated variable `updateInterval` is greater than `frontRunningInterval`
-            await expect(
-                leveragedPool.initialize({
-                    _owner: signers[0].address,
-                    _keeper: generateRandomAddress(),
-                    _oracleWrapper: oracleWrapper.address,
-                    _settlementEthOracle: settlementEthOracle.address,
-                    _longToken: long.address,
-                    _shortToken: short.address,
-                    _poolCommitter: poolCommitter.address,
-                    _poolName: POOL_CODE,
-                    _frontRunningInterval: updateInterval,
-                    _updateInterval: frontRunningInterval,
-                    _fee: fee,
-                    _leverageAmount: leverage,
-                    _feeAddress: feeAddress,
-                    _quoteToken: quoteToken,
-                    _invariantCheckContract: invariantCheck.address,
-                })
-            ).to.rejectedWith("frontRunning >= updateInterval")
-        })
-=======
->>>>>>> 846bbf62
         it("should be able to coexist with other clones", async () => {
             const secondPoolReceipt = await (
                 await testFactoryActual.createPool(POOL_CODE_2)
