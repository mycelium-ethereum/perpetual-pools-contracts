--- conflicted
+++ resolved
@@ -111,28 +111,11 @@
             )) as LeveragedPool__factory
             const pool = await leveragedPoolFactory.deploy()
             await pool.deployed()
-<<<<<<< HEAD
-            await (
-                await pool.initialize(
-                    signers[0].address,
-                    oracleWrapper.address,
-                    long.address,
-                    short.address,
-                    POOL_CODE,
-                    frontRunningInterval,
-                    updateInterval,
-                    fee,
-                    leverage,
-                    feeAddress,
-                    token.address,
-                    feeAddress //todo change to a proper MARGIN/ETH oracle
-                )
-            ).wait()
-=======
             const initialization = {
                 _owner: signers[0].address,
                 _keeper: generateRandomAddress(),
                 _oracleWrapper: oracleWrapper.address,
+                _keeperOracle: keeperOracle.address,
                 _longToken: long.address,
                 _shortToken: short.address,
                 _poolCode: POOL_CODE,
@@ -144,7 +127,6 @@
                 _quoteToken: token.address,
             }
             await (await pool.initialize(initialization)).wait()
->>>>>>> 2bc46c66
             const testFactory = (await ethers.getContractFactory(
                 "TestPoolFactory",
                 signers[0]
@@ -164,26 +146,11 @@
             ) as LeveragedPool
 
             receipt = await (
-<<<<<<< HEAD
-                await leveragedPool.initialize(
-                    signers[0].address,
-                    oracleWrapper.address,
-                    long.address,
-                    short.address,
-                    POOL_CODE,
-                    frontRunningInterval,
-                    updateInterval,
-                    fee,
-                    leverage,
-                    feeAddress,
-                    quoteToken,
-                    feeAddress //todo change to a proper MARGIN/ETH oracle
-                )
-=======
                 await leveragedPool.initialize({
                     _owner: signers[0].address,
                     _keeper: generateRandomAddress(),
                     _oracleWrapper: oracleWrapper.address,
+                    _keeperOracle: keeperOracle.address,
                     _longToken: long.address,
                     _shortToken: short.address,
                     _poolCode: POOL_CODE,
@@ -194,7 +161,6 @@
                     _feeAddress: feeAddress,
                     _quoteToken: quoteToken,
                 })
->>>>>>> 2bc46c66
             ).wait()
         })
 
@@ -327,26 +293,11 @@
             const pool = await leveragedPoolFactory.deploy()
             await pool.deployed()
             await (
-<<<<<<< HEAD
-                await pool.initialize(
-                    signers[0].address,
-                    oracleWrapper.address,
-                    long.address,
-                    short.address,
-                    POOL_CODE,
-                    frontRunningInterval,
-                    updateInterval,
-                    fee,
-                    leverage,
-                    feeAddress,
-                    token.address,
-                    feeAddress //todo change to a proper MARGIN/ETH oracle
-                )
-=======
                 await pool.initialize({
                     _owner: signers[0].address,
                     _keeper: generateRandomAddress(),
                     _oracleWrapper: oracleWrapper.address,
+                    _keeperOracle: keeperOracle.address,
                     _longToken: long.address,
                     _shortToken: short.address,
                     _poolCode: POOL_CODE,
@@ -357,7 +308,6 @@
                     _feeAddress: feeAddress,
                     _quoteToken: token.address,
                 })
->>>>>>> 2bc46c66
             ).wait()
             const testFactory = (await ethers.getContractFactory(
                 "TestPoolFactory",
@@ -381,41 +331,11 @@
         })
 
         it("should revert if an attempt is made to run it a second time", async () => {
-<<<<<<< HEAD
-            await leveragedPool.initialize(
-                signers[0].address,
-                oracleWrapper.address,
-                long.address,
-                short.address,
-                POOL_CODE,
-                frontRunningInterval,
-                updateInterval,
-                fee,
-                leverage,
-                feeAddress,
-                quoteToken,
-                feeAddress //todo change to a proper MARGIN/ETH oracle
-            )
-            await expect(
-                leveragedPool.initialize(
-                    signers[0].address,
-                    oracleWrapper.address,
-                    long.address,
-                    short.address,
-                    POOL_CODE,
-                    frontRunningInterval,
-                    updateInterval,
-                    fee,
-                    leverage,
-                    feeAddress,
-                    quoteToken,
-                    feeAddress //todo change to a proper MARGIN/ETH oracle
-                )
-=======
             await leveragedPool.initialize({
                 _owner: signers[0].address,
                 _keeper: generateRandomAddress(),
                 _oracleWrapper: oracleWrapper.address,
+                _keeperOracle: keeperOracle.address,
                 _longToken: long.address,
                 _shortToken: short.address,
                 _poolCode: POOL_CODE,
@@ -431,6 +351,7 @@
                     _owner: signers[0].address,
                     _keeper: generateRandomAddress(),
                     _oracleWrapper: oracleWrapper.address,
+                    _keeperOracle: keeperOracle.address,
                     _longToken: long.address,
                     _shortToken: short.address,
                     _poolCode: POOL_CODE,
@@ -441,31 +362,15 @@
                     _feeAddress: feeAddress,
                     _quoteToken: quoteToken,
                 })
->>>>>>> 2bc46c66
             ).to.rejectedWith(Error)
         })
         it("should revert if quoteToken address is the zero address", async () => {
             await expect(
-<<<<<<< HEAD
-                leveragedPool.initialize(
-                    signers[0].address,
-                    oracleWrapper.address,
-                    long.address,
-                    short.address,
-                    POOL_CODE,
-                    frontRunningInterval,
-                    updateInterval,
-                    fee,
-                    leverage,
-                    feeAddress,
-                    ethers.constants.AddressZero,
-                    feeAddress //todo change to a proper MARGIN/ETH oracle
-                )
-=======
                 leveragedPool.initialize({
                     _owner: signers[0].address,
                     _keeper: generateRandomAddress(),
                     _oracleWrapper: oracleWrapper.address,
+                    _keeperOracle: keeperOracle.address,
                     _longToken: long.address,
                     _shortToken: short.address,
                     _poolCode: POOL_CODE,
@@ -476,31 +381,15 @@
                     _feeAddress: feeAddress,
                     _quoteToken: ethers.constants.AddressZero,
                 })
->>>>>>> 2bc46c66
             ).to.rejectedWith(Error)
         })
         it("should revert if the fee address is the zero address", async () => {
             await expect(
-<<<<<<< HEAD
-                leveragedPool.initialize(
-                    signers[0].address,
-                    oracleWrapper.address,
-                    long.address,
-                    short.address,
-                    POOL_CODE,
-                    frontRunningInterval,
-                    updateInterval,
-                    fee,
-                    leverage,
-                    ethers.constants.AddressZero,
-                    quoteToken,
-                    feeAddress //todo change to a proper MARGIN/ETH oracle
-                )
-=======
                 leveragedPool.initialize({
                     _owner: signers[0].address,
                     _keeper: generateRandomAddress(),
                     _oracleWrapper: oracleWrapper.address,
+                    _keeperOracle: keeperOracle.address,
                     _longToken: long.address,
                     _shortToken: short.address,
                     _poolCode: POOL_CODE,
@@ -511,7 +400,6 @@
                     _feeAddress: ethers.constants.AddressZero,
                     _quoteToken: quoteToken,
                 })
->>>>>>> 2bc46c66
             ).to.rejectedWith(Error)
         })
         it("should be able to coexist with other clones", async () => {
@@ -525,40 +413,11 @@
                 Pool,
                 signers[0]
             ) as LeveragedPool
-<<<<<<< HEAD
-            await secondPool.initialize(
-                signers[0].address,
-                oracleWrapper.address,
-                long.address,
-                short.address,
-                POOL_CODE_2,
-                frontRunningInterval,
-                updateInterval,
-                fee,
-                leverage,
-                feeAddress,
-                quoteToken,
-                feeAddress //todo change to a proper MARGIN/ETH oracle
-            )
-            await leveragedPool.initialize(
-                signers[0].address,
-                oracleWrapper.address,
-                long.address,
-                short.address,
-                POOL_CODE,
-                frontRunningInterval,
-                updateInterval,
-                fee,
-                leverage,
-                feeAddress,
-                quoteToken,
-                feeAddress //todo change to a proper MARGIN/ETH oracle
-            )
-=======
             await secondPool.initialize({
                 _owner: signers[0].address,
                 _keeper: generateRandomAddress(),
                 _oracleWrapper: oracleWrapper.address,
+                _keeperOracle: keeperOracle.address,
                 _longToken: long.address,
                 _shortToken: short.address,
                 _poolCode: POOL_CODE_2,
@@ -573,6 +432,7 @@
                 _owner: signers[0].address,
                 _keeper: generateRandomAddress(),
                 _oracleWrapper: oracleWrapper.address,
+                _keeperOracle: keeperOracle.address,
                 _longToken: long.address,
                 _shortToken: short.address,
                 _poolCode: POOL_CODE,
@@ -583,7 +443,6 @@
                 _feeAddress: feeAddress,
                 _quoteToken: quoteToken,
             })
->>>>>>> 2bc46c66
 
             expect(await secondPool.poolCode()).to.eq(POOL_CODE_2)
             expect(await leveragedPool.poolCode()).to.eq(POOL_CODE)
