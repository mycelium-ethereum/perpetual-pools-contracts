--- conflicted
+++ resolved
@@ -144,13 +144,9 @@
                 _keeperOracle: keeperOracle.address,
                 _longToken: long.address,
                 _shortToken: short.address,
-<<<<<<< HEAD
-                _poolName: POOL_CODE,
-=======
                 _priceChanger: priceChanger.address,
                 _poolCommitter: poolCommitter.address,
-                _poolCode: POOL_CODE,
->>>>>>> c1fbcf93
+                _poolName: POOL_CODE,
                 _frontRunningInterval: frontRunningInterval,
                 _updateInterval: updateInterval,
                 _fee: fee,
@@ -185,13 +181,9 @@
                     _keeperOracle: keeperOracle.address,
                     _longToken: long.address,
                     _shortToken: short.address,
-<<<<<<< HEAD
-                    _poolName: POOL_CODE,
-=======
-                    _priceChanger: priceChanger.address,
-                    _poolCommitter: poolCommitter.address,
-                    _poolCode: POOL_CODE,
->>>>>>> c1fbcf93
+                    _priceChanger: priceChanger.address,
+                    _poolCommitter: poolCommitter.address,
+                    _poolName: POOL_CODE,
                     _frontRunningInterval: frontRunningInterval,
                     _updateInterval: updateInterval,
                     _fee: fee,
@@ -363,13 +355,9 @@
                     _keeperOracle: keeperOracle.address,
                     _longToken: long.address,
                     _shortToken: short.address,
-<<<<<<< HEAD
-                    _poolName: POOL_CODE,
-=======
-                    _priceChanger: priceChanger.address,
-                    _poolCommitter: poolCommitter.address,
-                    _poolCode: POOL_CODE,
->>>>>>> c1fbcf93
+                    _priceChanger: priceChanger.address,
+                    _poolCommitter: poolCommitter.address,
+                    _poolName: POOL_CODE,
                     _frontRunningInterval: frontRunningInterval,
                     _updateInterval: updateInterval,
                     _fee: fee,
@@ -407,13 +395,9 @@
                 _keeperOracle: keeperOracle.address,
                 _longToken: long.address,
                 _shortToken: short.address,
-<<<<<<< HEAD
-                _poolName: POOL_CODE,
-=======
                 _priceChanger: priceChanger.address,
                 _poolCommitter: poolCommitter.address,
-                _poolCode: POOL_CODE,
->>>>>>> c1fbcf93
+                _poolName: POOL_CODE,
                 _frontRunningInterval: frontRunningInterval,
                 _updateInterval: updateInterval,
                 _fee: fee,
@@ -429,13 +413,9 @@
                     _keeperOracle: keeperOracle.address,
                     _longToken: long.address,
                     _shortToken: short.address,
-<<<<<<< HEAD
-                    _poolName: POOL_CODE,
-=======
-                    _priceChanger: priceChanger.address,
-                    _poolCommitter: poolCommitter.address,
-                    _poolCode: POOL_CODE,
->>>>>>> c1fbcf93
+                    _priceChanger: priceChanger.address,
+                    _poolCommitter: poolCommitter.address,
+                    _poolName: POOL_CODE,
                     _frontRunningInterval: frontRunningInterval,
                     _updateInterval: updateInterval,
                     _fee: fee,
@@ -454,13 +434,9 @@
                     _keeperOracle: keeperOracle.address,
                     _longToken: long.address,
                     _shortToken: short.address,
-<<<<<<< HEAD
-                    _poolName: POOL_CODE,
-=======
-                    _priceChanger: priceChanger.address,
-                    _poolCommitter: poolCommitter.address,
-                    _poolCode: POOL_CODE,
->>>>>>> c1fbcf93
+                    _priceChanger: priceChanger.address,
+                    _poolCommitter: poolCommitter.address,
+                    _poolName: POOL_CODE,
                     _frontRunningInterval: frontRunningInterval,
                     _updateInterval: updateInterval,
                     _fee: fee,
@@ -479,13 +455,9 @@
                     _keeperOracle: ethers.constants.AddressZero,
                     _longToken: long.address,
                     _shortToken: short.address,
-<<<<<<< HEAD
-                    _poolName: POOL_CODE,
-=======
-                    _priceChanger: priceChanger.address,
-                    _poolCommitter: poolCommitter.address,
-                    _poolCode: POOL_CODE,
->>>>>>> c1fbcf93
+                    _priceChanger: priceChanger.address,
+                    _poolCommitter: poolCommitter.address,
+                    _poolName: POOL_CODE,
                     _frontRunningInterval: frontRunningInterval,
                     _updateInterval: updateInterval,
                     _fee: fee,
@@ -504,13 +476,9 @@
                     _keeperOracle: keeperOracle.address,
                     _longToken: long.address,
                     _shortToken: short.address,
-<<<<<<< HEAD
-                    _poolName: POOL_CODE,
-=======
-                    _priceChanger: priceChanger.address,
-                    _poolCommitter: poolCommitter.address,
-                    _poolCode: POOL_CODE,
->>>>>>> c1fbcf93
+                    _priceChanger: priceChanger.address,
+                    _poolCommitter: poolCommitter.address,
+                    _poolName: POOL_CODE,
                     _frontRunningInterval: frontRunningInterval,
                     _updateInterval: updateInterval,
                     _fee: fee,
@@ -530,13 +498,9 @@
                     _keeperOracle: keeperOracle.address,
                     _longToken: long.address,
                     _shortToken: short.address,
-<<<<<<< HEAD
-                    _poolName: POOL_CODE,
-=======
-                    _priceChanger: priceChanger.address,
-                    _poolCommitter: poolCommitter.address,
-                    _poolCode: POOL_CODE,
->>>>>>> c1fbcf93
+                    _priceChanger: priceChanger.address,
+                    _poolCommitter: poolCommitter.address,
+                    _poolName: POOL_CODE,
                     _frontRunningInterval: updateInterval,
                     _updateInterval: frontRunningInterval,
                     _fee: fee,
@@ -564,13 +528,9 @@
                 _keeperOracle: keeperOracle.address,
                 _longToken: long.address,
                 _shortToken: short.address,
-<<<<<<< HEAD
-                _poolName: POOL_CODE_2,
-=======
                 _priceChanger: priceChanger.address,
                 _poolCommitter: poolCommitter.address,
-                _poolCode: POOL_CODE_2,
->>>>>>> c1fbcf93
+                _poolName: POOL_CODE_2,
                 _frontRunningInterval: frontRunningInterval,
                 _updateInterval: updateInterval,
                 _fee: fee,
@@ -585,13 +545,9 @@
                 _keeperOracle: keeperOracle.address,
                 _longToken: long.address,
                 _shortToken: short.address,
-<<<<<<< HEAD
-                _poolName: POOL_CODE,
-=======
                 _priceChanger: priceChanger.address,
                 _poolCommitter: poolCommitter.address,
-                _poolCode: POOL_CODE,
->>>>>>> c1fbcf93
+                _poolName: POOL_CODE,
                 _frontRunningInterval: frontRunningInterval,
                 _updateInterval: updateInterval,
                 _fee: fee,
