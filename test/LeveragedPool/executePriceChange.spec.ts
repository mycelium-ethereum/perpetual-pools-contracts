--- conflicted
+++ resolved
@@ -16,24 +16,14 @@
 chai.use(chaiAsPromised)
 const { expect } = chai
 
-<<<<<<< HEAD
-const amountCommitted = ethers.utils.parseEther("2000");
-const amountMinted = ethers.utils.parseEther("10000");
-const feeAddress = generateRandomAddress();
-const fee = "0x3ff947ae147ae147ae147ae147ae147a"; // 2% per execution. An IEEE 754 quadruple precision number
-const lastPrice = 77000000;
-const frontRunningInterval = 1;
-const updateInterval = 2;
-const leverage = 10;
-=======
 const amountCommitted = ethers.utils.parseEther("2000")
 const amountMinted = ethers.utils.parseEther("10000")
 const feeAddress = generateRandomAddress()
 const fee = "0x3ff947ae147ae147ae147ae147ae147a" // 2% per execution. An IEEE 754 quadruple precision number
 const lastPrice = 77000000
 const frontRunningInterval = 1
+const updateInterval = 2
 const leverage = 10
->>>>>>> 6d5c79df
 
 let library: PoolSwapLibrary
 let pool: LeveragedPool
@@ -43,25 +33,10 @@
  * Deploys the pool
  */
 const setupHook = async () => {
-<<<<<<< HEAD
-  // Deploy leveraged pool
-  const result = await deployPoolAndTokenContracts(
-    POOL_CODE,
-    updateInterval,
-    frontRunningInterval,
-    fee,
-    leverage,
-    feeAddress,
-    amountMinted
-  );
-  library = result.library;
-  pool = result.pool;
-  quoteToken = result.token;
-=======
     // Deploy leveraged pool
     const result = await deployPoolAndTokenContracts(
         POOL_CODE,
-
+        updateInterval,
         frontRunningInterval,
         fee,
         leverage,
@@ -71,7 +46,6 @@
     library = result.library
     pool = result.pool
     quoteToken = result.token
->>>>>>> 6d5c79df
 
     await quoteToken.approve(pool.address, amountMinted)
 }
