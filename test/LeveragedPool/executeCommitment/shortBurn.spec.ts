import { ethers } from "hardhat"
import chai from "chai"
import chaiAsPromised from "chai-as-promised"
import {
    LeveragedPool,
    TestToken,
    ERC20,
    PoolSwapLibrary,
} from "../../../typechain"
import { SignerWithAddress } from "@nomiclabs/hardhat-ethers/signers"
import { POOL_CODE } from "../../constants"
import {
    deployPoolAndTokenContracts,
    getRandomInt,
    generateRandomAddress,
    createCommit,
    CommitEventArgs,
    timeout,
} from "../../utilities"
import { BytesLike } from "ethers"

chai.use(chaiAsPromised)
const { expect } = chai

const amountCommitted = ethers.utils.parseEther("2000")
const amountMinted = ethers.utils.parseEther("10000")
const feeAddress = generateRandomAddress()
const lastPrice = getRandomInt(99999999, 1)
const updateInterval = 2
const frontRunningInterval = 1 // seconds
const fee = "0x00000000000000000000000000000000"
const leverage = 2

describe("LeveragedPool - executeCommitment: Short Burn", () => {
    let token: TestToken
    let shortToken: ERC20
    let library: PoolSwapLibrary
    let pool: LeveragedPool
    let signers: SignerWithAddress[]
    let commit: CommitEventArgs

<<<<<<< HEAD
  describe("Short Burn", () => {
    beforeEach(async () => {
      const result = await deployPoolAndTokenContracts(
        POOL_CODE,
        frontRunningInterval,
        updateInterval,
        fee,
        leverage,
        feeAddress,
        amountMinted
      );
      pool = result.pool;
      signers = result.signers;
      token = result.token;
      shortToken = result.shortToken;
      library = result.library;
      await token.approve(pool.address, amountMinted);
      commit = await createCommit(pool, [0], amountCommitted);
      await timeout(2000);
      await pool.executePriceChange(lastPrice, 10);
      await pool.executeCommitment([commit.commitID]);
=======
    describe("Short Burn", () => {
        beforeEach(async () => {
            const result = await deployPoolAndTokenContracts(
                POOL_CODE,

                frontRunningInterval,
                fee,
                leverage,
                feeAddress,
                amountMinted
            )
            pool = result.pool
            signers = result.signers
            token = result.token
            shortToken = result.shortToken
            library = result.library
            await token.approve(pool.address, amountMinted)
            commit = await createCommit(pool, [0], amountCommitted)
            await timeout(2000)
            await pool.executePriceChange(lastPrice, 10)
            await pool.executeCommitment([commit.commitID])
>>>>>>> 6d5c79df

            await shortToken.approve(pool.address, amountCommitted)
            commit = await createCommit(pool, [1], amountCommitted)
        })
        it("should reduce the live short pool balance", async () => {
            expect(await pool.shortBalance()).to.eq(amountCommitted)
            await timeout(2000)
            await pool.executePriceChange(lastPrice, 10)
            await pool.executeCommitment([commit.commitID])
            expect(await pool.shortBalance()).to.eq(0)
        })
        it("should reduce the shadow short burn pool balance", async () => {
            expect(await pool.shadowPools(commit.commitType)).to.eq(
                amountCommitted
            )
            await timeout(2000)
            await pool.executePriceChange(lastPrice, 10)
            await pool.executeCommitment([commit.commitID])
            expect(await pool.shadowPools(commit.commitType)).to.eq(0)
        })
        it("should transfer quote tokens to the commit owner", async () => {
            expect(await token.balanceOf(signers[0].address)).to.eq(
                amountMinted.sub(amountCommitted)
            )
            await timeout(2000)
            await pool.executePriceChange(lastPrice, 10)
            await pool.executeCommitment([commit.commitID])
            expect(await token.balanceOf(signers[0].address)).to.eq(
                amountMinted
            )
        })
    })
})<|MERGE_RESOLUTION|>--- conflicted
+++ resolved
@@ -39,35 +39,12 @@
     let signers: SignerWithAddress[]
     let commit: CommitEventArgs
 
-<<<<<<< HEAD
-  describe("Short Burn", () => {
-    beforeEach(async () => {
-      const result = await deployPoolAndTokenContracts(
-        POOL_CODE,
-        frontRunningInterval,
-        updateInterval,
-        fee,
-        leverage,
-        feeAddress,
-        amountMinted
-      );
-      pool = result.pool;
-      signers = result.signers;
-      token = result.token;
-      shortToken = result.shortToken;
-      library = result.library;
-      await token.approve(pool.address, amountMinted);
-      commit = await createCommit(pool, [0], amountCommitted);
-      await timeout(2000);
-      await pool.executePriceChange(lastPrice, 10);
-      await pool.executeCommitment([commit.commitID]);
-=======
     describe("Short Burn", () => {
         beforeEach(async () => {
             const result = await deployPoolAndTokenContracts(
                 POOL_CODE,
-
                 frontRunningInterval,
+                updateInterval,
                 fee,
                 leverage,
                 feeAddress,
@@ -83,7 +60,6 @@
             await timeout(2000)
             await pool.executePriceChange(lastPrice, 10)
             await pool.executeCommitment([commit.commitID])
->>>>>>> 6d5c79df
 
             await shortToken.approve(pool.address, amountCommitted)
             commit = await createCommit(pool, [1], amountCommitted)
