import { ethers } from "hardhat"
import chai from "chai"
import chaiAsPromised from "chai-as-promised"
import {
    LeveragedPool,
    TestToken,
    ERC20,
    PoolSwapLibrary,
    PoolCommitter,
    AutoClaim,
    PoolKeeper,
} from "../../types"

import { POOL_CODE, DEFAULT_FEE, SHORT_MINT, POOL_CODE_2 } from "../constants"
import {
    deployPoolAndTokenContracts,
    getRandomInt,
    generateRandomAddress,
    CommitEventArgs,
    timeout,
} from "../utilities"
import { BigNumber, BigNumberish, ContractReceipt } from "ethers"
import { SignerWithAddress } from "@nomiclabs/hardhat-ethers/signers"
chai.use(chaiAsPromised)
const { expect } = chai

const amountCommitted = ethers.utils.parseEther("2000")
const amountMinted = ethers.utils.parseEther("10000")
const feeAddress = generateRandomAddress()
const updateInterval = 200
const frontRunningInterval = 100 // seconds
const fee = DEFAULT_FEE
const leverage = 1
const reward = ethers.utils.parseEther("100")

describe("AutoClaim - withdrawClaimRequest", () => {
    let poolCommitter: PoolCommitter
    let token: TestToken
    let shortToken: ERC20
    let longToken: ERC20
    let pool: LeveragedPool
    let library: PoolSwapLibrary
    let autoClaim: AutoClaim
    let signers: SignerWithAddress[]
    let poolKeeper: PoolKeeper
    let result: any

    const commits: CommitEventArgs[] | undefined = []
    beforeEach(async () => {
        result = await deployPoolAndTokenContracts(
            POOL_CODE,
            frontRunningInterval,
            updateInterval,
            leverage,
            feeAddress,
            fee
        )
        pool = result.pool
        library = result.library
        poolCommitter = result.poolCommitter
        autoClaim = result.autoClaim
        signers = result.signers
        poolKeeper = result.poolKeeper

        token = result.token
        shortToken = result.shortToken
        longToken = result.longToken

        await token.approve(pool.address, amountMinted)
    })

    context("When there are no pending requests", async () => {
        it("does nothing", async () => {
            const receipt = await (
                await autoClaim.withdrawClaimRequest(poolCommitter.address)
            ).wait()
            expect(receipt?.events?.length).to.equal(0)
        })
    })
    context(
        "When there is a pending request that is not ready to be claimed",
        async () => {
            let balanceBefore: BigNumberish
            beforeEach(async () => {
                await poolCommitter.commit(
                    SHORT_MINT,
                    amountCommitted,
                    false,
                    true,
                    { value: reward }
                )
                balanceBefore = await ethers.provider.getBalance(
                    signers[0].address
                )
                await autoClaim.withdrawClaimRequest(poolCommitter.address)
            })
            it("Sends money back", async () => {
                const balanceAfter = await ethers.provider.getBalance(
                    signers[0].address
                )
                expect(balanceAfter).to.be.gt(balanceBefore)
            })
            it("Deletes request", async () => {
                const request = await autoClaim.claimRequests(
                    signers[0].address,
                    poolCommitter.address
                )
                expect(request.updateIntervalId).to.equal(0)
                expect(request.reward).to.equal(0)
            })
        }
    )
    context(
        "When there are multiple pending claim requests on a single pool Committer",
        async () => {
            let balanceBefore: BigNumber
            let receipt: ContractReceipt
            beforeEach(async () => {
                await poolCommitter.commit(
                    SHORT_MINT,
                    amountCommitted,
                    false,
                    true,
                    { value: reward }
                )
                await poolCommitter.commit(
                    SHORT_MINT,
                    amountCommitted,
                    false,
                    true,
                    { value: reward }
                )
                await timeout(updateInterval * 1000)
                await poolKeeper.performUpkeepSinglePool(pool.address)
                balanceBefore = await ethers.provider.getBalance(
                    signers[0].address
                )
                receipt = await (
                    await autoClaim.withdrawClaimRequest(poolCommitter.address)
                ).wait()
            })
            it("Sends all money back", async () => {
                const gasCost = receipt.gasUsed.mul(receipt.effectiveGasPrice)
                const balanceAfter = await ethers.provider.getBalance(
                    signers[0].address
                )
                expect(balanceAfter).to.eq(
                    balanceBefore.add(reward.mul(2)).sub(gasCost)
                )
            })
            it("Deletes request", async () => {
                const request = await autoClaim.claimRequests(
                    signers[0].address,
                    poolCommitter.address
                )
                expect(request.updateIntervalId).to.equal(0)
                expect(request.reward).to.equal(0)
            })
        }
    )
    context(
        "When there are multiple pending claim requests across multiple pool Committers",
        async () => {
            let balanceBefore: BigNumber
            let pool2: any
            let poolCommitter2: any
            let receipt: ContractReceipt
            beforeEach(async () => {
                // Deploy second pool
                // deploy the pool using the factory, not separately
                const deployParams = {
                    poolName: POOL_CODE_2,
                    frontRunningInterval: frontRunningInterval,
                    updateInterval: updateInterval,
                    leverageAmount: leverage + 1, // Change to make unique
                    quoteToken: token.address,
                    oracleWrapper: result.oracleWrapper.address,
                    settlementEthOracle: result.settlementEthOracle.address,
<<<<<<< HEAD
                    invariantCheckContract: result.invariantCheck.address,
                    feeController: signers[0].address,
                    mintingFee: 0,
                    burningFee: 0,
                    changeInterval: 0,
=======
>>>>>>> 98c76bf7
                }

                await result.factory.deployPool(deployParams)

                const poolAddress = await result.factory.pools(1)
                pool2 = await ethers.getContractAt("LeveragedPool", poolAddress)

                let commiter = await pool2.poolCommitter()
                poolCommitter2 = await ethers.getContractAt(
                    "PoolCommitter",
                    commiter
                )

                await token.approve(pool2.address, amountMinted)

                await poolCommitter.commit(
                    SHORT_MINT,
                    amountCommitted,
                    false,
                    true,
                    { value: reward }
                )
                await poolCommitter2.commit(
                    SHORT_MINT,
                    amountCommitted,
                    false,
                    true,
                    { value: reward }
                )

                await timeout(updateInterval * 1000)
                await poolKeeper.performUpkeepMultiplePools([
                    pool.address,
                    pool2.address,
                ])
                balanceBefore = await ethers.provider.getBalance(
                    signers[0].address
                )
                receipt = await (
                    await autoClaim.withdrawClaimRequest(poolCommitter.address)
                ).wait()
            })
            it("Sends the right amount of money back", async () => {
                const gasCost = receipt.gasUsed.mul(receipt.effectiveGasPrice)
                const balanceAfter = await ethers.provider.getBalance(
                    signers[0].address
                )
                expect(balanceAfter).to.eq(
                    balanceBefore.add(reward).sub(gasCost)
                )
            })
            it("Deletes request", async () => {
                const request = await autoClaim.claimRequests(
                    signers[0].address,
                    poolCommitter.address
                )
                expect(request.updateIntervalId).to.equal(0)
                expect(request.reward).to.equal(0)
            })
            it("Keeps the one that was not withdrawn", async () => {
                const request = await autoClaim.claimRequests(
                    signers[0].address,
                    poolCommitter2.address
                )
                expect(request.updateIntervalId).to.equal(
                    (await poolCommitter2.updateIntervalId()).sub(1)
                )
                expect(request.reward).to.equal(reward)
            })
        }
    )
})<|MERGE_RESOLUTION|>--- conflicted
+++ resolved
@@ -176,14 +176,10 @@
                     quoteToken: token.address,
                     oracleWrapper: result.oracleWrapper.address,
                     settlementEthOracle: result.settlementEthOracle.address,
-<<<<<<< HEAD
-                    invariantCheckContract: result.invariantCheck.address,
                     feeController: signers[0].address,
                     mintingFee: 0,
                     burningFee: 0,
                     changeInterval: 0,
-=======
->>>>>>> 98c76bf7
                 }
 
                 await result.factory.deployPool(deployParams)
