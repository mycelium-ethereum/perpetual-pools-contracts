import { ethers } from "hardhat"
import chai from "chai"
import chaiAsPromised from "chai-as-promised"
import {
    LeveragedPool,
    PoolFactory,
    PoolFactory__factory,
    PoolKeeper,
    PoolKeeper__factory,
    PoolSwapLibrary__factory,
    ChainlinkOracleWrapper,
    ChainlinkOracleWrapper__factory,
    TestChainlinkOracle__factory,
    PoolToken__factory,
} from "../../typechain"
import { POOL_CODE, POOL_CODE_2 } from "../constants"
import { generateRandomAddress, getEventArgs } from "../utilities"
import { Result } from "ethers/lib/utils"
import LeveragedPoolInterface from "../../artifacts/contracts/implementation/LeveragedPool.sol/LeveragedPool.json"

chai.use(chaiAsPromised)
const { expect } = chai
describe("PoolFactory - deployPool", () => {
    /*
    let factory: PoolFactory
    let poolKeeper: PoolKeeper
<<<<<<< HEAD
    let oracleWrapper: ChainlinkOracleWrapper
    let settlementEthOracleWrapper: ChainlinkOracleWrapper
=======
    let oracleWrapper: TestOracleWrapper
    let settlementEthOracle: TestOracleWrapper
>>>>>>> 1befa2e2
    let poolTx: Result | undefined
    let pool: LeveragedPool
    before(async () => {
        const signers = await ethers.getSigners()

        const libraryFactory = (await ethers.getContractFactory(
            "PoolSwapLibrary",
            signers[0]
        )) as PoolSwapLibrary__factory
        const library = await libraryFactory.deploy()
        await library.deployed()

        const chainlinkOracleFactory = (await ethers.getContractFactory(
            "TestChainlinkOracle",
            signers[0]
        )) as TestChainlinkOracle__factory
        const chainlinkOracle = await chainlinkOracleFactory.deploy()

        const oracleWrapperFactory = (await ethers.getContractFactory(
            "ChainlinkOracleWrapper",
            signers[0]
        )) as ChainlinkOracleWrapper__factory
        oracleWrapper = await oracleWrapperFactory.deploy(
            chainlinkOracle.address
        )
        await oracleWrapper.deployed()

        settlementEthOracle = await oracleWrapperFactory.deploy(
            chainlinkOracle.address
        )
        await settlementEthOracle.deployed()

        const PoolFactory = (await ethers.getContractFactory("PoolFactory", {
            signer: signers[0],
            libraries: { PoolSwapLibrary: library.address },
        })) as PoolFactory__factory
        let feeAddress = await generateRandomAddress()
        factory = await (await PoolFactory.deploy(feeAddress)).deployed()
        const poolKeeperFactory = (await ethers.getContractFactory(
            "PoolKeeper",
            {
                signer: signers[0],
            }
        )) as PoolKeeper__factory
        poolKeeper = await poolKeeperFactory.deploy(factory.address)
        await poolKeeper.deployed()

        await factory.setPoolKeeper(poolKeeper.address)
        const deploymentData = {
            poolName: POOL_CODE,
            frontRunningInterval: 5,
            updateInterval: 10,
            fee: [0, 0, 0, 0, 0, 0, 0, 0, 0, 0, 0, 0, 0, 0, 0, 5],
            leverageAmount: 5,
            quoteToken: generateRandomAddress(),
            oracleWrapper: oracleWrapper.address,
            settlementEthOracle: settlementEthOracle.address,
        }
        poolTx = getEventArgs(
            await (await factory.deployPool(deploymentData)).wait(),
            "DeployPool"
        )
        pool = new ethers.Contract(
            poolTx?.pool,
            LeveragedPoolInterface.abi,
            (await ethers.getSigners())[0]
        ) as LeveragedPool
    })
    it("should deploy a minimal clone", async () => {
        expect(await pool.poolName()).to.eq(POOL_CODE)
    })
    it("should initialize the clone", async () => {
        const initialization = {
            _owner: generateRandomAddress(),
            _keeper: generateRandomAddress(),
            _oracleWrapper: generateRandomAddress(),
            _settlementEthOracle: generateRandomAddress(),
            _longToken: generateRandomAddress(),
            _shortToken: generateRandomAddress(),
            _poolName: POOL_CODE,
            _frontRunningInterval: 3,
            _updateInterval: 5,
            _fee: [0, 0, 0, 0, 0, 0, 0, 0, 0, 0, 0, 0, 0, 0, 0, 5],
            _leverageAmount: 5,
            _feeAddress: generateRandomAddress(),
            _quoteToken: generateRandomAddress(),
        }
        await expect(pool.initialize(initialization)).to.be.rejectedWith(Error)
    })
    it("should allow multiple clones to exist", async () => {
        const deploymentData = {
            poolName: POOL_CODE_2,
            frontRunningInterval: 3,
            updateInterval: 5,
            leverageAmount: 5,
            quoteToken: generateRandomAddress(),
            oracleWrapper: oracleWrapper.address,
            settlementEthOracle: settlementEthOracle.address,
        }
        const secondPool = getEventArgs(
            await (await factory.deployPool(deploymentData)).wait(),
            "DeployPool"
        )
        const pool2 = new ethers.Contract(
            secondPool?.pool,
            LeveragedPoolInterface.abi,
            (await ethers.getSigners())[0]
        ) as LeveragedPool
        expect(await pool2.poolName()).to.eq(POOL_CODE_2)
        expect(await pool.poolName()).to.eq(POOL_CODE)
    })

    it("pool should own tokens", async () => {
        const longToken = await pool.tokens(0)
        const shortToken = await pool.tokens(1)
        let tokenInstance = new ethers.Contract(
            longToken,
            PoolToken__factory.abi
        ).connect((await ethers.getSigners())[0])
        expect(await tokenInstance.owner()).to.eq(pool.address)

        tokenInstance = tokenInstance.attach(shortToken)
        expect(await tokenInstance.owner()).to.eq(pool.address)
    })

    it("should use the default keeper", async () => {
        const deploymentData = {
            poolName: POOL_CODE_2,
            frontRunningInterval: 2,
            updateInterval: 5,
            leverageAmount: 5,
            quoteToken: generateRandomAddress(),
            oracleWrapper: oracleWrapper.address,
            settlementEthOracle: settlementEthOracle.address,
        }
        const secondPool = getEventArgs(
            await (await factory.deployPool(deploymentData)).wait(),
            "DeployPool"
        )
        const pool2 = new ethers.Contract(
            secondPool?.pool,
            LeveragedPoolInterface.abi,
            (await ethers.getSigners())[0]
        ) as LeveragedPool
        expect(await pool2.keeper()).to.eq(poolKeeper.address)
    })

    context("Deployment parameter checks", async () => {
        it("should reject leverages less than 1", async () => {
            const deploymentData = {
                poolName: POOL_CODE_2,
                frontRunningInterval: 5,
                updateInterval: 3,
                leverageAmount: 0,
                quoteToken: generateRandomAddress(),
                oracleWrapper: oracleWrapper.address,
                settlementEthOracle: settlementEthOracle.address,
            }

            await expect(factory.deployPool(deploymentData)).to.be.revertedWith(
                "PoolKeeper: leveraged amount invalid"
            )
        })

        it("should reject leverages greater than the MAX_LEVERAGE amount", async () => {
            const deploymentData = {
                poolName: POOL_CODE_2,
                frontRunningInterval: 5,
                updateInterval: 3,
                leverageAmount: 100, // default max leverage is 25
                quoteToken: generateRandomAddress(),
                oracleWrapper: oracleWrapper.address,
                settlementEthOracle: settlementEthOracle.address,
            }

            await expect(factory.deployPool(deploymentData)).to.be.revertedWith(
                "PoolKeeper: leveraged amount invalid"
            )
        })
    })
    */
})<|MERGE_RESOLUTION|>--- conflicted
+++ resolved
@@ -24,13 +24,8 @@
     /*
     let factory: PoolFactory
     let poolKeeper: PoolKeeper
-<<<<<<< HEAD
     let oracleWrapper: ChainlinkOracleWrapper
-    let settlementEthOracleWrapper: ChainlinkOracleWrapper
-=======
-    let oracleWrapper: TestOracleWrapper
-    let settlementEthOracle: TestOracleWrapper
->>>>>>> 1befa2e2
+    let settlementEthOracle: ChainlinkOracleWrapper
     let poolTx: Result | undefined
     let pool: LeveragedPool
     before(async () => {
