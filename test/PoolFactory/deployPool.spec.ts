import { ethers } from "hardhat"
import chai from "chai"
import chaiAsPromised from "chai-as-promised"
import {
    LeveragedPool,
    PoolFactory,
    PoolFactory__factory,
    PoolKeeper,
    PoolKeeper__factory,
    PoolSwapLibrary__factory,
    TestOracleWrapper,
    TestOracleWrapper__factory,
    TestChainlinkOracle__factory,
    PoolToken__factory,
} from "../../typechain"
import { POOL_CODE, POOL_CODE_2 } from "../constants"
import { generateRandomAddress, getEventArgs } from "../utilities"
import { Result } from "ethers/lib/utils"
import LeveragedPoolInterface from "../../artifacts/contracts/implementation/LeveragedPool.sol/LeveragedPool.json"

chai.use(chaiAsPromised)
const { expect } = chai
describe("PoolFactory - deployPool", () => {
    let factory: PoolFactory
    let poolKeeper: PoolKeeper
    let oracleWrapper: TestOracleWrapper
    let poolTx: Result | undefined
    let pool: LeveragedPool
    before(async () => {
        const signers = await ethers.getSigners()

        const libraryFactory = (await ethers.getContractFactory(
            "PoolSwapLibrary",
            signers[0]
        )) as PoolSwapLibrary__factory
        const library = await libraryFactory.deploy()
        await library.deployed()

        const chainlinkOracleFactory = (await ethers.getContractFactory(
            "TestChainlinkOracle",
            signers[0]
        )) as TestChainlinkOracle__factory
        const chainlinkOracle = await chainlinkOracleFactory.deploy()

        const oracleWrapperFactory = (await ethers.getContractFactory(
            "TestOracleWrapper",
            signers[0]
        )) as TestOracleWrapper__factory
        oracleWrapper = await oracleWrapperFactory.deploy(
            chainlinkOracle.address
        )
        await oracleWrapper.deployed()

        const PoolFactory = (await ethers.getContractFactory("PoolFactory", {
            signer: signers[0],
            libraries: { PoolSwapLibrary: library.address },
        })) as PoolFactory__factory
        factory = await (await PoolFactory.deploy()).deployed()
        const poolKeeperFactory = (await ethers.getContractFactory(
            "PoolKeeper",
            {
                signer: signers[0],
            }
        )) as PoolKeeper__factory
        poolKeeper = await poolKeeperFactory.deploy(factory.address)
        await poolKeeper.deployed()

        await factory.setPoolKeeper(poolKeeper.address)
        const deploymentData = {
            owner: generateRandomAddress(),
            keeper: poolKeeper.address,
            poolCode: POOL_CODE,
            frontRunningInterval: 5,
            updateInterval: 10,
            fee: [0, 0, 0, 0, 0, 0, 0, 0, 0, 0, 0, 0, 0, 0, 0, 5],
            leverageAmount: 5,
            feeAddress: generateRandomAddress(),
            quoteToken: generateRandomAddress(),
            oracleWrapper: oracleWrapper.address,
        }
        poolTx = getEventArgs(
            await (await factory.deployPool(deploymentData)).wait(),
            "DeployPool"
        )
        pool = new ethers.Contract(
            poolTx?.pool,
            LeveragedPoolInterface.abi,
            (await ethers.getSigners())[0]
        ) as LeveragedPool
    })
    it("should deploy a minimal clone", async () => {
        expect(await pool.poolCode()).to.eq(POOL_CODE)
    })
    it("should initialize the clone", async () => {
<<<<<<< HEAD
        await expect(
            pool.initialize(
                generateRandomAddress(),
                generateRandomAddress(),
                generateRandomAddress(),
                generateRandomAddress(),
                POOL_CODE,
                5,
                3,
                [0, 0, 0, 0, 0, 0, 0, 0, 0, 0, 0, 0, 0, 0, 0, 5],
                5,
                generateRandomAddress(),
                generateRandomAddress(),
                generateRandomAddress()
            )
        ).to.be.rejectedWith(Error)
=======
        const initialization = {
            _owner: generateRandomAddress(),
            _keeper: generateRandomAddress(),
            _oracleWrapper: generateRandomAddress(),
            _longToken: generateRandomAddress(),
            _shortToken: generateRandomAddress(),
            _poolCode: POOL_CODE,
            _frontRunningInterval: 5,
            _updateInterval: 3,
            _fee: [0, 0, 0, 0, 0, 0, 0, 0, 0, 0, 0, 0, 0, 0, 0, 5],
            _leverageAmount: 5,
            _feeAddress: generateRandomAddress(),
            _quoteToken: generateRandomAddress(),
        }
        await expect(pool.initialize(initialization)).to.be.rejectedWith(Error)
>>>>>>> 2bc46c66
    })
    it("should allow multiple clones to exist", async () => {
        const deploymentData = {
            owner: generateRandomAddress(),
            keeper: poolKeeper.address,
            poolCode: POOL_CODE_2,
            frontRunningInterval: 5,
            updateInterval: 3,
            fee: [0, 0, 0, 0, 0, 0, 0, 0, 0, 0, 0, 0, 0, 0, 0, 5],
            leverageAmount: 5,
            feeAddress: generateRandomAddress(),
            quoteToken: generateRandomAddress(),
            oracleWrapper: oracleWrapper.address,
        }
        const secondPool = getEventArgs(
            await (await factory.deployPool(deploymentData)).wait(),
            "DeployPool"
        )
        const pool2 = new ethers.Contract(
            secondPool?.pool,
            LeveragedPoolInterface.abi,
            (await ethers.getSigners())[0]
        ) as LeveragedPool
        expect(await pool2.poolCode()).to.eq(POOL_CODE_2)
        expect(await pool.poolCode()).to.eq(POOL_CODE)
    })

    it("pool should own tokens", async () => {
        const longToken = await pool.tokens(0)
        const shortToken = await pool.tokens(1)
        let tokenInstance = new ethers.Contract(
            longToken,
            PoolToken__factory.abi
        ).connect((await ethers.getSigners())[0])
        expect(await tokenInstance.owner()).to.eq(pool.address)

        tokenInstance = tokenInstance.attach(shortToken)
        expect(await tokenInstance.owner()).to.eq(pool.address)
    })
})<|MERGE_RESOLUTION|>--- conflicted
+++ resolved
@@ -92,28 +92,11 @@
         expect(await pool.poolCode()).to.eq(POOL_CODE)
     })
     it("should initialize the clone", async () => {
-<<<<<<< HEAD
-        await expect(
-            pool.initialize(
-                generateRandomAddress(),
-                generateRandomAddress(),
-                generateRandomAddress(),
-                generateRandomAddress(),
-                POOL_CODE,
-                5,
-                3,
-                [0, 0, 0, 0, 0, 0, 0, 0, 0, 0, 0, 0, 0, 0, 0, 5],
-                5,
-                generateRandomAddress(),
-                generateRandomAddress(),
-                generateRandomAddress()
-            )
-        ).to.be.rejectedWith(Error)
-=======
         const initialization = {
             _owner: generateRandomAddress(),
             _keeper: generateRandomAddress(),
             _oracleWrapper: generateRandomAddress(),
+            _keeperOracle: generateRandomAddress(),
             _longToken: generateRandomAddress(),
             _shortToken: generateRandomAddress(),
             _poolCode: POOL_CODE,
@@ -125,7 +108,6 @@
             _quoteToken: generateRandomAddress(),
         }
         await expect(pool.initialize(initialization)).to.be.rejectedWith(Error)
->>>>>>> 2bc46c66
     })
     it("should allow multiple clones to exist", async () => {
         const deploymentData = {
