import { ethers } from "hardhat"
import chai from "chai"
import chaiAsPromised from "chai-as-promised"
import {
    LeveragedPool,
    PoolFactory,
    PoolFactory__factory,
    PoolSwapLibrary__factory,
} from "../../typechain"
import { POOL_CODE, POOL_CODE_2 } from "../constants"
import { generateRandomAddress, getEventArgs } from "../utilities"
import { Result } from "ethers/lib/utils"
import LeveragedPoolInterface from "../../artifacts/contracts/implementation/LeveragedPool.sol/LeveragedPool.json"

chai.use(chaiAsPromised)
const { expect } = chai
describe("PoolFactory - deployPool", () => {
    let factory: PoolFactory
    let poolTx: Result | undefined
    let pool: LeveragedPool
    before(async () => {
        const signers = await ethers.getSigners()

        const libraryFactory = (await ethers.getContractFactory(
            "PoolSwapLibrary",
            signers[0]
        )) as PoolSwapLibrary__factory
        const library = await libraryFactory.deploy()
        await library.deployed()

<<<<<<< HEAD
    const PoolFactory = (await ethers.getContractFactory("PoolFactory", {
      signer: signers[0],
      libraries: { PoolSwapLibrary: library.address },
    })) as PoolFactory__factory;
    factory = await (await PoolFactory.deploy()).deployed();
    const deploymentData = {
      owner: generateRandomAddress(),
      poolCode: POOL_CODE,
      frontRunningInterval: 5,
      updateInterval: 10,
      fee: [0, 0, 0, 0, 0, 0, 0, 0, 0, 0, 0, 0, 0, 0, 0, 5],
      leverageAmount: 5,
      feeAddress: generateRandomAddress(),
      quoteToken: generateRandomAddress(),
      oracleWrapper: generateRandomAddress()
    }
    poolTx = getEventArgs(
      await (
        await factory.deployPool(
          deploymentData
        )
      ).wait(),
      "DeployPool"
    );
    pool = new ethers.Contract(
      poolTx?.pool,
      LeveragedPoolInterface.abi,
      (await ethers.getSigners())[0]
    ) as LeveragedPool;
  });
  it("should deploy a minimal clone", async () => {
    expect(await pool.poolCode()).to.eq(POOL_CODE);
  });
  it("should initialize the clone", async () => {
    await expect(
      pool.initialize(
        generateRandomAddress(),
        generateRandomAddress(),
        generateRandomAddress(),
        generateRandomAddress(),
        POOL_CODE,
        5,
        3,
        [0, 0, 0, 0, 0, 0, 0, 0, 0, 0, 0, 0, 0, 0, 0, 5],
        5,
        generateRandomAddress(),
        generateRandomAddress()
      )
    ).to.be.rejectedWith(Error);
  });
  it("should allow multiple clones to exist", async () => {
    const deploymentData = {
      owner: generateRandomAddress(),
      poolCode: POOL_CODE_2,
      frontRunningInterval: 5,
      updateInterval: 3,
      fee: [0, 0, 0, 0, 0, 0, 0, 0, 0, 0, 0, 0, 0, 0, 0, 5],
      leverageAmount: 5,
      feeAddress: generateRandomAddress(),
      quoteToken: generateRandomAddress(),
      oracleWrapper: generateRandomAddress()
    }
    const secondPool = getEventArgs(
      await (
        await factory.deployPool(
          deploymentData
=======
        const PoolFactory = (await ethers.getContractFactory("PoolFactory", {
            signer: signers[0],
            libraries: { PoolSwapLibrary: library.address },
        })) as PoolFactory__factory
        factory = await (await PoolFactory.deploy()).deployed()
        poolTx = getEventArgs(
            await (
                await factory.deployPool(
                    generateRandomAddress(),
                    POOL_CODE,
                    5,
                    [0, 0, 0, 0, 0, 0, 0, 0, 0, 0, 0, 0, 0, 0, 0, 5],
                    5,
                    generateRandomAddress(),
                    generateRandomAddress()
                )
            ).wait(),
            "DeployPool"
        )
        pool = new ethers.Contract(
            poolTx?.pool,
            LeveragedPoolInterface.abi,
            (await ethers.getSigners())[0]
        ) as LeveragedPool
    })
    it("should deploy a minimal clone", async () => {
        expect(await pool.poolCode()).to.eq(POOL_CODE)
    })
    it("should initialize the clone", async () => {
        await expect(
            pool.initialize(
                generateRandomAddress(),
                generateRandomAddress(),
                generateRandomAddress(),
                POOL_CODE,
                5,
                [0, 0, 0, 0, 0, 0, 0, 0, 0, 0, 0, 0, 0, 0, 0, 5],
                5,
                generateRandomAddress(),
                generateRandomAddress()
            )
        ).to.be.rejectedWith(Error)
    })
    it("should allow multiple clones to exist", async () => {
        const secondPool = getEventArgs(
            await (
                await factory.deployPool(
                    generateRandomAddress(),
                    POOL_CODE_2,
                    5,
                    [0, 0, 0, 0, 0, 0, 0, 0, 0, 0, 0, 0, 0, 0, 0, 5],
                    5,
                    generateRandomAddress(),
                    generateRandomAddress()
                )
            ).wait(),
            "DeployPool"
>>>>>>> 6d5c79df
        )
        const pool2 = new ethers.Contract(
            secondPool?.pool,
            LeveragedPoolInterface.abi,
            (await ethers.getSigners())[0]
        ) as LeveragedPool
        expect(await pool2.poolCode()).to.eq(POOL_CODE_2)
        expect(await pool.poolCode()).to.eq(POOL_CODE)
    })
})<|MERGE_RESOLUTION|>--- conflicted
+++ resolved
@@ -28,91 +28,24 @@
         const library = await libraryFactory.deploy()
         await library.deployed()
 
-<<<<<<< HEAD
-    const PoolFactory = (await ethers.getContractFactory("PoolFactory", {
-      signer: signers[0],
-      libraries: { PoolSwapLibrary: library.address },
-    })) as PoolFactory__factory;
-    factory = await (await PoolFactory.deploy()).deployed();
-    const deploymentData = {
-      owner: generateRandomAddress(),
-      poolCode: POOL_CODE,
-      frontRunningInterval: 5,
-      updateInterval: 10,
-      fee: [0, 0, 0, 0, 0, 0, 0, 0, 0, 0, 0, 0, 0, 0, 0, 5],
-      leverageAmount: 5,
-      feeAddress: generateRandomAddress(),
-      quoteToken: generateRandomAddress(),
-      oracleWrapper: generateRandomAddress()
-    }
-    poolTx = getEventArgs(
-      await (
-        await factory.deployPool(
-          deploymentData
-        )
-      ).wait(),
-      "DeployPool"
-    );
-    pool = new ethers.Contract(
-      poolTx?.pool,
-      LeveragedPoolInterface.abi,
-      (await ethers.getSigners())[0]
-    ) as LeveragedPool;
-  });
-  it("should deploy a minimal clone", async () => {
-    expect(await pool.poolCode()).to.eq(POOL_CODE);
-  });
-  it("should initialize the clone", async () => {
-    await expect(
-      pool.initialize(
-        generateRandomAddress(),
-        generateRandomAddress(),
-        generateRandomAddress(),
-        generateRandomAddress(),
-        POOL_CODE,
-        5,
-        3,
-        [0, 0, 0, 0, 0, 0, 0, 0, 0, 0, 0, 0, 0, 0, 0, 5],
-        5,
-        generateRandomAddress(),
-        generateRandomAddress()
-      )
-    ).to.be.rejectedWith(Error);
-  });
-  it("should allow multiple clones to exist", async () => {
-    const deploymentData = {
-      owner: generateRandomAddress(),
-      poolCode: POOL_CODE_2,
-      frontRunningInterval: 5,
-      updateInterval: 3,
-      fee: [0, 0, 0, 0, 0, 0, 0, 0, 0, 0, 0, 0, 0, 0, 0, 5],
-      leverageAmount: 5,
-      feeAddress: generateRandomAddress(),
-      quoteToken: generateRandomAddress(),
-      oracleWrapper: generateRandomAddress()
-    }
-    const secondPool = getEventArgs(
-      await (
-        await factory.deployPool(
-          deploymentData
-=======
         const PoolFactory = (await ethers.getContractFactory("PoolFactory", {
             signer: signers[0],
             libraries: { PoolSwapLibrary: library.address },
         })) as PoolFactory__factory
         factory = await (await PoolFactory.deploy()).deployed()
+        const deploymentData = {
+            owner: generateRandomAddress(),
+            poolCode: POOL_CODE,
+            frontRunningInterval: 5,
+            updateInterval: 10,
+            fee: [0, 0, 0, 0, 0, 0, 0, 0, 0, 0, 0, 0, 0, 0, 0, 5],
+            leverageAmount: 5,
+            feeAddress: generateRandomAddress(),
+            quoteToken: generateRandomAddress(),
+            oracleWrapper: generateRandomAddress(),
+        }
         poolTx = getEventArgs(
-            await (
-                await factory.deployPool(
-                    generateRandomAddress(),
-                    POOL_CODE,
-                    5,
-                    [0, 0, 0, 0, 0, 0, 0, 0, 0, 0, 0, 0, 0, 0, 0, 5],
-                    5,
-                    generateRandomAddress(),
-                    generateRandomAddress()
-                )
-            ).wait(),
+            await (await factory.deployPool(deploymentData)).wait(),
             "DeployPool"
         )
         pool = new ethers.Contract(
@@ -130,8 +63,10 @@
                 generateRandomAddress(),
                 generateRandomAddress(),
                 generateRandomAddress(),
+                generateRandomAddress(),
                 POOL_CODE,
                 5,
+                3,
                 [0, 0, 0, 0, 0, 0, 0, 0, 0, 0, 0, 0, 0, 0, 0, 5],
                 5,
                 generateRandomAddress(),
@@ -140,20 +75,20 @@
         ).to.be.rejectedWith(Error)
     })
     it("should allow multiple clones to exist", async () => {
+        const deploymentData = {
+            owner: generateRandomAddress(),
+            poolCode: POOL_CODE_2,
+            frontRunningInterval: 5,
+            updateInterval: 3,
+            fee: [0, 0, 0, 0, 0, 0, 0, 0, 0, 0, 0, 0, 0, 0, 0, 5],
+            leverageAmount: 5,
+            feeAddress: generateRandomAddress(),
+            quoteToken: generateRandomAddress(),
+            oracleWrapper: generateRandomAddress(),
+        }
         const secondPool = getEventArgs(
-            await (
-                await factory.deployPool(
-                    generateRandomAddress(),
-                    POOL_CODE_2,
-                    5,
-                    [0, 0, 0, 0, 0, 0, 0, 0, 0, 0, 0, 0, 0, 0, 0, 5],
-                    5,
-                    generateRandomAddress(),
-                    generateRandomAddress()
-                )
-            ).wait(),
+            await (await factory.deployPool(deploymentData)).wait(),
             "DeployPool"
->>>>>>> 6d5c79df
         )
         const pool2 = new ethers.Contract(
             secondPool?.pool,
