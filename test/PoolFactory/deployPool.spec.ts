import { ethers } from "hardhat"
import chai from "chai"
import chaiAsPromised from "chai-as-promised"
import {
    LeveragedPool,
    PoolFactory,
    PoolFactory__factory,
    PoolKeeper,
    PoolKeeper__factory,
    PoolSwapLibrary__factory,
    TestOracleWrapper,
    TestOracleWrapper__factory,
    TestChainlinkOracle__factory,
    PoolToken__factory,
} from "../../typechain"
import { POOL_CODE, POOL_CODE_2 } from "../constants"
import { generateRandomAddress, getEventArgs } from "../utilities"
import { Result } from "ethers/lib/utils"
import LeveragedPoolInterface from "../../artifacts/contracts/implementation/LeveragedPool.sol/LeveragedPool.json"

chai.use(chaiAsPromised)
const { expect } = chai
describe("PoolFactory - deployPool", () => {
    let factory: PoolFactory
    let poolKeeper: PoolKeeper
    let oracleWrapper: TestOracleWrapper
    let poolTx: Result | undefined
    let pool: LeveragedPool
    before(async () => {
        const signers = await ethers.getSigners()

        const libraryFactory = (await ethers.getContractFactory(
            "PoolSwapLibrary",
            signers[0]
        )) as PoolSwapLibrary__factory
        const library = await libraryFactory.deploy()
        await library.deployed()

        const chainlinkOracleFactory = (await ethers.getContractFactory(
            "TestChainlinkOracle",
            signers[0]
        )) as TestChainlinkOracle__factory
        const chainlinkOracle = await chainlinkOracleFactory.deploy()

        const oracleWrapperFactory = (await ethers.getContractFactory(
            "TestOracleWrapper",
            signers[0]
        )) as TestOracleWrapper__factory
        oracleWrapper = await oracleWrapperFactory.deploy(
            chainlinkOracle.address
        )
        await oracleWrapper.deployed()

        const PoolFactory = (await ethers.getContractFactory("PoolFactory", {
            signer: signers[0],
            libraries: { PoolSwapLibrary: library.address },
        })) as PoolFactory__factory
        let feeAddress = await generateRandomAddress()
        factory = await (await PoolFactory.deploy(feeAddress)).deployed()
        const poolKeeperFactory = (await ethers.getContractFactory(
            "PoolKeeper",
            {
                signer: signers[0],
            }
        )) as PoolKeeper__factory
        poolKeeper = await poolKeeperFactory.deploy(factory.address)
        await poolKeeper.deployed()

        await factory.setPoolKeeper(poolKeeper.address)
        const deploymentData = {
            poolCode: POOL_CODE,
            frontRunningInterval: 5,
            updateInterval: 10,
            fee: [0, 0, 0, 0, 0, 0, 0, 0, 0, 0, 0, 0, 0, 0, 0, 5],
            leverageAmount: 5,
            quoteToken: generateRandomAddress(),
            oracleWrapper: oracleWrapper.address,
        }
        poolTx = getEventArgs(
            await (await factory.deployPool(deploymentData)).wait(),
            "DeployPool"
        )
        pool = new ethers.Contract(
            poolTx?.pool,
            LeveragedPoolInterface.abi,
            (await ethers.getSigners())[0]
        ) as LeveragedPool
    })
    it("should deploy a minimal clone", async () => {
        expect(await pool.poolCode()).to.eq(POOL_CODE)
    })
    it("should initialize the clone", async () => {
        const initialization = {
            _owner: generateRandomAddress(),
            _keeper: generateRandomAddress(),
            _oracleWrapper: generateRandomAddress(),
            _longToken: generateRandomAddress(),
            _shortToken: generateRandomAddress(),
            _poolCode: POOL_CODE,
            _frontRunningInterval: 3,
            _updateInterval: 5,
            _fee: [0, 0, 0, 0, 0, 0, 0, 0, 0, 0, 0, 0, 0, 0, 0, 5],
            _leverageAmount: 5,
            _feeAddress: generateRandomAddress(),
            _quoteToken: generateRandomAddress(),
        }
        await expect(pool.initialize(initialization)).to.be.rejectedWith(Error)
    })
    it("should allow multiple clones to exist", async () => {
        const deploymentData = {
            poolCode: POOL_CODE_2,
            frontRunningInterval: 3,
            updateInterval: 5,
            leverageAmount: 5,
            quoteToken: generateRandomAddress(),
            oracleWrapper: oracleWrapper.address,
        }
        const secondPool = getEventArgs(
            await (await factory.deployPool(deploymentData)).wait(),
            "DeployPool"
        )
        const pool2 = new ethers.Contract(
            secondPool?.pool,
            LeveragedPoolInterface.abi,
            (await ethers.getSigners())[0]
        ) as LeveragedPool
        expect(await pool2.poolCode()).to.eq(POOL_CODE_2)
        expect(await pool.poolCode()).to.eq(POOL_CODE)
    })

    it("pool should own tokens", async () => {
        const longToken = await pool.tokens(0)
        const shortToken = await pool.tokens(1)
        let tokenInstance = new ethers.Contract(
            longToken,
            PoolToken__factory.abi
        ).connect((await ethers.getSigners())[0])
        expect(await tokenInstance.owner()).to.eq(pool.address)

        tokenInstance = tokenInstance.attach(shortToken)
        expect(await tokenInstance.owner()).to.eq(pool.address)
    })

    it("should use the default keeper", async () => {
        const deploymentData = {
            poolCode: POOL_CODE_2,
<<<<<<< HEAD
            frontRunningInterval: 3,
            updateInterval: 5,
=======
            frontRunningInterval: 2,
            updateInterval: 3,
            fee: [0, 0, 0, 0, 0, 0, 0, 0, 0, 0, 0, 0, 0, 0, 0, 5],
>>>>>>> dbdd987c
            leverageAmount: 5,
            quoteToken: generateRandomAddress(),
            oracleWrapper: oracleWrapper.address,
        }
        const secondPool = getEventArgs(
            await (await factory.deployPool(deploymentData)).wait(),
            "DeployPool"
        )
        const pool2 = new ethers.Contract(
            secondPool?.pool,
            LeveragedPoolInterface.abi,
            (await ethers.getSigners())[0]
        ) as LeveragedPool
        expect(await pool2.keeper()).to.eq(poolKeeper.address)
    })

    context("Deployment parameter checks", async () => {
        it("should reject leverages less than 1", async () => {
            const deploymentData = {
                poolCode: POOL_CODE_2,
                frontRunningInterval: 5,
                updateInterval: 3,
                leverageAmount: 0,
                quoteToken: generateRandomAddress(),
                oracleWrapper: oracleWrapper.address,
            }

            await expect(factory.deployPool(deploymentData)).to.be.revertedWith(
                "PoolKeeper: leveraged amount invalid"
            )
        })

        it("should reject leverages greater than the MAX_LEVERAGE amount", async () => {
            const deploymentData = {
                poolCode: POOL_CODE_2,
                frontRunningInterval: 5,
                updateInterval: 3,
                leverageAmount: 100, // default max leverage is 25
                quoteToken: generateRandomAddress(),
                oracleWrapper: oracleWrapper.address,
            }

            await expect(factory.deployPool(deploymentData)).to.be.revertedWith(
                "PoolKeeper: leveraged amount invalid"
            )
        })
    })
})<|MERGE_RESOLUTION|>--- conflicted
+++ resolved
@@ -144,14 +144,8 @@
     it("should use the default keeper", async () => {
         const deploymentData = {
             poolCode: POOL_CODE_2,
-<<<<<<< HEAD
-            frontRunningInterval: 3,
+            frontRunningInterval: 2,
             updateInterval: 5,
-=======
-            frontRunningInterval: 2,
-            updateInterval: 3,
-            fee: [0, 0, 0, 0, 0, 0, 0, 0, 0, 0, 0, 0, 0, 0, 0, 5],
->>>>>>> dbdd987c
             leverageAmount: 5,
             quoteToken: generateRandomAddress(),
             oracleWrapper: oracleWrapper.address,
