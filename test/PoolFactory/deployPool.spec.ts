--- conflicted
+++ resolved
@@ -8,11 +8,8 @@
     PoolKeeper,
     ChainlinkOracleWrapper,
     PoolToken__factory,
-<<<<<<< HEAD
     InvariantCheck,
-=======
     TestToken__factory,
->>>>>>> 846bbf62
 } from "../../types"
 import { POOL_CODE, POOL_CODE_2 } from "../constants"
 import {
