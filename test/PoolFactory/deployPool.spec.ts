import { ethers } from "hardhat"
import chai from "chai"
import chaiAsPromised from "chai-as-promised"
import {
    LeveragedPool,
    PoolFactory,
    PoolFactory__factory,
    PoolSwapLibrary__factory,
} from "../../typechain"
import { POOL_CODE, POOL_CODE_2 } from "../constants"
import { generateRandomAddress, getEventArgs } from "../utilities"
import { Result } from "ethers/lib/utils"
import LeveragedPoolInterface from "../../artifacts/contracts/implementation/LeveragedPool.sol/LeveragedPool.json"

chai.use(chaiAsPromised)
const { expect } = chai
describe("PoolFactory - deployPool", () => {
    let factory: PoolFactory
    let poolTx: Result | undefined
    let pool: LeveragedPool
    before(async () => {
        const signers = await ethers.getSigners()

        const libraryFactory = (await ethers.getContractFactory(
            "PoolSwapLibrary",
            signers[0]
        )) as PoolSwapLibrary__factory
        const library = await libraryFactory.deploy()
        await library.deployed()

<<<<<<< HEAD
    const PoolFactory = (await ethers.getContractFactory("PoolFactory", {
      signer: signers[0],
      libraries: { PoolSwapLibrary: library.address },
    })) as PoolFactory__factory;
    factory = await (await PoolFactory.deploy()).deployed();
    poolTx = getEventArgs(
      await (
        await factory.deployPool(
          generateRandomAddress(),
          POOL_CODE,
          5,
          [0, 0, 0, 0, 0, 0, 0, 0, 0, 0, 0, 0, 0, 0, 0, 5],
          5,
          generateRandomAddress(),
          generateRandomAddress(),
          generateRandomAddress()
        )
      ).wait(),
      "DeployPool"
    );
    pool = new ethers.Contract(
      poolTx?.pool,
      LeveragedPoolInterface.abi,
      (await ethers.getSigners())[0]
    ) as LeveragedPool;
  });
  it("should deploy a minimal clone", async () => {
    expect(await pool.poolCode()).to.eq(POOL_CODE);
  });
  it("should initialize the clone", async () => {
    await expect(
      pool.initialize(
        generateRandomAddress(),
        generateRandomAddress(),
        generateRandomAddress(),
        POOL_CODE,
        5,
        [0, 0, 0, 0, 0, 0, 0, 0, 0, 0, 0, 0, 0, 0, 0, 5],
        5,
        generateRandomAddress(),
        generateRandomAddress(),
        generateRandomAddress()
      )
    ).to.be.rejectedWith(Error);
  });
  it("should allow multiple clones to exist", async () => {
    const secondPool = getEventArgs(
      await (
        await factory.deployPool(
          generateRandomAddress(),
          POOL_CODE_2,
          5,
          [0, 0, 0, 0, 0, 0, 0, 0, 0, 0, 0, 0, 0, 0, 0, 5],
          5,
          generateRandomAddress(),
          generateRandomAddress(),
          generateRandomAddress()
=======
        const PoolFactory = (await ethers.getContractFactory("PoolFactory", {
            signer: signers[0],
            libraries: { PoolSwapLibrary: library.address },
        })) as PoolFactory__factory
        factory = await (await PoolFactory.deploy()).deployed()
        poolTx = getEventArgs(
            await (
                await factory.deployPool(
                    generateRandomAddress(),
                    POOL_CODE,
                    5,
                    [0, 0, 0, 0, 0, 0, 0, 0, 0, 0, 0, 0, 0, 0, 0, 5],
                    5,
                    generateRandomAddress(),
                    generateRandomAddress()
                )
            ).wait(),
            "DeployPool"
        )
        pool = new ethers.Contract(
            poolTx?.pool,
            LeveragedPoolInterface.abi,
            (await ethers.getSigners())[0]
        ) as LeveragedPool
    })
    it("should deploy a minimal clone", async () => {
        expect(await pool.poolCode()).to.eq(POOL_CODE)
    })
    it("should initialize the clone", async () => {
        await expect(
            pool.initialize(
                generateRandomAddress(),
                generateRandomAddress(),
                generateRandomAddress(),
                POOL_CODE,
                5,
                [0, 0, 0, 0, 0, 0, 0, 0, 0, 0, 0, 0, 0, 0, 0, 5],
                5,
                generateRandomAddress(),
                generateRandomAddress()
            )
        ).to.be.rejectedWith(Error)
    })
    it("should allow multiple clones to exist", async () => {
        const secondPool = getEventArgs(
            await (
                await factory.deployPool(
                    generateRandomAddress(),
                    POOL_CODE_2,
                    5,
                    [0, 0, 0, 0, 0, 0, 0, 0, 0, 0, 0, 0, 0, 0, 0, 5],
                    5,
                    generateRandomAddress(),
                    generateRandomAddress()
                )
            ).wait(),
            "DeployPool"
>>>>>>> 70b4ee06
        )
        const pool2 = new ethers.Contract(
            secondPool?.pool,
            LeveragedPoolInterface.abi,
            (await ethers.getSigners())[0]
        ) as LeveragedPool
        expect(await pool2.poolCode()).to.eq(POOL_CODE_2)
        expect(await pool.poolCode()).to.eq(POOL_CODE)
    })
})<|MERGE_RESOLUTION|>--- conflicted
+++ resolved
@@ -28,65 +28,6 @@
         const library = await libraryFactory.deploy()
         await library.deployed()
 
-<<<<<<< HEAD
-    const PoolFactory = (await ethers.getContractFactory("PoolFactory", {
-      signer: signers[0],
-      libraries: { PoolSwapLibrary: library.address },
-    })) as PoolFactory__factory;
-    factory = await (await PoolFactory.deploy()).deployed();
-    poolTx = getEventArgs(
-      await (
-        await factory.deployPool(
-          generateRandomAddress(),
-          POOL_CODE,
-          5,
-          [0, 0, 0, 0, 0, 0, 0, 0, 0, 0, 0, 0, 0, 0, 0, 5],
-          5,
-          generateRandomAddress(),
-          generateRandomAddress(),
-          generateRandomAddress()
-        )
-      ).wait(),
-      "DeployPool"
-    );
-    pool = new ethers.Contract(
-      poolTx?.pool,
-      LeveragedPoolInterface.abi,
-      (await ethers.getSigners())[0]
-    ) as LeveragedPool;
-  });
-  it("should deploy a minimal clone", async () => {
-    expect(await pool.poolCode()).to.eq(POOL_CODE);
-  });
-  it("should initialize the clone", async () => {
-    await expect(
-      pool.initialize(
-        generateRandomAddress(),
-        generateRandomAddress(),
-        generateRandomAddress(),
-        POOL_CODE,
-        5,
-        [0, 0, 0, 0, 0, 0, 0, 0, 0, 0, 0, 0, 0, 0, 0, 5],
-        5,
-        generateRandomAddress(),
-        generateRandomAddress(),
-        generateRandomAddress()
-      )
-    ).to.be.rejectedWith(Error);
-  });
-  it("should allow multiple clones to exist", async () => {
-    const secondPool = getEventArgs(
-      await (
-        await factory.deployPool(
-          generateRandomAddress(),
-          POOL_CODE_2,
-          5,
-          [0, 0, 0, 0, 0, 0, 0, 0, 0, 0, 0, 0, 0, 0, 0, 5],
-          5,
-          generateRandomAddress(),
-          generateRandomAddress(),
-          generateRandomAddress()
-=======
         const PoolFactory = (await ethers.getContractFactory("PoolFactory", {
             signer: signers[0],
             libraries: { PoolSwapLibrary: library.address },
@@ -100,6 +41,7 @@
                     5,
                     [0, 0, 0, 0, 0, 0, 0, 0, 0, 0, 0, 0, 0, 0, 0, 5],
                     5,
+                    generateRandomAddress(),
                     generateRandomAddress(),
                     generateRandomAddress()
                 )
@@ -126,6 +68,7 @@
                 [0, 0, 0, 0, 0, 0, 0, 0, 0, 0, 0, 0, 0, 0, 0, 5],
                 5,
                 generateRandomAddress(),
+                generateRandomAddress(),
                 generateRandomAddress()
             )
         ).to.be.rejectedWith(Error)
@@ -140,11 +83,11 @@
                     [0, 0, 0, 0, 0, 0, 0, 0, 0, 0, 0, 0, 0, 0, 0, 5],
                     5,
                     generateRandomAddress(),
+                    generateRandomAddress(),
                     generateRandomAddress()
                 )
             ).wait(),
             "DeployPool"
->>>>>>> 70b4ee06
         )
         const pool2 = new ethers.Contract(
             secondPool?.pool,
