--- conflicted
+++ resolved
@@ -77,22 +77,7 @@
             oracleWrapper: oracleWrapper.address,
         }
         poolTx = getEventArgs(
-<<<<<<< HEAD
-            await (
-                await factory.deployPool(
-                    generateRandomAddress(),
-                    POOL_CODE,
-                    5,
-                    [0, 0, 0, 0, 0, 0, 0, 0, 0, 0, 0, 0, 0, 0, 0, 5],
-                    5,
-                    generateRandomAddress(),
-                    generateRandomAddress(),
-                    generateRandomAddress()
-                )
-            ).wait(),
-=======
             await (await factory.deployPool(deploymentData)).wait(),
->>>>>>> ac7e2bff
             "DeployPool"
         )
         pool = new ethers.Contract(
@@ -135,22 +120,7 @@
             oracleWrapper: oracleWrapper.address,
         }
         const secondPool = getEventArgs(
-<<<<<<< HEAD
-            await (
-                await factory.deployPool(
-                    generateRandomAddress(),
-                    POOL_CODE_2,
-                    5,
-                    [0, 0, 0, 0, 0, 0, 0, 0, 0, 0, 0, 0, 0, 0, 0, 5],
-                    5,
-                    generateRandomAddress(),
-                    generateRandomAddress(),
-                    generateRandomAddress()
-                )
-            ).wait(),
-=======
             await (await factory.deployPool(deploymentData)).wait(),
->>>>>>> ac7e2bff
             "DeployPool"
         )
         const pool2 = new ethers.Contract(
