<<<<<<< HEAD
import { ethers } from "hardhat";
import chai from "chai";
import chaiAsPromised from "chai-as-promised";
import { ChainlinkOracleWrapper__factory, ChainlinkOracleWrapper, ChainlinkOracle__factory } from "../../typechain";
import { SignerWithAddress } from "@nomiclabs/hardhat-ethers/signers";
=======
import { ethers } from "hardhat"
import chai from "chai"
import chaiAsPromised from "chai-as-promised"
>>>>>>> 6d5c79df
import {
    OracleWrapper__factory,
    OracleWrapper,
    TestOracle__factory,
    TestOracle,
} from "../../typechain"
import { SignerWithAddress } from "@nomiclabs/hardhat-ethers/signers"
import { MARKET, OPERATOR_ROLE, ADMIN_ROLE, MARKET_2 } from "../constants"

chai.use(chaiAsPromised)
const { expect } = chai

describe("OracleWrapper - getPrice", () => {
<<<<<<< HEAD
  let oracleWrapper: ChainlinkOracleWrapper;
  let signers: SignerWithAddress[];
  beforeEach(async () => {
    // Deploy the contract
    signers = await ethers.getSigners();
      const chainlinkOracleFactory = (await ethers.getContractFactory(
        "ChainlinkOracle",
        signers[0]
      )) as ChainlinkOracle__factory;
      const chainlinkOracle = await chainlinkOracleFactory.deploy();

      // Deploy tokens
      const chainlinkOracleWrapperFactory = (await ethers.getContractFactory(
        "ChainlinkOracleWrapper",
        signers[0]
      )) as ChainlinkOracleWrapper__factory;
      const oracleWrapper = await chainlinkOracleWrapperFactory.deploy(chainlinkOracle.address);
    await oracleWrapper.deployed();
=======
    let oracleWrapper: OracleWrapper
    let testOracle: TestOracle
    let testOracle2: TestOracle
    let signers: SignerWithAddress[]
    beforeEach(async () => {
        // Deploy the contract
        signers = await ethers.getSigners()
        const factory = (await ethers.getContractFactory(
            "OracleWrapper",
            signers[0]
        )) as OracleWrapper__factory
>>>>>>> 6d5c79df

        // Deploy the sample oracle
        const oracleFactory = (await ethers.getContractFactory(
            "TestOracle",
            signers[0]
        )) as TestOracle__factory

<<<<<<< HEAD
    await oracleWrapper.setOracle(ORACLE);

    // Sanity check the deployment
    expect(
      await oracleWrapper.hasRole(
        ethers.utils.keccak256(ethers.utils.toUtf8Bytes(OPERATOR_ROLE)),
        signers[0].address
      )
    ).to.eq(true);
    expect(
      await oracleWrapper.hasRole(
        ethers.utils.keccak256(ethers.utils.toUtf8Bytes(ADMIN_ROLE)),
        signers[0].address
      )
    ).to.eq(true);
    expect(await oracleWrapper.oracle()).to.eq(ORACLE);
  });
  it("should return the current price for the requested market", async () => {
    expect((await oracleWrapper.getPrice()).gte(0)).to.eq(true);
  });
});
=======
        testOracle = await oracleFactory.deploy()
        testOracle2 = await oracleFactory.deploy()
        oracleWrapper = await factory.deploy()
        await oracleWrapper.deployed()
        await testOracle.deployed()
        await testOracle2.deployed()

        // Setup for tests
        await oracleWrapper.grantRole(
            ethers.utils.keccak256(ethers.utils.toUtf8Bytes(OPERATOR_ROLE)),
            signers[0].address
        )

        await oracleWrapper.setOracle(MARKET, testOracle.address)
        await oracleWrapper.setOracle(MARKET_2, testOracle2.address)

        // change price on oracle 2 to $1.50
        await testOracle2.setPrice("150000000")

        // Sanity check the deployment
        expect(
            await oracleWrapper.hasRole(
                ethers.utils.keccak256(ethers.utils.toUtf8Bytes(OPERATOR_ROLE)),
                signers[0].address
            )
        ).to.eq(true)
        expect(
            await oracleWrapper.hasRole(
                ethers.utils.keccak256(ethers.utils.toUtf8Bytes(ADMIN_ROLE)),
                signers[0].address
            )
        ).to.eq(true)
        expect(await oracleWrapper.assetOracles(MARKET)).to.eq(
            testOracle.address
        )
        expect(await oracleWrapper.assetOracles(MARKET_2)).to.eq(
            testOracle2.address
        )
    })
    it("should return the current price for the requested market", async () => {
        expect((await oracleWrapper.getPrice(MARKET)).gte(0)).to.eq(true)
    })

    it("should return a different price for a different market", async () => {
        const price1 = await oracleWrapper.getPrice(MARKET)
        const price2 = await oracleWrapper.getPrice(MARKET_2)
        expect(!price1.eq(price2)).to.eq(true)
    })
})
>>>>>>> 6d5c79df
<|MERGE_RESOLUTION|>--- conflicted
+++ resolved
@@ -1,19 +1,11 @@
-<<<<<<< HEAD
-import { ethers } from "hardhat";
-import chai from "chai";
-import chaiAsPromised from "chai-as-promised";
-import { ChainlinkOracleWrapper__factory, ChainlinkOracleWrapper, ChainlinkOracle__factory } from "../../typechain";
-import { SignerWithAddress } from "@nomiclabs/hardhat-ethers/signers";
-=======
 import { ethers } from "hardhat"
 import chai from "chai"
 import chaiAsPromised from "chai-as-promised"
->>>>>>> 6d5c79df
 import {
-    OracleWrapper__factory,
-    OracleWrapper,
-    TestOracle__factory,
-    TestOracle,
+    TestChainlinkOracleWrapper__factory,
+    TestChainlinkOracleWrapper,
+    TestChainlinkOracle__factory,
+    TestChainlinkOracle,
 } from "../../typechain"
 import { SignerWithAddress } from "@nomiclabs/hardhat-ethers/signers"
 import { MARKET, OPERATOR_ROLE, ADMIN_ROLE, MARKET_2 } from "../constants"
@@ -22,86 +14,43 @@
 const { expect } = chai
 
 describe("OracleWrapper - getPrice", () => {
-<<<<<<< HEAD
-  let oracleWrapper: ChainlinkOracleWrapper;
-  let signers: SignerWithAddress[];
-  beforeEach(async () => {
-    // Deploy the contract
-    signers = await ethers.getSigners();
-      const chainlinkOracleFactory = (await ethers.getContractFactory(
-        "ChainlinkOracle",
-        signers[0]
-      )) as ChainlinkOracle__factory;
-      const chainlinkOracle = await chainlinkOracleFactory.deploy();
-
-      // Deploy tokens
-      const chainlinkOracleWrapperFactory = (await ethers.getContractFactory(
-        "ChainlinkOracleWrapper",
-        signers[0]
-      )) as ChainlinkOracleWrapper__factory;
-      const oracleWrapper = await chainlinkOracleWrapperFactory.deploy(chainlinkOracle.address);
-    await oracleWrapper.deployed();
-=======
-    let oracleWrapper: OracleWrapper
-    let testOracle: TestOracle
-    let testOracle2: TestOracle
+    let oracleWrapper: TestChainlinkOracleWrapper
+    let testOracle: TestChainlinkOracle
+    let testOracle2: TestChainlinkOracle
     let signers: SignerWithAddress[]
     beforeEach(async () => {
         // Deploy the contract
         signers = await ethers.getSigners()
-        const factory = (await ethers.getContractFactory(
-            "OracleWrapper",
+        const chainlinkOracleFactory = (await ethers.getContractFactory(
+            "TestChainlinkOracle",
             signers[0]
-        )) as OracleWrapper__factory
->>>>>>> 6d5c79df
+        )) as TestChainlinkOracle__factory
+        const chainlinkOracle = await chainlinkOracleFactory.deploy()
+
+        // Deploy tokens
+        const chainlinkOracleWrapperFactory = (await ethers.getContractFactory(
+            "TestChainlinkOracleWrapper",
+            signers[0]
+        )) as TestChainlinkOracleWrapper__factory
+        const oracleWrapper = await chainlinkOracleWrapperFactory.deploy(
+            chainlinkOracle.address
+        )
+        await oracleWrapper.deployed()
 
         // Deploy the sample oracle
         const oracleFactory = (await ethers.getContractFactory(
-            "TestOracle",
+            "TestChainlinkOracle",
             signers[0]
-        )) as TestOracle__factory
-
-<<<<<<< HEAD
-    await oracleWrapper.setOracle(ORACLE);
-
-    // Sanity check the deployment
-    expect(
-      await oracleWrapper.hasRole(
-        ethers.utils.keccak256(ethers.utils.toUtf8Bytes(OPERATOR_ROLE)),
-        signers[0].address
-      )
-    ).to.eq(true);
-    expect(
-      await oracleWrapper.hasRole(
-        ethers.utils.keccak256(ethers.utils.toUtf8Bytes(ADMIN_ROLE)),
-        signers[0].address
-      )
-    ).to.eq(true);
-    expect(await oracleWrapper.oracle()).to.eq(ORACLE);
-  });
-  it("should return the current price for the requested market", async () => {
-    expect((await oracleWrapper.getPrice()).gte(0)).to.eq(true);
-  });
-});
-=======
+        )) as TestChainlinkOracle__factory
         testOracle = await oracleFactory.deploy()
         testOracle2 = await oracleFactory.deploy()
-        oracleWrapper = await factory.deploy()
-        await oracleWrapper.deployed()
-        await testOracle.deployed()
-        await testOracle2.deployed()
 
-        // Setup for tests
         await oracleWrapper.grantRole(
             ethers.utils.keccak256(ethers.utils.toUtf8Bytes(OPERATOR_ROLE)),
             signers[0].address
         )
 
-        await oracleWrapper.setOracle(MARKET, testOracle.address)
-        await oracleWrapper.setOracle(MARKET_2, testOracle2.address)
-
-        // change price on oracle 2 to $1.50
-        await testOracle2.setPrice("150000000")
+        await oracleWrapper.setOracle(testOracle.address)
 
         // Sanity check the deployment
         expect(
@@ -116,21 +65,9 @@
                 signers[0].address
             )
         ).to.eq(true)
-        expect(await oracleWrapper.assetOracles(MARKET)).to.eq(
-            testOracle.address
-        )
-        expect(await oracleWrapper.assetOracles(MARKET_2)).to.eq(
-            testOracle2.address
-        )
+        expect(await oracleWrapper.oracle()).to.eq(testOracle.address)
     })
     it("should return the current price for the requested market", async () => {
-        expect((await oracleWrapper.getPrice(MARKET)).gte(0)).to.eq(true)
+        expect((await oracleWrapper.getPrice()).gte(0)).to.eq(true)
     })
-
-    it("should return a different price for a different market", async () => {
-        const price1 = await oracleWrapper.getPrice(MARKET)
-        const price2 = await oracleWrapper.getPrice(MARKET_2)
-        expect(!price1.eq(price2)).to.eq(true)
-    })
-})
->>>>>>> 6d5c79df
+})