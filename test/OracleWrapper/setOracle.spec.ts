<<<<<<< HEAD
import { ethers } from "hardhat";
import chai from "chai";
import chaiAsPromised from "chai-as-promised";
import { ChainlinkOracleWrapper__factory, ChainlinkOracleWrapper, ChainlinkOracle__factory } from "../../typechain";
import { SignerWithAddress } from "@nomiclabs/hardhat-ethers/signers";
=======
import { ethers } from "hardhat"
import chai from "chai"
import chaiAsPromised from "chai-as-promised"
>>>>>>> 6d5c79df
import {
    OracleWrapper__factory,
    OracleWrapper,
    TestOracle__factory,
    TestOracle,
} from "../../typechain"
import { SignerWithAddress } from "@nomiclabs/hardhat-ethers/signers"
import { MARKET, OPERATOR_ROLE, MARKET_2, ADMIN_ROLE } from "../constants"

chai.use(chaiAsPromised)
const { expect } = chai

describe("OracleWrapper - setOracle", () => {
<<<<<<< HEAD
  let oracleWrapper: ChainlinkOracleWrapper;
  let signers: SignerWithAddress[];
  beforeEach(async () => {
    // Deploy the contract
    signers = await ethers.getSigners();
    const chainlinkOracleFactory = (await ethers.getContractFactory(
      "ChainlinkOracle",
      signers[0]
    )) as ChainlinkOracle__factory;
    const chainlinkOracle = await chainlinkOracleFactory.deploy();

    // Deploy tokens
    const chainlinkOracleWrapperFactory = (await ethers.getContractFactory(
      "ChainlinkOracleWrapper",
      signers[0]
    )) as ChainlinkOracleWrapper__factory;
    const oracleWrapper = await chainlinkOracleWrapperFactory.deploy(chainlinkOracle.address);
    await oracleWrapper.deployed();

    // Sanity check the deployment
    expect(
      await oracleWrapper.hasRole(
        ethers.utils.keccak256(ethers.utils.toUtf8Bytes(ADMIN_ROLE)),
        signers[0].address
      )
    ).to.eq(true);
  });
  it("should allow an authorized operator to set an oracle", async () => {
    await oracleWrapper.grantRole(
      ethers.utils.keccak256(ethers.utils.toUtf8Bytes(OPERATOR_ROLE)),
      signers[1].address
    );
    await oracleWrapper.connect(signers[1]).setOracle(ORACLE);

    expect(
      await oracleWrapper.hasRole(
        ethers.utils.keccak256(ethers.utils.toUtf8Bytes(OPERATOR_ROLE)),
        signers[1].address
      )
    ).to.eq(true);
    expect(await oracleWrapper.oracle()).to.eq(ORACLE);
  });
  it("should prevent unauthorized operators from setting an oracle", async () => {
    await expect(
      oracleWrapper.connect(signers[2]).setOracle(ORACLE)
    ).to.be.rejectedWith(Error);
  });
  it("should allow multiple operators to set oracles", async () => {
    await oracleWrapper.grantRole(
      ethers.utils.keccak256(ethers.utils.toUtf8Bytes(OPERATOR_ROLE)),
      signers[1].address
    );
    await oracleWrapper.grantRole(
      ethers.utils.keccak256(ethers.utils.toUtf8Bytes(OPERATOR_ROLE)),
      signers[2].address
    );
    await oracleWrapper.connect(signers[1]).setOracle(ORACLE);
    expect(await oracleWrapper.oracle()).to.eq(ORACLE);
    await oracleWrapper.connect(signers[2]).setOracle(ORACLE_2);
    expect(await oracleWrapper.oracle()).to.eq(ORACLE_2);
  });
  it("should prevent setting an oracle to the null address", async () => {
    await oracleWrapper.grantRole(
      ethers.utils.keccak256(ethers.utils.toUtf8Bytes(OPERATOR_ROLE)),
      signers[1].address
    );

    await expect(
      oracleWrapper
        .connect(signers[1])
        .setOracle(ethers.constants.AddressZero)
    ).to.be.rejectedWith(Error);
  });
});
=======
    let oracleWrapper: OracleWrapper
    let signers: SignerWithAddress[]
    let testOracle: TestOracle
    let testOracle2: TestOracle
    beforeEach(async () => {
        // Deploy the contract
        signers = await ethers.getSigners()
        const factory = (await ethers.getContractFactory(
            "OracleWrapper",
            signers[0]
        )) as OracleWrapper__factory
        oracleWrapper = await factory.deploy()
        await oracleWrapper.deployed()

        // Deploy the sample oracle
        const oracleFactory = (await ethers.getContractFactory(
            "TestOracle",
            signers[0]
        )) as TestOracle__factory

        testOracle = await oracleFactory.deploy()
        testOracle2 = await oracleFactory.deploy()
        await testOracle.deployed()
        await testOracle2.deployed()

        // Sanity check the deployment
        expect(
            await oracleWrapper.hasRole(
                ethers.utils.keccak256(ethers.utils.toUtf8Bytes(ADMIN_ROLE)),
                signers[0].address
            )
        ).to.eq(true)
    })
    it("should allow an authorized operator to set an oracle", async () => {
        await oracleWrapper.grantRole(
            ethers.utils.keccak256(ethers.utils.toUtf8Bytes(OPERATOR_ROLE)),
            signers[1].address
        )
        await oracleWrapper
            .connect(signers[1])
            .setOracle(MARKET, testOracle.address)

        expect(
            await oracleWrapper.hasRole(
                ethers.utils.keccak256(ethers.utils.toUtf8Bytes(OPERATOR_ROLE)),
                signers[1].address
            )
        ).to.eq(true)
        expect(await oracleWrapper.assetOracles(MARKET)).to.eq(
            testOracle.address
        )
    })
    it("should prevent unauthorized operators from setting an oracle", async () => {
        await expect(
            oracleWrapper
                .connect(signers[2])
                .setOracle(MARKET, testOracle.address)
        ).to.be.rejectedWith(Error)
    })
    it("should allow multiple operators to set oracles", async () => {
        await oracleWrapper.grantRole(
            ethers.utils.keccak256(ethers.utils.toUtf8Bytes(OPERATOR_ROLE)),
            signers[1].address
        )
        await oracleWrapper.grantRole(
            ethers.utils.keccak256(ethers.utils.toUtf8Bytes(OPERATOR_ROLE)),
            signers[2].address
        )
        await oracleWrapper
            .connect(signers[1])
            .setOracle(MARKET, testOracle.address)
        await oracleWrapper
            .connect(signers[2])
            .setOracle(MARKET_2, testOracle2.address)

        expect(await oracleWrapper.assetOracles(MARKET)).to.eq(
            testOracle.address
        )
        expect(await oracleWrapper.assetOracles(MARKET_2)).to.eq(
            testOracle2.address
        )
    })
    it("should prevent setting an oracle to the null address", async () => {
        await oracleWrapper.grantRole(
            ethers.utils.keccak256(ethers.utils.toUtf8Bytes(OPERATOR_ROLE)),
            signers[1].address
        )

        await expect(
            oracleWrapper
                .connect(signers[1])
                .setOracle(MARKET, ethers.constants.AddressZero)
        ).to.be.rejectedWith(Error)
    })
})
>>>>>>> 6d5c79df
<|MERGE_RESOLUTION|>--- conflicted
+++ resolved
@@ -1,19 +1,11 @@
-<<<<<<< HEAD
-import { ethers } from "hardhat";
-import chai from "chai";
-import chaiAsPromised from "chai-as-promised";
-import { ChainlinkOracleWrapper__factory, ChainlinkOracleWrapper, ChainlinkOracle__factory } from "../../typechain";
-import { SignerWithAddress } from "@nomiclabs/hardhat-ethers/signers";
-=======
 import { ethers } from "hardhat"
 import chai from "chai"
 import chaiAsPromised from "chai-as-promised"
->>>>>>> 6d5c79df
 import {
-    OracleWrapper__factory,
-    OracleWrapper,
-    TestOracle__factory,
-    TestOracle,
+    TestChainlinkOracleWrapper__factory,
+    TestChainlinkOracleWrapper,
+    TestChainlinkOracle__factory,
+    TestChainlinkOracle,
 } from "../../typechain"
 import { SignerWithAddress } from "@nomiclabs/hardhat-ethers/signers"
 import { MARKET, OPERATOR_ROLE, MARKET_2, ADMIN_ROLE } from "../constants"
@@ -22,106 +14,32 @@
 const { expect } = chai
 
 describe("OracleWrapper - setOracle", () => {
-<<<<<<< HEAD
-  let oracleWrapper: ChainlinkOracleWrapper;
-  let signers: SignerWithAddress[];
-  beforeEach(async () => {
-    // Deploy the contract
-    signers = await ethers.getSigners();
-    const chainlinkOracleFactory = (await ethers.getContractFactory(
-      "ChainlinkOracle",
-      signers[0]
-    )) as ChainlinkOracle__factory;
-    const chainlinkOracle = await chainlinkOracleFactory.deploy();
-
-    // Deploy tokens
-    const chainlinkOracleWrapperFactory = (await ethers.getContractFactory(
-      "ChainlinkOracleWrapper",
-      signers[0]
-    )) as ChainlinkOracleWrapper__factory;
-    const oracleWrapper = await chainlinkOracleWrapperFactory.deploy(chainlinkOracle.address);
-    await oracleWrapper.deployed();
-
-    // Sanity check the deployment
-    expect(
-      await oracleWrapper.hasRole(
-        ethers.utils.keccak256(ethers.utils.toUtf8Bytes(ADMIN_ROLE)),
-        signers[0].address
-      )
-    ).to.eq(true);
-  });
-  it("should allow an authorized operator to set an oracle", async () => {
-    await oracleWrapper.grantRole(
-      ethers.utils.keccak256(ethers.utils.toUtf8Bytes(OPERATOR_ROLE)),
-      signers[1].address
-    );
-    await oracleWrapper.connect(signers[1]).setOracle(ORACLE);
-
-    expect(
-      await oracleWrapper.hasRole(
-        ethers.utils.keccak256(ethers.utils.toUtf8Bytes(OPERATOR_ROLE)),
-        signers[1].address
-      )
-    ).to.eq(true);
-    expect(await oracleWrapper.oracle()).to.eq(ORACLE);
-  });
-  it("should prevent unauthorized operators from setting an oracle", async () => {
-    await expect(
-      oracleWrapper.connect(signers[2]).setOracle(ORACLE)
-    ).to.be.rejectedWith(Error);
-  });
-  it("should allow multiple operators to set oracles", async () => {
-    await oracleWrapper.grantRole(
-      ethers.utils.keccak256(ethers.utils.toUtf8Bytes(OPERATOR_ROLE)),
-      signers[1].address
-    );
-    await oracleWrapper.grantRole(
-      ethers.utils.keccak256(ethers.utils.toUtf8Bytes(OPERATOR_ROLE)),
-      signers[2].address
-    );
-    await oracleWrapper.connect(signers[1]).setOracle(ORACLE);
-    expect(await oracleWrapper.oracle()).to.eq(ORACLE);
-    await oracleWrapper.connect(signers[2]).setOracle(ORACLE_2);
-    expect(await oracleWrapper.oracle()).to.eq(ORACLE_2);
-  });
-  it("should prevent setting an oracle to the null address", async () => {
-    await oracleWrapper.grantRole(
-      ethers.utils.keccak256(ethers.utils.toUtf8Bytes(OPERATOR_ROLE)),
-      signers[1].address
-    );
-
-    await expect(
-      oracleWrapper
-        .connect(signers[1])
-        .setOracle(ethers.constants.AddressZero)
-    ).to.be.rejectedWith(Error);
-  });
-});
-=======
-    let oracleWrapper: OracleWrapper
+    let oracleWrapper: TestChainlinkOracleWrapper
     let signers: SignerWithAddress[]
-    let testOracle: TestOracle
-    let testOracle2: TestOracle
+    let testOracle: TestChainlinkOracle
+    let testOracle2: TestChainlinkOracle
     beforeEach(async () => {
         // Deploy the contract
         signers = await ethers.getSigners()
-        const factory = (await ethers.getContractFactory(
-            "OracleWrapper",
+        const chainlinkOracleFactory = (await ethers.getContractFactory(
+            "TestChainlinkOracle",
             signers[0]
-        )) as OracleWrapper__factory
-        oracleWrapper = await factory.deploy()
-        await oracleWrapper.deployed()
-
-        // Deploy the sample oracle
-        const oracleFactory = (await ethers.getContractFactory(
-            "TestOracle",
-            signers[0]
-        )) as TestOracle__factory
-
-        testOracle = await oracleFactory.deploy()
-        testOracle2 = await oracleFactory.deploy()
+        )) as TestChainlinkOracle__factory
+        const chainlinkOracle = await chainlinkOracleFactory.deploy()
+        testOracle = await chainlinkOracleFactory.deploy()
+        testOracle2 = await chainlinkOracleFactory.deploy()
         await testOracle.deployed()
         await testOracle2.deployed()
+
+        // Deploy tokens
+        const chainlinkOracleWrapperFactory = (await ethers.getContractFactory(
+            "TestChainlinkOracleWrapper",
+            signers[0]
+        )) as TestChainlinkOracleWrapper__factory
+        const oracleWrapper = await chainlinkOracleWrapperFactory.deploy(
+            chainlinkOracle.address
+        )
+        await oracleWrapper.deployed()
 
         // Sanity check the deployment
         expect(
@@ -136,9 +54,7 @@
             ethers.utils.keccak256(ethers.utils.toUtf8Bytes(OPERATOR_ROLE)),
             signers[1].address
         )
-        await oracleWrapper
-            .connect(signers[1])
-            .setOracle(MARKET, testOracle.address)
+        await oracleWrapper.connect(signers[1]).setOracle(testOracle.address)
 
         expect(
             await oracleWrapper.hasRole(
@@ -146,15 +62,11 @@
                 signers[1].address
             )
         ).to.eq(true)
-        expect(await oracleWrapper.assetOracles(MARKET)).to.eq(
-            testOracle.address
-        )
+        expect(await oracleWrapper.oracle()).to.eq(testOracle.address)
     })
     it("should prevent unauthorized operators from setting an oracle", async () => {
         await expect(
-            oracleWrapper
-                .connect(signers[2])
-                .setOracle(MARKET, testOracle.address)
+            oracleWrapper.connect(signers[2]).setOracle(testOracle.address)
         ).to.be.rejectedWith(Error)
     })
     it("should allow multiple operators to set oracles", async () => {
@@ -166,19 +78,10 @@
             ethers.utils.keccak256(ethers.utils.toUtf8Bytes(OPERATOR_ROLE)),
             signers[2].address
         )
-        await oracleWrapper
-            .connect(signers[1])
-            .setOracle(MARKET, testOracle.address)
-        await oracleWrapper
-            .connect(signers[2])
-            .setOracle(MARKET_2, testOracle2.address)
-
-        expect(await oracleWrapper.assetOracles(MARKET)).to.eq(
-            testOracle.address
-        )
-        expect(await oracleWrapper.assetOracles(MARKET_2)).to.eq(
-            testOracle2.address
-        )
+        await oracleWrapper.connect(signers[1]).setOracle(testOracle.address)
+        expect(await oracleWrapper.oracle()).to.eq(testOracle.address)
+        await oracleWrapper.connect(signers[2]).setOracle(testOracle2.address)
+        expect(await oracleWrapper.oracle()).to.eq(testOracle2.address)
     })
     it("should prevent setting an oracle to the null address", async () => {
         await oracleWrapper.grantRole(
@@ -189,8 +92,7 @@
         await expect(
             oracleWrapper
                 .connect(signers[1])
-                .setOracle(MARKET, ethers.constants.AddressZero)
+                .setOracle(ethers.constants.AddressZero)
         ).to.be.rejectedWith(Error)
     })
-})
->>>>>>> 6d5c79df
+})