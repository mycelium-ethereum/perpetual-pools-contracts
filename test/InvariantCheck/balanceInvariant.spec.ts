import { ethers } from "hardhat"
import chai from "chai"
const { expect } = chai
import chaiAsPromised from "chai-as-promised"
import {
    TestToken,
    PoolSwapLibrary,
    PoolCommitter,
    InvariantCheck,
    LeveragedPoolBalanceDrainMock,
    PoolKeeper,
    LeveragedPoolBalanceDrainMock__factory,
} from "../../types"

import { POOL_CODE, DEFAULT_FEE, LONG_MINT, SHORT_MINT } from "../constants"
import {
    generateRandomAddress,
    createCommit,
    deployMockPool,
    timeout,
} from "../utilities"
import { SignerWithAddress } from "@nomiclabs/hardhat-ethers/signers"
chai.use(chaiAsPromised)

const amountCommitted = ethers.utils.parseEther("2000")
const amountMinted = ethers.utils.parseEther("10000")
const feeAddress = generateRandomAddress()
const updateInterval = 200
const frontRunningInterval = 100 // seconds
const fee = DEFAULT_FEE
const leverage = 1

describe("InvariantCheck - balanceInvariant", () => {
    let poolCommitter: PoolCommitter
    let token: TestToken
    let invariantCheck: InvariantCheck
    let pool: LeveragedPoolBalanceDrainMock
    let library: PoolSwapLibrary
    let signers: SignerWithAddress[]

    context("Pool not made by factory", async () => {
        it("Reverts due to not being valid pool", async () => {
            const signers = await ethers.getSigners()
            const result = await deployMockPool(
                POOL_CODE,
                frontRunningInterval,
                updateInterval,
                leverage,
                feeAddress,
                fee
            )
            library = result.library
            const oracleWrapper = result.oracleWrapper
            const settlementEthOracle = result.settlementEthOracle
            const quoteToken = result.token.address
            const long = result.longToken
            const short = result.shortToken
            const invariantCheck = result.invariantCheck
            poolCommitter = result.poolCommitter

            // Deploy a fake pool
            const leveragedPoolFactory = (await ethers.getContractFactory(
                "LeveragedPoolBalanceDrainMock",
                {
                    signer: signers[0],
                    libraries: { PoolSwapLibrary: library.address },
                }
            )) as LeveragedPoolBalanceDrainMock__factory
            const pool = await leveragedPoolFactory.deploy()
            await pool.deployed()
            await await pool.initialize({
                _owner: signers[0].address,
                _keeper: generateRandomAddress(),
                _oracleWrapper: oracleWrapper.address,
                _settlementEthOracle: settlementEthOracle.address,
                _longToken: long.address,
                _shortToken: short.address,
                _poolCommitter: poolCommitter.address,
                _poolName: POOL_CODE,
                _frontRunningInterval: frontRunningInterval,
                _updateInterval: updateInterval,
                _fee: fee,
                _leverageAmount: leverage,
                _feeAddress: feeAddress,
                _secondaryFeeAddress: feeAddress,
                _quoteToken: quoteToken,
                _invariantCheck: invariantCheck.address,
                _secondaryFeeSplitPercent: 10,
            })

            await result.token.approve(result.pool.address, amountMinted)

            // Long mint commit
            await createCommit(poolCommitter, LONG_MINT, amountCommitted)
            // short mint commit
            await createCommit(poolCommitter, SHORT_MINT, amountCommitted)

            await expect(
                invariantCheck.checkInvariants(pool.address)
            ).to.be.revertedWith("Pool is invalid")
        })
    })
    context(
        "Pool funds getting drained with large frontrunning interval",
        async () => {
            beforeEach(async () => {
                const largeFrontRunningInterval = updateInterval * 7
                const result = await deployMockPool(
                    POOL_CODE,
                    largeFrontRunningInterval,
                    updateInterval,
                    leverage,
                    feeAddress,
                    fee
                )
                pool = result.pool
                library = result.library
                poolCommitter = result.poolCommitter
                invariantCheck = result.invariantCheck
                signers = result.signers

                token = result.token

                await token.approve(pool.address, amountMinted.mul(10000))

                // Long mint commit
                await createCommit(poolCommitter, LONG_MINT, amountCommitted)

                await timeout(updateInterval * 1000)
                // short mint commit
                await createCommit(poolCommitter, SHORT_MINT, amountCommitted)
                await timeout(updateInterval * 1000)
                // short mint commit
                await createCommit(poolCommitter, SHORT_MINT, amountCommitted)
                await timeout(updateInterval * 1000)
                // short mint commit
                await createCommit(poolCommitter, SHORT_MINT, amountCommitted)
                await timeout(updateInterval * 1000)
                // short mint commit
                await createCommit(poolCommitter, SHORT_MINT, amountCommitted)
                await timeout(updateInterval * 1000)
                // short mint commit
                await createCommit(poolCommitter, SHORT_MINT, amountCommitted)
            })

            it("Pauses contracts", async () => {
                await pool.drainPool(1)
<<<<<<< HEAD
=======
                let pendingMintsBefore =
                    await poolCommitter.pendingMintSettlementAmount()
                const balanceBefore = await token.balanceOf(pool.address)
>>>>>>> c234534c

                await invariantCheck.checkInvariants(pool.address)

                // Performing upkeep does not work
                await timeout(updateInterval * 2000)
<<<<<<< HEAD

                await pool.setKeeper(signers[0].address)
                await expect(pool.poolUpkeep(10, 10)).to.be.revertedWith(
                    "Pool is paused"
                )
=======
                await poolKeeper.performUpkeepSinglePool(pool.address)
                let pendingMintsAfter =
                    await poolCommitter.pendingMintSettlementAmount()
                const balanceAfter = await token.balanceOf(pool.address)
                expect(pendingMintsBefore).to.equal(pendingMintsAfter)
                expect(balanceAfter).to.equal(balanceBefore)
>>>>>>> c234534c
            })
        }
    )

    context("Pool funds getting drained", async () => {
        beforeEach(async () => {
            const result = await deployMockPool(
                POOL_CODE,
                frontRunningInterval,
                updateInterval,
                leverage,
                feeAddress,
                fee
            )
            pool = result.pool
            library = result.library
            poolCommitter = result.poolCommitter
            invariantCheck = result.invariantCheck

            token = result.token

            await token.approve(pool.address, amountMinted)

            // Long mint commit
            await createCommit(poolCommitter, LONG_MINT, amountCommitted)
            // short mint commit
            await createCommit(poolCommitter, SHORT_MINT, amountCommitted)
        })

        it("Pauses contracts", async () => {
            await pool.drainPool(1)
<<<<<<< HEAD
            await invariantCheck.checkInvariants(pool.address)
            expect(await pool.paused()).to.equal(true)
            expect(await poolCommitter.paused()).to.equal(true)
=======
            let pendingMintsBefore =
                await poolCommitter.pendingMintSettlementAmount()
            const balanceBefore = await token.balanceOf(pool.address)

            // Creating a commit reverts, since pools is drained
            await expect(
                createCommit(poolCommitter, SHORT_MINT, amountCommitted)
            ).to.be.revertedWith("Pool is paused")

            // Performing upkeep does not work
            await timeout(updateInterval * 2000)
            await poolKeeper.performUpkeepSinglePool(pool.address)
            let pendingMintsAfter =
                await poolCommitter.pendingMintSettlementAmount()
            const balanceAfter = await token.balanceOf(pool.address)
            expect(pendingMintsBefore).to.equal(pendingMintsAfter)
            expect(balanceAfter).to.equal(balanceBefore)
>>>>>>> c234534c
        })
        it("Doesn't allow the contracts to get unpaused (Needs governance to unpause)", async () => {
            await pool.drainPool(1)
            await invariantCheck.checkInvariants(pool.address)
            await token.transfer(pool.address, 123)
            await invariantCheck.checkInvariants(pool.address)
            expect(await pool.paused()).to.equal(true)
            expect(await poolCommitter.paused()).to.equal(true)
        })
        it("Once paused, can manually unpause as governance", async () => {
            await pool.drainPool(1)
            await invariantCheck.checkInvariants(pool.address)
            await pool.unpause()
            await poolCommitter.unpause()
            expect(await pool.paused()).to.equal(false)
            expect(await poolCommitter.paused()).to.equal(false)
        })
        it("Once paused, can not unpause if not governance", async () => {
            const signers = await ethers.getSigners()

            await pool.drainPool(1)
            await invariantCheck.checkInvariants(pool.address)
            expect(await pool.paused()).to.equal(true)
            expect(await poolCommitter.paused()).to.equal(true)

            await expect(pool.connect(signers[1]).unpause()).to.be.revertedWith(
                "msg.sender not governance"
            )
            await expect(
                poolCommitter.connect(signers[1]).unpause()
            ).to.be.revertedWith("msg.sender not governance")
            expect(await pool.paused()).to.equal(true)
            expect(await poolCommitter.paused()).to.equal(true)
        })
    })
})<|MERGE_RESOLUTION|>--- conflicted
+++ resolved
@@ -84,7 +84,6 @@
                 _feeAddress: feeAddress,
                 _secondaryFeeAddress: feeAddress,
                 _quoteToken: quoteToken,
-                _invariantCheck: invariantCheck.address,
                 _secondaryFeeSplitPercent: 10,
             })
 
@@ -145,31 +144,16 @@
 
             it("Pauses contracts", async () => {
                 await pool.drainPool(1)
-<<<<<<< HEAD
-=======
-                let pendingMintsBefore =
-                    await poolCommitter.pendingMintSettlementAmount()
-                const balanceBefore = await token.balanceOf(pool.address)
->>>>>>> c234534c
 
                 await invariantCheck.checkInvariants(pool.address)
 
                 // Performing upkeep does not work
                 await timeout(updateInterval * 2000)
-<<<<<<< HEAD
 
                 await pool.setKeeper(signers[0].address)
                 await expect(pool.poolUpkeep(10, 10)).to.be.revertedWith(
                     "Pool is paused"
                 )
-=======
-                await poolKeeper.performUpkeepSinglePool(pool.address)
-                let pendingMintsAfter =
-                    await poolCommitter.pendingMintSettlementAmount()
-                const balanceAfter = await token.balanceOf(pool.address)
-                expect(pendingMintsBefore).to.equal(pendingMintsAfter)
-                expect(balanceAfter).to.equal(balanceBefore)
->>>>>>> c234534c
             })
         }
     )
@@ -201,29 +185,9 @@
 
         it("Pauses contracts", async () => {
             await pool.drainPool(1)
-<<<<<<< HEAD
-            await invariantCheck.checkInvariants(pool.address)
-            expect(await pool.paused()).to.equal(true)
-            expect(await poolCommitter.paused()).to.equal(true)
-=======
-            let pendingMintsBefore =
-                await poolCommitter.pendingMintSettlementAmount()
-            const balanceBefore = await token.balanceOf(pool.address)
-
-            // Creating a commit reverts, since pools is drained
-            await expect(
-                createCommit(poolCommitter, SHORT_MINT, amountCommitted)
-            ).to.be.revertedWith("Pool is paused")
-
-            // Performing upkeep does not work
-            await timeout(updateInterval * 2000)
-            await poolKeeper.performUpkeepSinglePool(pool.address)
-            let pendingMintsAfter =
-                await poolCommitter.pendingMintSettlementAmount()
-            const balanceAfter = await token.balanceOf(pool.address)
-            expect(pendingMintsBefore).to.equal(pendingMintsAfter)
-            expect(balanceAfter).to.equal(balanceBefore)
->>>>>>> c234534c
+            await invariantCheck.checkInvariants(pool.address)
+            expect(await pool.paused()).to.equal(true)
+            expect(await poolCommitter.paused()).to.equal(true)
         })
         it("Doesn't allow the contracts to get unpaused (Needs governance to unpause)", async () => {
             await pool.drainPool(1)
