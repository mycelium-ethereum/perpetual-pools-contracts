import { ethers } from "hardhat"
import { BigNumberish, ContractReceipt, Event } from "ethers"
import { BytesLike, Result } from "ethers/lib/utils"
import { MARKET } from "./constants"
import {
    ERC20,
    LeveragedPool,
    TestPoolFactory__factory,
    TestOracleWrapper__factory,
    TestToken,
    TestToken__factory,
    PoolSwapLibrary,
    PoolSwapLibrary__factory,
    LeveragedPool__factory,
    TestChainlinkOracle__factory,
    PoolKeeper,
    PoolFactory__factory,
    PoolKeeper__factory,
} from "../typechain"

import { abi as ERC20Abi } from "../artifacts/@openzeppelin/contracts/token/ERC20/ERC20.sol/ERC20.json"
import { SignerWithAddress } from "@nomiclabs/hardhat-ethers/signers"

/**
 * Generates a random ethereum address
 * @returns A valid ethereum address, generated randomly
 */
export const generateRandomAddress = () => {
    return ethers.utils.getAddress(
        ethers.utils.hexlify(ethers.utils.randomBytes(20))
    )
}

/**
 * Generates a random integer between min and max, inclusive.
 * @param min The minimum value
 * @param max The maximum value
 * @returns Number The random integer
 */
export const getRandomInt = (min: number, max: number) =>
    Math.floor(Math.random() * (max - min) + min)

/**
 * Extracts the arguments from the first event to match eventType.
 * @param txReceipt the transaction receipt to process for events
 * @param eventType the event name to select
 * @returns Result the arguments
 */
export const getEventArgs = (
    txReceipt: ContractReceipt | undefined,
    eventType: string | undefined
): Result | undefined => {
    return txReceipt?.events?.find((el: Event) => el.event === eventType)?.args
}

/**
 * Deploys a new instance of a pool, as well as an ERC20 token to use as a quote token.
 * @param POOL_CODE The pool identifier
 * @param firstPrice The initial value to set the lastPrice variable to in the contract
 * @param updateInterval The update interval value
 * @param frontRunningInterval The front running interval value. Must be less than the update interval
 * @param fee The fund movement fee.
 * @param leverage The amount of leverage the pool will apply
 * @param feeAddress The address to transfer fees to on a fund movement
 * @param amountMinted The amount of test quote tokens to mint
 * @returns {signers, token, pool, library, shortToken, longToken} An object containing an array of ethers signers, a Contract instance for the token, and a Contract instance for the pool.
 */
export const deployPoolAndTokenContracts = async (
    POOL_CODE: string,
    frontRunningInterval: number,
    updateInterval: number,
    fee: BytesLike,
    leverage: number,
    feeAddress: string,
    amountMinted: BigNumberish
): Promise<{
    signers: SignerWithAddress[]
    pool: LeveragedPool
    token: TestToken
    shortToken: ERC20
    longToken: ERC20
    library: PoolSwapLibrary
}> => {
    const signers = await ethers.getSigners()
    // Deploy test ERC20 token
    const testToken = (await ethers.getContractFactory(
        "TestToken",
        signers[0]
    )) as TestToken__factory
    const token = await testToken.deploy("TEST TOKEN", "TST1")
    await token.deployed()
    await token.mint(amountMinted, signers[0].address)

    // Deploy tokens
    const poolTokenFactory = (await ethers.getContractFactory(
        "TestToken",
        signers[0]
    )) as TestToken__factory
    const short = await poolTokenFactory.deploy("Short token", "SHORT")
    await short.deployed()

    const long = await poolTokenFactory.deploy("Long", "Long")
    await long.deployed()

    const chainlinkOracleFactory = (await ethers.getContractFactory(
        "TestChainlinkOracle",
        signers[0]
    )) as TestChainlinkOracle__factory
    const chainlinkOracle = await chainlinkOracleFactory.deploy()

    // Deploy tokens
    const oracleWrapperFactory = (await ethers.getContractFactory(
        "TestOracleWrapper",
        signers[0]
    )) as TestOracleWrapper__factory

    const oracleWrapper = await oracleWrapperFactory.deploy(
        chainlinkOracle.address
    )

    /* keeper oracle */
    const keeperOracle = await oracleWrapperFactory.deploy(
        chainlinkOracle.address
    )

    // Deploy and initialise pool
    const libraryFactory = (await ethers.getContractFactory(
        "PoolSwapLibrary",
        signers[0]
    )) as PoolSwapLibrary__factory
    const library = await libraryFactory.deploy()
    await library.deployed()

    const PoolFactory = (await ethers.getContractFactory("PoolFactory", {
        signer: signers[0],
        libraries: { PoolSwapLibrary: library.address },
    })) as PoolFactory__factory
    const factory = await (await PoolFactory.deploy()).deployed()

    const poolKeeperFactory = (await ethers.getContractFactory("PoolKeeper", {
        signer: signers[0],
    })) as PoolKeeper__factory
<<<<<<< HEAD
    const poolKeeper = await poolKeeperFactory.deploy(factory.address)
    await poolKeeper.deployed()

    const leveragedPoolFactory = (await ethers.getContractFactory(
        "LeveragedPool",
        { signer: signers[0], libraries: { PoolSwapLibrary: library.address } }
    )) as LeveragedPool__factory
    const pool = await leveragedPoolFactory.deploy()
    await pool.deployed()
    const initialization = {
        _owner: signers[0].address,
        _keeper: poolKeeper.address,
        _oracleWrapper: oracleWrapper.address,
        _keeperOracle: keeperOracle.address,
        _longToken: long.address,
        _shortToken: short.address,
        _poolCode: POOL_CODE,
        _frontRunningInterval: frontRunningInterval,
        _updateInterval: updateInterval,
        _fee: fee,
        _leverageAmount: leverage,
        _feeAddress: feeAddress,
        _quoteToken: token.address,
=======
    let poolKeeper = await poolKeeperFactory.deploy(factory.address)
    poolKeeper = await poolKeeper.deployed()
    await factory.setPoolKeeper(poolKeeper.address)

    // deploy the pool using the factory, not separately
    const deployParams = {
        owner: signers[0].address,
        keeper: poolKeeper.address,
        poolCode: POOL_CODE,
        frontRunningInterval: frontRunningInterval,
        updateInterval: updateInterval,
        fee: fee,
        leverageAmount: leverage,
        feeAddress: feeAddress,
        quoteToken: token.address,
        oracleWrapper: oracleWrapper.address,
>>>>>>> 2bc46c66
    }

    await factory.deployPool(deployParams)
    const poolAddress = await poolKeeper.pools(0)
    const pool = await ethers.getContractAt("LeveragedPool", poolAddress)

    let longTokenAddr = await pool.tokens(0)
    let shortTokenAddr = await pool.tokens(1)
    const longToken = await ethers.getContractAt(ERC20Abi, longTokenAddr)
    const shortToken = await ethers.getContractAt(ERC20Abi, shortTokenAddr)
    return {
        signers,
        //@ts-ignore
        pool,
        token,
        library,
        //@ts-ignore
        shortToken,
        //@ts-ignore
        longToken,
    }
}

export interface CommitEventArgs {
    commitID: BigNumberish
    amount: BigNumberish
    commitType: BigNumberish
}
/**
 * Creates a commit and returns the event arguments for it
 * @param pool The pool contract instance
 * @param commitType The type of commit
 * @param amount The amount to commit to
 */
export const createCommit = async (
    pool: LeveragedPool,
    commitType: BigNumberish,
    amount: BigNumberish
): Promise<CommitEventArgs> => {
    const receipt = await (await pool.commit(commitType, amount)).wait()
    return {
        commitID: getEventArgs(receipt, "CreateCommit")?.commitID,
        amount: getEventArgs(receipt, "CreateCommit")?.amount,
        commitType: getEventArgs(receipt, "CreateCommit")?.commitType,
    }
}

/**
 * Delays execution of a function by the amount specified
 * @param milliseconds the number of milliseconds to wait
 * @returns nothing
 */
export const timeout = async (milliseconds: number): Promise<void> => {
    return new Promise((resolve) => setTimeout(resolve, milliseconds))
}

export function callData(
    poolKeeper: PoolKeeper,
    poolNumbers: number[]
): BytesLike {
    return ethers.utils.defaultAbiCoder.encode(
        [
            ethers.utils.ParamType.from("uint32"),
            ethers.utils.ParamType.from("string"),
            ethers.utils.ParamType.from("address[]"),
        ],
        [2, MARKET, poolNumbers.map((x) => poolKeeper.pools(x))]
    )
}<|MERGE_RESOLUTION|>--- conflicted
+++ resolved
@@ -140,31 +140,6 @@
     const poolKeeperFactory = (await ethers.getContractFactory("PoolKeeper", {
         signer: signers[0],
     })) as PoolKeeper__factory
-<<<<<<< HEAD
-    const poolKeeper = await poolKeeperFactory.deploy(factory.address)
-    await poolKeeper.deployed()
-
-    const leveragedPoolFactory = (await ethers.getContractFactory(
-        "LeveragedPool",
-        { signer: signers[0], libraries: { PoolSwapLibrary: library.address } }
-    )) as LeveragedPool__factory
-    const pool = await leveragedPoolFactory.deploy()
-    await pool.deployed()
-    const initialization = {
-        _owner: signers[0].address,
-        _keeper: poolKeeper.address,
-        _oracleWrapper: oracleWrapper.address,
-        _keeperOracle: keeperOracle.address,
-        _longToken: long.address,
-        _shortToken: short.address,
-        _poolCode: POOL_CODE,
-        _frontRunningInterval: frontRunningInterval,
-        _updateInterval: updateInterval,
-        _fee: fee,
-        _leverageAmount: leverage,
-        _feeAddress: feeAddress,
-        _quoteToken: token.address,
-=======
     let poolKeeper = await poolKeeperFactory.deploy(factory.address)
     poolKeeper = await poolKeeper.deployed()
     await factory.setPoolKeeper(poolKeeper.address)
@@ -181,7 +156,7 @@
         feeAddress: feeAddress,
         quoteToken: token.address,
         oracleWrapper: oracleWrapper.address,
->>>>>>> 2bc46c66
+        keeperOracle: keeperOracle.address,
     }
 
     await factory.deployPool(deployParams)
