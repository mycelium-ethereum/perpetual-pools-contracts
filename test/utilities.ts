--- conflicted
+++ resolved
@@ -12,11 +12,7 @@
     PoolSwapLibrary,
     PoolSwapLibrary__factory,
     LeveragedPool__factory,
-<<<<<<< HEAD
-    PoolKeeper,
-=======
     TestChainlinkOracle__factory,
->>>>>>> b9d687cf
 } from "../typechain"
 
 import { abi as ERC20Abi } from "../artifacts/@openzeppelin/contracts/token/ERC20/ERC20.sol/ERC20.json"
