import { ethers, network, deployments } from "hardhat"
import {
    BigNumber,
    BigNumberish,
    ContractReceipt,
    ContractTransaction,
    Event,
} from "ethers"
import { BytesLike, Result } from "ethers/lib/utils"
import {
    LONG_MINT,
    LONG_BURN,
    SHORT_BURN,
    SHORT_MINT,
    DEFAULT_FEE,
    DEFAULT_MINT_AMOUNT,
    MARKET,
} from "./constants"
import {
    ERC20,
    LeveragedPool,
    ChainlinkOracleWrapper__factory,
    TestToken,
    TestToken__factory,
    PoolSwapLibrary,
    PoolSwapLibrary__factory,
    TestChainlinkOracle__factory,
    PoolKeeper,
    PoolFactory__factory,
    PoolKeeper__factory,
    PoolFactory,
    PoolCommitter,
    TestChainlinkOracle,
    ChainlinkOracleWrapper,
<<<<<<< HEAD
    InvariantCheck__factory,
    InvariantCheck,
    PoolFactoryBalanceDrainMock__factory,
    LeveragedPoolBalanceDrainMock,
    PoolFactoryBalanceDrainMock,
=======
    PoolCommitter__factory,
>>>>>>> b68a5501
} from "../types"

import { abi as ERC20Abi } from "../artifacts/@openzeppelin/contracts/token/ERC20/ERC20.sol/ERC20.json"
import { SignerWithAddress } from "@nomiclabs/hardhat-ethers/signers"

/**
 * Generates a random ethereum address
 * @returns A valid ethereum address, generated randomly
 */
export const generateRandomAddress = () => {
    return ethers.utils.getAddress(
        ethers.utils.hexlify(ethers.utils.randomBytes(20))
    )
}

/**
 * Generates a random integer between min and max, inclusive.
 * @param min The minimum value
 * @param max The maximum value
 * @returns Number The random integer
 */
export const getRandomInt = (min: number, max: number) =>
    Math.floor(Math.random() * (max - min) + min)

/**
 * Extracts the arguments from the first event to match eventType.
 * @param txReceipt the transaction receipt to process for events
 * @param eventType the event name to select
 * @returns Result the arguments
 */
export const getEventArgs = (
    txReceipt: ContractReceipt | undefined,
    eventType: string | undefined
): Result | undefined => {
    return txReceipt?.events?.find((el: Event) => el.event === eventType)?.args
}

<<<<<<< HEAD
export const deployPoolSetupContracts = deployments.createFixture(async () => {
    const amountMinted = DEFAULT_MINT_AMOUNT

    const signers = await ethers.getSigners()
    // Deploy test ERC20 token
    const testToken = (await ethers.getContractFactory(
        "TestToken",
        signers[0]
    )) as TestToken__factory
    const token = await testToken.deploy("TEST TOKEN", "TST1")
    await token.deployed()
    await token.mint(amountMinted, signers[0].address)

    // Deploy tokens
    const poolTokenFactory = (await ethers.getContractFactory(
        "TestToken",
        signers[0]
    )) as TestToken__factory
    const short = await poolTokenFactory.deploy("Short token", "SHORT")
    await short.deployed()

    const long = await poolTokenFactory.deploy("Long", "Long")
    await long.deployed()

    const chainlinkOracleFactory = (await ethers.getContractFactory(
        "TestChainlinkOracle",
        signers[0]
    )) as TestChainlinkOracle__factory
    const chainlinkOracle = await (
        await chainlinkOracleFactory.deploy()
    ).deployed()
    const ethOracle = await (await chainlinkOracleFactory.deploy()).deployed()
    await ethOracle.setPrice(3000 * 10 ** 8)

    // Deploy tokens
    const oracleWrapperFactory = (await ethers.getContractFactory(
        "ChainlinkOracleWrapper",
        signers[0]
    )) as ChainlinkOracleWrapper__factory

    const oracleWrapper = await oracleWrapperFactory.deploy(
        chainlinkOracle.address
    )

    /* keeper oracle */
    const settlementEthOracle = await oracleWrapperFactory.deploy(
        ethOracle.address
    )

    // Deploy and initialise pool
    const libraryFactory = (await ethers.getContractFactory(
        "PoolSwapLibrary",
        signers[0]
    )) as PoolSwapLibrary__factory
    const library = await libraryFactory.deploy()
    await library.deployed()

    const PoolFactory = (await ethers.getContractFactory("PoolFactory", {
        signer: signers[0],
        libraries: { PoolSwapLibrary: library.address },
    })) as PoolFactory__factory

    const factory = await (
        await PoolFactory.deploy(generateRandomAddress())
    ).deployed()

    const invariantCheckFactory = (await ethers.getContractFactory(
        "InvariantCheck",
        signers[0]
    )) as InvariantCheck__factory

    const invariantCheck = await invariantCheckFactory.deploy(factory.address)

    const poolCommitterDeployerFactory = (await ethers.getContractFactory(
        "PoolCommitterDeployer",
        {
=======
export const deployPoolSetupContracts =
    /*deployments.createFixture(*/ async () => {
        const amountMinted = DEFAULT_MINT_AMOUNT

        const signers = await ethers.getSigners()
        // Deploy test ERC20 token
        const testToken = (await ethers.getContractFactory(
            "TestToken",
            signers[0]
        )) as TestToken__factory
        const token = await testToken.deploy("TEST TOKEN", "TST1")
        await token.deployed()
        await token.mint(amountMinted, signers[0].address)

        // Deploy tokens
        const poolTokenFactory = (await ethers.getContractFactory(
            "TestToken",
            signers[0]
        )) as TestToken__factory
        const short = await poolTokenFactory.deploy("Short token", "SHORT")
        await short.deployed()

        const long = await poolTokenFactory.deploy("Long", "Long")
        await long.deployed()

        const chainlinkOracleFactory = (await ethers.getContractFactory(
            "TestChainlinkOracle",
            signers[0]
        )) as TestChainlinkOracle__factory
        const chainlinkOracle = await (
            await chainlinkOracleFactory.deploy()
        ).deployed()
        const ethOracle = await (
            await chainlinkOracleFactory.deploy()
        ).deployed()
        await ethOracle.setPrice(3000 * 10 ** 8)

        // Deploy tokens
        const oracleWrapperFactory = (await ethers.getContractFactory(
            "ChainlinkOracleWrapper",
            signers[0]
        )) as ChainlinkOracleWrapper__factory

        const oracleWrapper = await oracleWrapperFactory.deploy(
            chainlinkOracle.address
        )

        /* keeper oracle */
        const settlementEthOracle = await oracleWrapperFactory.deploy(
            ethOracle.address
        )

        // Deploy and initialise pool
        const libraryFactory = (await ethers.getContractFactory(
            "PoolSwapLibrary",
            signers[0]
        )) as PoolSwapLibrary__factory
        const library = await libraryFactory.deploy()
        await library.deployed()

        const PoolFactory = (await ethers.getContractFactory("PoolFactory", {
>>>>>>> b68a5501
            signer: signers[0],
            libraries: { PoolSwapLibrary: library.address },
        })) as PoolFactory__factory

        const factory = await (
            await PoolFactory.deploy(generateRandomAddress())
        ).deployed()

        const poolKeeperFactory = (await ethers.getContractFactory(
            "PoolKeeper",
            {
                signer: signers[0],
                libraries: { PoolSwapLibrary: library.address },
            }
        )) as PoolKeeper__factory
        let poolKeeper = await poolKeeperFactory.deploy(factory.address)
        poolKeeper = await poolKeeper.deployed()
        await factory.setPoolKeeper(poolKeeper.address)
        await factory.setFee(DEFAULT_FEE)

        return {
            factory,
            poolKeeper,
            chainlinkOracle,
            oracleWrapper,
            settlementEthOracle,
            token,
            library,
        }
<<<<<<< HEAD
    )) as PoolCommitterDeployer__factory

    let poolCommitterDeployer = await poolCommitterDeployerFactory.deploy(
        factory.address
    )
    poolCommitterDeployer = await poolCommitterDeployer.deployed()

    await factory.setPoolCommitterDeployer(poolCommitterDeployer.address)

    const poolKeeperFactory = (await ethers.getContractFactory("PoolKeeper", {
        signer: signers[0],
        libraries: { PoolSwapLibrary: library.address },
    })) as PoolKeeper__factory
    let poolKeeper = await poolKeeperFactory.deploy(factory.address)
    poolKeeper = await poolKeeper.deployed()
    await factory.setPoolKeeper(poolKeeper.address)
    await factory.setFee(DEFAULT_FEE)

    return {
        factory,
        poolKeeper,
        chainlinkOracle,
        oracleWrapper,
        settlementEthOracle,
        token,
        library,
        invariantCheck,
    }
})
=======
    } // )
>>>>>>> b68a5501

/**
 * Deploys a new instance of a pool, as well as an ERC20 token to use as a quote token.
 * @param POOL_CODE The pool identifier
 * @param firstPrice The initial value to set the lastPrice variable to in the contract
 * @param updateInterval The update interval value
 * @param frontRunningInterval The front running interval value. Must be less than the update interval
 * @param fee The fund movement fee.
 * @param leverage The amount of leverage the pool will apply
 * @param feeAddress The address to transfer fees to on a fund movement
 * @param amountMinted The amount of test quote tokens to mint
 * @returns {signers, token, pool, library, shortToken, longToken} An object containing an array of ethers signers, a Contract instance for the token, and a Contract instance for the pool.
 */
export const deployPoolAndTokenContracts = async (
    POOL_CODE: string,
    frontRunningInterval: number,
    updateInterval: number,
    leverage: number,
    feeAddress?: string,
    fee?: BigNumberish
): Promise<{
    signers: SignerWithAddress[]
    pool: LeveragedPool
    token: TestToken
    library: PoolSwapLibrary
    shortToken: ERC20
    longToken: ERC20
    poolCommitter: PoolCommitter
    poolKeeper: PoolKeeper
    chainlinkOracle: TestChainlinkOracle
    factory: PoolFactory
    oracleWrapper: ChainlinkOracleWrapper
    settlementEthOracle: ChainlinkOracleWrapper
    invariantCheck: InvariantCheck
}> => {
    const setupContracts = await deployPoolSetupContracts()

    // deploy the pool using the factory, not separately
    const deployParams = {
        poolName: POOL_CODE,
        frontRunningInterval: frontRunningInterval,
        updateInterval: updateInterval,
        leverageAmount: leverage,
        quoteToken: setupContracts.token.address,
        oracleWrapper: setupContracts.oracleWrapper.address,
        settlementEthOracle: setupContracts.settlementEthOracle.address,
        invariantCheckContract: setupContracts.invariantCheck.address,
    }

    if (fee) {
        await setupContracts.factory.setFee(fee)
    }
    if (feeAddress) {
        await setupContracts.factory.setFeeReceiver(feeAddress)
    }
    await setupContracts.factory.deployPool(deployParams)
    const poolAddress = await setupContracts.factory.pools(0)
    const pool = await ethers.getContractAt("LeveragedPool", poolAddress)

    await timeout(updateInterval * 10000)
    await setupContracts.poolKeeper.performUpkeepSinglePool(pool.address)

    let longTokenAddr = await pool.tokens(0)
    let shortTokenAddr = await pool.tokens(1)
    const longToken = await ethers.getContractAt(ERC20Abi, longTokenAddr)
    const shortToken = await ethers.getContractAt(ERC20Abi, shortTokenAddr)

    let commiter = await pool.poolCommitter()
    const poolCommitter = await ethers.getContractAt("PoolCommitter", commiter)

    const signers = await ethers.getSigners()

    const token = setupContracts.token
    const library = setupContracts.library
    const poolKeeper = setupContracts.poolKeeper
    const chainlinkOracle = setupContracts.chainlinkOracle
    const factory = setupContracts.factory
    const oracleWrapper = setupContracts.oracleWrapper
    const settlementEthOracle = setupContracts.settlementEthOracle
    const invariantCheck = setupContracts.invariantCheck

    return {
        signers,
        //@ts-ignore
        pool,
        token,
        library,
        //@ts-ignore
        shortToken,
        //@ts-ignore
        longToken,
        //@ts-ignore
        poolCommitter,
        poolKeeper,
        chainlinkOracle,
        factory,
        oracleWrapper,
        settlementEthOracle,
        invariantCheck,
    }
}

/**
 * Deploys a new instance of LeveragedPoolBalanceDrainMock, As well as it's required supporting contracts
 * @param POOL_CODE The pool identifier
 * @param firstPrice The initial value to set the lastPrice variable to in the contract
 * @param updateInterval The update interval value
 * @param frontRunningInterval The front running interval value. Must be less than the update interval
 * @param fee The fund movement fee.
 * @param leverage The amount of leverage the pool will apply
 * @param feeAddress The address to transfer fees to on a fund movement
 * @param amountMinted The amount of test quote tokens to mint
 * @returns {signers, token, pool, library, shortToken, longToken} An object containing an array of ethers signers, a Contract instance for the token, and a Contract instance for the pool.
 */
export const deployMockPool = async (
    POOL_CODE: string,
    frontRunningInterval: number,
    updateInterval: number,
    leverage: number,
    feeAddress?: string,
    fee?: BigNumberish
): Promise<{
    signers: SignerWithAddress[]
    pool: LeveragedPoolBalanceDrainMock
    token: TestToken
    library: PoolSwapLibrary
    shortToken: ERC20
    longToken: ERC20
    poolCommitter: PoolCommitter
    poolKeeper: PoolKeeper
    chainlinkOracle: TestChainlinkOracle
    factory: PoolFactoryBalanceDrainMock
    oracleWrapper: ChainlinkOracleWrapper
    settlementEthOracle: ChainlinkOracleWrapper
    invariantCheck: InvariantCheck
}> => {
    const amountMinted = DEFAULT_MINT_AMOUNT

    const signers = await ethers.getSigners()
    // Deploy test ERC20 token
    const testToken = (await ethers.getContractFactory(
        "TestToken",
        signers[0]
    )) as TestToken__factory
    const token = await testToken.deploy("TEST TOKEN", "TST1")
    await token.deployed()
    await token.mint(amountMinted, signers[0].address)

    // Deploy tokens
    const poolTokenFactory = (await ethers.getContractFactory(
        "TestToken",
        signers[0]
    )) as TestToken__factory
    const short = await poolTokenFactory.deploy("Short token", "SHORT")
    await short.deployed()

    const long = await poolTokenFactory.deploy("Long", "Long")
    await long.deployed()

    const chainlinkOracleFactory = (await ethers.getContractFactory(
        "TestChainlinkOracle",
        signers[0]
    )) as TestChainlinkOracle__factory
    const chainlinkOracle = await (
        await chainlinkOracleFactory.deploy()
    ).deployed()
    const ethOracle = await (await chainlinkOracleFactory.deploy()).deployed()
    await ethOracle.setPrice(3000 * 10 ** 8)

    // Deploy tokens
    const oracleWrapperFactory = (await ethers.getContractFactory(
        "ChainlinkOracleWrapper",
        signers[0]
    )) as ChainlinkOracleWrapper__factory

    const oracleWrapper = await oracleWrapperFactory.deploy(
        chainlinkOracle.address
    )

    /* keeper oracle */
    const settlementEthOracle = await oracleWrapperFactory.deploy(
        ethOracle.address
    )

    // Deploy and initialise pool
    const libraryFactory = (await ethers.getContractFactory(
        "PoolSwapLibrary",
        signers[0]
    )) as PoolSwapLibrary__factory
    const library = await libraryFactory.deploy()
    await library.deployed()

    const PoolFactory = (await ethers.getContractFactory(
        "PoolFactoryBalanceDrainMock",
        {
            signer: signers[0],
            libraries: { PoolSwapLibrary: library.address },
        }
    )) as PoolFactoryBalanceDrainMock__factory

    const factory = await (
        await PoolFactory.deploy(generateRandomAddress())
    ).deployed()

    const invariantCheckFactory = (await ethers.getContractFactory(
        "InvariantCheck",
        signers[0]
    )) as InvariantCheck__factory

    const invariantCheck = await invariantCheckFactory.deploy(factory.address)

    const poolCommitterDeployerFactory = (await ethers.getContractFactory(
        "PoolCommitterDeployer",
        {
            signer: signers[0],
            libraries: { PoolSwapLibrary: library.address },
        }
    )) as PoolCommitterDeployer__factory

    let poolCommitterDeployer = await poolCommitterDeployerFactory.deploy(
        factory.address
    )
    poolCommitterDeployer = await poolCommitterDeployer.deployed()

    await factory.setPoolCommitterDeployer(poolCommitterDeployer.address)

    const poolKeeperFactory = (await ethers.getContractFactory("PoolKeeper", {
        signer: signers[0],
        libraries: { PoolSwapLibrary: library.address },
    })) as PoolKeeper__factory
    let poolKeeper = await poolKeeperFactory.deploy(factory.address)
    poolKeeper = await poolKeeper.deployed()
    await factory.setPoolKeeper(poolKeeper.address)
    await factory.setFee(DEFAULT_FEE)

    // deploy the pool using the factory, not separately
    const deployParams = {
        poolName: POOL_CODE,
        frontRunningInterval: frontRunningInterval,
        updateInterval: updateInterval,
        leverageAmount: leverage,
        quoteToken: token.address,
        oracleWrapper: oracleWrapper.address,
        settlementEthOracle: settlementEthOracle.address,
        invariantCheckContract: invariantCheck.address,
    }

    if (fee) {
        await factory.setFee(fee)
    }
    if (feeAddress) {
        await factory.setFeeReceiver(feeAddress)
    }
    await factory.deployPool(deployParams)
    const poolAddress = await factory.pools(0)
    const pool = await ethers.getContractAt(
        "LeveragedPoolBalanceDrainMock",
        poolAddress
    )

    let longTokenAddr = await pool.tokens(0)
    let shortTokenAddr = await pool.tokens(1)
    const longToken = await ethers.getContractAt(ERC20Abi, longTokenAddr)
    const shortToken = await ethers.getContractAt(ERC20Abi, shortTokenAddr)

    let commiter = await pool.poolCommitter()
    const poolCommitter = await ethers.getContractAt("PoolCommitter", commiter)

    return {
        signers,
        //@ts-ignore
        pool,
        token,
        library,
        //@ts-ignore
        shortToken,
        //@ts-ignore
        longToken,
        //@ts-ignore
        poolCommitter,
        poolKeeper,
        chainlinkOracle,
        factory,
        oracleWrapper,
        settlementEthOracle,
        invariantCheck,
    }
}

export interface CommitEventArgs {
    commitID: BigNumberish
    amount: BigNumberish
    commitType: BigNumberish
}
/**
 * Creates a commit and returns the event arguments for it
 * @param pool The pool contract instance
 * @param commitType The type of commit
 * @param amount The amount to commit to
 */
export const createCommit = async (
    poolCommitter: PoolCommitter,
    commitType: BigNumberish,
    amount: BigNumberish
): Promise<any> /*Promise<CommitEventArgs>*/ => {
    const receipt = await (
        await poolCommitter.commit(commitType, amount)
    ).wait()
    return {
        commitID: getEventArgs(receipt, "CreateCommit")?.commitID,
        amount: getEventArgs(receipt, "CreateCommit")?.amount,
        commitType: getEventArgs(receipt, "CreateCommit")?.commitType,
    }
}

/**
 * Delays execution of a function by the amount specified
 * @param milliseconds the number of milliseconds to wait
 * @returns nothing
 */
export const timeout = async (milliseconds: number): Promise<void> => {
    await network.provider.send("evm_increaseTime", [milliseconds / 1000])
    await network.provider.send("evm_mine", [])
}

export function callData(
    factory: PoolFactory,
    poolNumbers: number[]
): BytesLike {
    return ethers.utils.defaultAbiCoder.encode(
        [
            ethers.utils.ParamType.from("uint32"),
            ethers.utils.ParamType.from("string"),
            ethers.utils.ParamType.from("address[]"),
        ],
        [2, MARKET, poolNumbers.map((x) => factory.pools(x))]
    )
}

export async function incrementPrice(
    oracle: TestChainlinkOracle
): Promise<ContractTransaction> {
    let oldPrice = await oracle.price()
    let newPrice = oldPrice.add("100000000") // 1 * 10^18 (for default chainlink oracle decimals)
    return oracle.setPrice(newPrice)
}

/*
 * Returns 0 if given LONG_BURN, 1 if given SHORT_BURN, -1 otherwise
 */
export function commitTypeToShadowPoolIndex(commitType: number): number {
    switch (commitType) {
        case LONG_BURN: {
            return 0
        }
        case SHORT_BURN: {
            return 1
        }
        default: {
            return -1
        }
    }
}<|MERGE_RESOLUTION|>--- conflicted
+++ resolved
@@ -32,15 +32,12 @@
     PoolCommitter,
     TestChainlinkOracle,
     ChainlinkOracleWrapper,
-<<<<<<< HEAD
     InvariantCheck__factory,
     InvariantCheck,
     PoolFactoryBalanceDrainMock__factory,
     LeveragedPoolBalanceDrainMock,
     PoolFactoryBalanceDrainMock,
-=======
     PoolCommitter__factory,
->>>>>>> b68a5501
 } from "../types"
 
 import { abi as ERC20Abi } from "../artifacts/@openzeppelin/contracts/token/ERC20/ERC20.sol/ERC20.json"
@@ -78,84 +75,6 @@
     return txReceipt?.events?.find((el: Event) => el.event === eventType)?.args
 }
 
-<<<<<<< HEAD
-export const deployPoolSetupContracts = deployments.createFixture(async () => {
-    const amountMinted = DEFAULT_MINT_AMOUNT
-
-    const signers = await ethers.getSigners()
-    // Deploy test ERC20 token
-    const testToken = (await ethers.getContractFactory(
-        "TestToken",
-        signers[0]
-    )) as TestToken__factory
-    const token = await testToken.deploy("TEST TOKEN", "TST1")
-    await token.deployed()
-    await token.mint(amountMinted, signers[0].address)
-
-    // Deploy tokens
-    const poolTokenFactory = (await ethers.getContractFactory(
-        "TestToken",
-        signers[0]
-    )) as TestToken__factory
-    const short = await poolTokenFactory.deploy("Short token", "SHORT")
-    await short.deployed()
-
-    const long = await poolTokenFactory.deploy("Long", "Long")
-    await long.deployed()
-
-    const chainlinkOracleFactory = (await ethers.getContractFactory(
-        "TestChainlinkOracle",
-        signers[0]
-    )) as TestChainlinkOracle__factory
-    const chainlinkOracle = await (
-        await chainlinkOracleFactory.deploy()
-    ).deployed()
-    const ethOracle = await (await chainlinkOracleFactory.deploy()).deployed()
-    await ethOracle.setPrice(3000 * 10 ** 8)
-
-    // Deploy tokens
-    const oracleWrapperFactory = (await ethers.getContractFactory(
-        "ChainlinkOracleWrapper",
-        signers[0]
-    )) as ChainlinkOracleWrapper__factory
-
-    const oracleWrapper = await oracleWrapperFactory.deploy(
-        chainlinkOracle.address
-    )
-
-    /* keeper oracle */
-    const settlementEthOracle = await oracleWrapperFactory.deploy(
-        ethOracle.address
-    )
-
-    // Deploy and initialise pool
-    const libraryFactory = (await ethers.getContractFactory(
-        "PoolSwapLibrary",
-        signers[0]
-    )) as PoolSwapLibrary__factory
-    const library = await libraryFactory.deploy()
-    await library.deployed()
-
-    const PoolFactory = (await ethers.getContractFactory("PoolFactory", {
-        signer: signers[0],
-        libraries: { PoolSwapLibrary: library.address },
-    })) as PoolFactory__factory
-
-    const factory = await (
-        await PoolFactory.deploy(generateRandomAddress())
-    ).deployed()
-
-    const invariantCheckFactory = (await ethers.getContractFactory(
-        "InvariantCheck",
-        signers[0]
-    )) as InvariantCheck__factory
-
-    const invariantCheck = await invariantCheckFactory.deploy(factory.address)
-
-    const poolCommitterDeployerFactory = (await ethers.getContractFactory(
-        "PoolCommitterDeployer",
-        {
-=======
 export const deployPoolSetupContracts =
     /*deployments.createFixture(*/ async () => {
         const amountMinted = DEFAULT_MINT_AMOUNT
@@ -217,7 +136,6 @@
         await library.deployed()
 
         const PoolFactory = (await ethers.getContractFactory("PoolFactory", {
->>>>>>> b68a5501
             signer: signers[0],
             libraries: { PoolSwapLibrary: library.address },
         })) as PoolFactory__factory
@@ -225,6 +143,15 @@
         const factory = await (
             await PoolFactory.deploy(generateRandomAddress())
         ).deployed()
+
+        const invariantCheckFactory = (await ethers.getContractFactory(
+            "InvariantCheck",
+            signers[0]
+        )) as InvariantCheck__factory
+
+        const invariantCheck = await invariantCheckFactory.deploy(
+            factory.address
+        )
 
         const poolKeeperFactory = (await ethers.getContractFactory(
             "PoolKeeper",
@@ -246,40 +173,9 @@
             settlementEthOracle,
             token,
             library,
+            invariantCheck,
         }
-<<<<<<< HEAD
-    )) as PoolCommitterDeployer__factory
-
-    let poolCommitterDeployer = await poolCommitterDeployerFactory.deploy(
-        factory.address
-    )
-    poolCommitterDeployer = await poolCommitterDeployer.deployed()
-
-    await factory.setPoolCommitterDeployer(poolCommitterDeployer.address)
-
-    const poolKeeperFactory = (await ethers.getContractFactory("PoolKeeper", {
-        signer: signers[0],
-        libraries: { PoolSwapLibrary: library.address },
-    })) as PoolKeeper__factory
-    let poolKeeper = await poolKeeperFactory.deploy(factory.address)
-    poolKeeper = await poolKeeper.deployed()
-    await factory.setPoolKeeper(poolKeeper.address)
-    await factory.setFee(DEFAULT_FEE)
-
-    return {
-        factory,
-        poolKeeper,
-        chainlinkOracle,
-        oracleWrapper,
-        settlementEthOracle,
-        token,
-        library,
-        invariantCheck,
-    }
-})
-=======
     } // )
->>>>>>> b68a5501
 
 /**
  * Deploys a new instance of a pool, as well as an ERC20 token to use as a quote token.
@@ -491,21 +387,6 @@
 
     const invariantCheck = await invariantCheckFactory.deploy(factory.address)
 
-    const poolCommitterDeployerFactory = (await ethers.getContractFactory(
-        "PoolCommitterDeployer",
-        {
-            signer: signers[0],
-            libraries: { PoolSwapLibrary: library.address },
-        }
-    )) as PoolCommitterDeployer__factory
-
-    let poolCommitterDeployer = await poolCommitterDeployerFactory.deploy(
-        factory.address
-    )
-    poolCommitterDeployer = await poolCommitterDeployer.deployed()
-
-    await factory.setPoolCommitterDeployer(poolCommitterDeployer.address)
-
     const poolKeeperFactory = (await ethers.getContractFactory("PoolKeeper", {
         signer: signers[0],
         libraries: { PoolSwapLibrary: library.address },
