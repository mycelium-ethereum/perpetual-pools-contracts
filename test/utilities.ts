--- conflicted
+++ resolved
@@ -2,29 +2,17 @@
 import { BigNumberish, ContractReceipt, Event } from "ethers"
 import { BytesLike, Result } from "ethers/lib/utils"
 import {
-<<<<<<< HEAD
-  ERC20,
-  LeveragedPool,
-  TestPoolFactory__factory,
-  ChainlinkOracleWrapper__factory,
-  TestToken,
-  TestToken__factory,
-  PoolSwapLibrary,
-  PoolSwapLibrary__factory,
-  LeveragedPool__factory,
-  ChainlinkOracle__factory,
-} from "../typechain";
-=======
     ERC20,
     LeveragedPool,
     TestPoolFactory__factory,
+    TestChainlinkOracleWrapper__factory,
     TestToken,
     TestToken__factory,
     PoolSwapLibrary,
     PoolSwapLibrary__factory,
     LeveragedPool__factory,
+    TestChainlinkOracle__factory,
 } from "../typechain"
->>>>>>> 6d5c79df
 
 import { abi as ERC20Abi } from "../artifacts/@openzeppelin/contracts/token/ERC20/ERC20.sol/ERC20.json"
 import { SignerWithAddress } from "@nomiclabs/hardhat-ethers/signers"
@@ -74,22 +62,13 @@
  * @returns {signers, token, pool, library, shortToken, longToken} An object containing an array of ethers signers, a Contract instance for the token, and a Contract instance for the pool.
  */
 export const deployPoolAndTokenContracts = async (
-<<<<<<< HEAD
-  POOL_CODE: string,
-  frontRunningInterval: number,
-  updateInterval: number,
-  fee: BytesLike,
-  leverage: number,
-  feeAddress: string,
-  amountMinted: BigNumberish
-=======
     POOL_CODE: string,
     frontRunningInterval: number,
+    updateInterval: number,
     fee: BytesLike,
     leverage: number,
     feeAddress: string,
     amountMinted: BigNumberish
->>>>>>> 6d5c79df
 ): Promise<{
     signers: SignerWithAddress[]
     pool: LeveragedPool
@@ -119,50 +98,21 @@
     const long = await poolTokenFactory.deploy("Long", "Long")
     await long.deployed()
 
-<<<<<<< HEAD
-  const chainlinkOracleFactory = (await ethers.getContractFactory(
-    "ChainlinkOracle",
-    signers[0]
-  )) as ChainlinkOracle__factory;
-  const chainlinkOracle = await chainlinkOracleFactory.deploy();
+    const chainlinkOracleFactory = (await ethers.getContractFactory(
+        "TestChainlinkOracle",
+        signers[0]
+    )) as TestChainlinkOracle__factory
+    const chainlinkOracle = await chainlinkOracleFactory.deploy()
 
-  // Deploy tokens
-  const chainlinkOracleWrapperFactory = (await ethers.getContractFactory(
-    "ChainlinkOracleWrapper",
-    signers[0]
-  )) as ChainlinkOracleWrapper__factory;
-  const oracleWrapper = await chainlinkOracleWrapperFactory.deploy(chainlinkOracle.address);
+    // Deploy tokens
+    const chainlinkOracleWrapperFactory = (await ethers.getContractFactory(
+        "TestChainlinkOracleWrapper",
+        signers[0]
+    )) as TestChainlinkOracleWrapper__factory
+    const oracleWrapper = await chainlinkOracleWrapperFactory.deploy(
+        chainlinkOracle.address
+    )
 
-  // Deploy and initialise pool
-  const libraryFactory = (await ethers.getContractFactory(
-    "PoolSwapLibrary",
-    signers[0]
-  )) as PoolSwapLibrary__factory;
-  const library = await libraryFactory.deploy();
-  await library.deployed();
-
-  const leveragedPoolFactory = (await ethers.getContractFactory(
-    "LeveragedPool",
-    { signer: signers[0], libraries: { PoolSwapLibrary: library.address } }
-  )) as LeveragedPool__factory;
-  const pool = await leveragedPoolFactory.deploy();
-  await pool.deployed();
-  const poolReceipt = await (
-    await pool.initialize(
-      signers[0].address,
-      oracleWrapper.address,
-      long.address,
-      short.address,
-      POOL_CODE,
-      frontRunningInterval,
-      updateInterval,
-      fee,
-      leverage,
-      feeAddress,
-      token.address
-    )
-  ).wait();
-=======
     // Deploy and initialise pool
     const libraryFactory = (await ethers.getContractFactory(
         "PoolSwapLibrary",
@@ -180,17 +130,18 @@
     const poolReceipt = await (
         await pool.initialize(
             signers[0].address,
+            oracleWrapper.address,
             long.address,
             short.address,
             POOL_CODE,
             frontRunningInterval,
+            updateInterval,
             fee,
             leverage,
             feeAddress,
             token.address
         )
     ).wait()
->>>>>>> 6d5c79df
 
     return {
         signers,
