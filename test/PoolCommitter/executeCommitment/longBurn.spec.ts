--- conflicted
+++ resolved
@@ -70,15 +70,6 @@
                 amountCommitted
             )
 
-            await token.transfer(signers[1].address, amountCommitted.mul(2))
-            await token.connect(signers[1]).approve(pool.address, amountMinted)
-            await poolCommitter
-                .connect(signers[1])
-                .commit(SHORT_MINT, amountCommitted, false, false)
-            await poolCommitter
-                .connect(signers[1])
-                .commit(LONG_MINT, amountCommitted, false, false)
-
             await timeout(updateInterval * 1000)
             await pool.poolUpkeep(9, 10)
             await poolCommitter.claim(signers[0].address)
@@ -108,14 +99,10 @@
                 ).longBurnPoolTokens
             ).to.eq(0)
         })
-<<<<<<< HEAD
         it("should transfer settlement tokens to the commit owner", async () => {
             expect(await token.balanceOf(signers[0].address)).to.eq(
                 amountMinted.sub(amountCommitted)
             )
-=======
-        it("should transfer quote tokens to the commit owner", async () => {
->>>>>>> c6b4ce3a
             await timeout(updateInterval * 1000)
             await pool.poolUpkeep(9, 9)
             const tokensBefore = await token.balanceOf(signers[0].address)
