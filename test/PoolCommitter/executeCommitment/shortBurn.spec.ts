--- conflicted
+++ resolved
@@ -9,11 +9,7 @@
     PoolCommitter,
 } from "../../../types"
 import { SignerWithAddress } from "@nomiclabs/hardhat-ethers/signers"
-<<<<<<< HEAD
-import { DEFAULT_MINT_AMOUNT, POOL_CODE } from "../../constants"
-=======
 import { DEFAULT_FEE, DEFAULT_MINT_AMOUNT, POOL_CODE } from "../../constants"
->>>>>>> 04650529
 import {
     deployPoolAndTokenContracts,
     getRandomInt,
