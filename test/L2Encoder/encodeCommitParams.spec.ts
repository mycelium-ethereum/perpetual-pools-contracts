--- conflicted
+++ resolved
@@ -54,52 +54,6 @@
         })
     })
     context("Standard input", async () => {
-<<<<<<< HEAD
-        context("Case 1", async () => {
-            it("Encodes the values", async () => {
-                const amount = amountCommitted
-                const commitType = LONG_BURN
-                const fromAggregateBalance = true
-                const payForClaim = true
-                let expectedResult = ethers.utils.solidityPack(
-                    ["bool", "bool", "uint8", "uint128"],
-                    [payForClaim, fromAggregateBalance, commitType, amount]
-                )
-                // Pad with 0s
-                expectedResult =
-                    "0x" + "0".repeat(paddingRequired) + expectedResult.slice(2)
-                const result = await l2Encoder.encodeCommitParams(
-                    amount,
-                    commitType,
-                    fromAggregateBalance,
-                    payForClaim
-                )
-                expect(result).to.equal(expectedResult)
-            })
-        })
-        context("Case 2", async () => {
-            it("Encodes the values", async () => {
-                const amount = amountCommitted
-                const commitType = SHORT_MINT
-                const fromAggregateBalance = false
-                const payForClaim = true
-                let expectedResult = ethers.utils.solidityPack(
-                    ["bool", "bool", "uint8", "uint128"],
-                    [payForClaim, fromAggregateBalance, commitType, amount]
-                )
-                // Pad with 0s
-                expectedResult =
-                    "0x" + "0".repeat(paddingRequired) + expectedResult.slice(2)
-                const result = await l2Encoder.encodeCommitParams(
-                    amount,
-                    commitType,
-                    fromAggregateBalance,
-                    payForClaim
-                )
-                expect(result).to.equal(expectedResult)
-            })
-        })
-=======
         context(
             "LONG_BURN, fromAggregateBalance = true, payForClaim = true",
             async () => {
@@ -156,6 +110,5 @@
                 })
             }
         )
->>>>>>> 39ed4e03
     })
 })