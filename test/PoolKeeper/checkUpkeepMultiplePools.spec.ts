--- conflicted
+++ resolved
@@ -75,17 +75,13 @@
         signer: signers[0],
         libraries: { PoolSwapLibrary: library.address },
     })) as PoolFactory__factory
-<<<<<<< HEAD
     factory = await (
         await PoolFactory.deploy(
+            generateRandomAddress(),
             generateRandomAddress(),
             generateRandomAddress()
         )
     ).deployed()
-=======
-    let feeAddress = await generateRandomAddress()
-    factory = await (await PoolFactory.deploy(feeAddress)).deployed()
->>>>>>> edf9f67c
     poolKeeper = await poolKeeperFactory.deploy(factory.address)
     await poolKeeper.deployed()
     await factory.connect(signers[0]).setPoolKeeper(poolKeeper.address)
