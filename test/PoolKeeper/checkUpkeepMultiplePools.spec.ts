--- conflicted
+++ resolved
@@ -21,14 +21,8 @@
 const { expect } = chai
 
 let quoteToken: string
-<<<<<<< HEAD
 let oracleWrapper: ChainlinkOracleWrapper
-let ethOracleWrapper: ChainlinkOracleWrapper
-let settlementEthOracleWrapper: ChainlinkOracleWrapper
-=======
-let oracleWrapper: TestOracleWrapper
-let settlementEthOracle: TestOracleWrapper
->>>>>>> 1befa2e2
+let settlementEthOracle: ChainlinkOracleWrapper
 let oracle: TestChainlinkOracle
 let ethOracle: TestChainlinkOracle
 let poolKeeper: PoolKeeper
@@ -57,8 +51,6 @@
         signers[0]
     )) as TestChainlinkOracle__factory
     oracle = await oracleFactory.deploy()
-    ethOracle = await (await oracleFactory.deploy()).deployed()
-    await ethOracle.setPrice(3000 * 10 ** 8)
     await oracle.deployed()
     const oracleWrapperFactory = (await ethers.getContractFactory(
         "ChainlinkOracleWrapper",
@@ -66,8 +58,6 @@
     )) as ChainlinkOracleWrapper__factory
     oracleWrapper = await oracleWrapperFactory.deploy(oracle.address)
     await oracleWrapper.deployed()
-    ethOracleWrapper = await oracleWrapperFactory.deploy(ethOracle.address)
-    await ethOracleWrapper.deployed()
 
     settlementEthOracle = await oracleWrapperFactory.deploy(oracle.address)
     await settlementEthOracle.deployed()
