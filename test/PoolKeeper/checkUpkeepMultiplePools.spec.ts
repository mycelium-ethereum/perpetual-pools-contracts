--- conflicted
+++ resolved
@@ -93,14 +93,6 @@
     )) as PoolSwapLibrary__factory
     const library = await libraryFactory.deploy()
     await library.deployed()
-<<<<<<< HEAD
-    const poolKeeperFactory = (await ethers.getContractFactory("PoolKeeper", {
-        signer: signers[0],
-        libraries: { PoolSwapLibrary: library.address },
-    })) as PoolKeeper__factory
-=======
-
->>>>>>> 28e4f782
     const PoolFactory = (await ethers.getContractFactory("PoolFactory", {
         signer: signers[0],
         libraries: { PoolSwapLibrary: library.address },
@@ -121,6 +113,7 @@
         "KeeperRewards",
         {
             signer: signers[0],
+            libraries: { PoolSwapLibrary: library.address }
         }
     )) as KeeperRewards__factory
     let keeperRewards = await keeperRewardsFactory.deploy(poolKeeper.address)
