import { ethers, network } from "hardhat"
import chai from "chai"
import chaiAsPromised from "chai-as-promised"
import {
    generateRandomAddress,
    incrementPrice,
    performUpkeep,
} from "../utilities"

import { POOL_CODE, POOL_CODE_2 } from "../constants"
import {
    TestChainlinkOracle,
    ChainlinkOracleWrapper,
    ChainlinkOracleWrapper__factory,
    TestChainlinkOracle__factory,
    PoolFactory__factory,
    PoolKeeper,
    PoolKeeper__factory,
    PoolSwapLibrary__factory,
    TestToken__factory,
    PoolFactory,
    AutoClaim__factory,
    InvariantCheck__factory,
<<<<<<< HEAD
    KeeperRewards__factory,
=======
    L2Encoder__factory,
    L2Encoder,
>>>>>>> 0a03da4a
} from "../../types"

chai.use(chaiAsPromised)
const { expect } = chai

let settlementToken: string
let oracleWrapper: ChainlinkOracleWrapper
let settlementEthOracle: ChainlinkOracleWrapper
let oracle: TestChainlinkOracle
let ethOracle: TestChainlinkOracle
let poolKeeper: PoolKeeper
let factory: PoolFactory
let l2Encoder: L2Encoder

const forwardTime = async (seconds: number) => {
    await network.provider.send("evm_increaseTime", [seconds])
    await network.provider.send("evm_mine", [])
}

const setupHook = async () => {
    const signers = await ethers.getSigners()
    const amount = 10000
    // Deploy settlement token
    const testToken = (await ethers.getContractFactory(
        "TestToken",
        signers[0]
    )) as TestToken__factory
    const token = await testToken.deploy("TEST TOKEN", "TST1")
    await token.deployed()
    await token.mint(signers[0].address, amount)
    settlementToken = token.address

    const l2EncoderFactory = (await ethers.getContractFactory(
        "L2Encoder",
        signers[0]
    )) as L2Encoder__factory
    l2Encoder = await l2EncoderFactory.deploy()
    await l2Encoder.deployed()

    // Deploy oracle. Using a test oracle for predictability
    const oracleFactory = (await ethers.getContractFactory(
        "TestChainlinkOracle",
        signers[0]
    )) as TestChainlinkOracle__factory
    oracle = await oracleFactory.deploy()
    await oracle.deployed()
    const oracleWrapperFactory = (await ethers.getContractFactory(
        "ChainlinkOracleWrapper",
        signers[0]
    )) as ChainlinkOracleWrapper__factory
    oracleWrapper = await oracleWrapperFactory.deploy(
        oracle.address,
        signers[0].address
    )
    await oracleWrapper.deployed()

    settlementEthOracle = await oracleWrapperFactory.deploy(
        oracle.address,
        signers[0].address
    )
    await settlementEthOracle.deployed()

    // Deploy pool keeper
    const libraryFactory = (await ethers.getContractFactory(
        "PoolSwapLibrary",
        signers[0]
    )) as PoolSwapLibrary__factory
    const library = await libraryFactory.deploy()
    await library.deployed()

    const PoolFactory = (await ethers.getContractFactory("PoolFactory", {
        signer: signers[0],
        libraries: { PoolSwapLibrary: library.address },
    })) as PoolFactory__factory
    factory = await (
        await PoolFactory.deploy(generateRandomAddress(), signers[0].address)
    ).deployed()

    const poolKeeperFactory = (await ethers.getContractFactory("PoolKeeper", {
        signer: signers[0],
    })) as PoolKeeper__factory
    poolKeeper = await poolKeeperFactory.deploy(factory.address)
    await poolKeeper.deployed()

    await factory.connect(signers[0]).setPoolKeeper(poolKeeper.address)

    const keeperRewardsFactory = (await ethers.getContractFactory(
        "KeeperRewards",
        {
            signer: signers[0],
        }
    )) as KeeperRewards__factory
    let keeperRewards = await keeperRewardsFactory.deploy(poolKeeper.address)

    await poolKeeper.setKeeperRewards(keeperRewards.address)

    const invariantCheckFactory = (await ethers.getContractFactory(
        "InvariantCheck",
        signers[0]
    )) as InvariantCheck__factory

    const invariantCheck = await invariantCheckFactory.deploy(factory.address)
    await factory.setInvariantCheck(invariantCheck.address)

    const autoClaimFactory = (await ethers.getContractFactory("AutoClaim", {
        signer: signers[0],
    })) as AutoClaim__factory
    let autoClaim = await autoClaimFactory.deploy(factory.address)
    autoClaim = await autoClaim.deployed()
    await factory.setAutoClaim(autoClaim.address)

    // Create pool
    const deploymentData = {
        poolName: POOL_CODE,
        frontRunningInterval: 1,
        updateInterval: 2,
        leverageAmount: 1,
        settlementToken: settlementToken,
        oracleWrapper: oracleWrapper.address,
        settlementEthOracle: settlementEthOracle.address,
        feeController: signers[0].address,
        mintingFee: 0,
        burningFee: 0,
        changeInterval: 0,
    }
    await factory.deployPool(deploymentData)

    const deploymentData2 = {
        poolName: POOL_CODE_2,
        frontRunningInterval: 1,
        updateInterval: 2,
        leverageAmount: 2,
        settlementToken: settlementToken,
        oracleWrapper: oracleWrapper.address,
        settlementEthOracle: settlementEthOracle.address,
        feeController: signers[0].address,
        mintingFee: 0,
        burningFee: 0,
        changeInterval: 0,
    }
    await factory.deployPool(deploymentData2)
}
describe("PoolKeeper - checkUpkeepMultiplePools", () => {
    let underlyingOracle: TestChainlinkOracle
    beforeEach(async () => {
        await setupHook()
        /* induce price increase */
        underlyingOracle = (await ethers.getContractAt(
            "TestChainlinkOracle",
            await oracleWrapper.oracle()
        )) as TestChainlinkOracle
    })
    it("should return true if the trigger condition is met", async () => {
        const poolAddresses = [await factory.pools(0), await factory.pools(1)]
        await forwardTime(5)
        expect(await poolKeeper.checkUpkeepMultiplePools(poolAddresses)).to.eq(
            true
        )
    })
    it("should return true if the trigger condition is met on only one", async () => {
        const poolAddresses = [await factory.pools(0), await factory.pools(1)]
        await forwardTime(5)
        await poolKeeper.performUpkeepSinglePool(poolAddresses[0])
        expect(await poolKeeper.checkUpkeepMultiplePools(poolAddresses)).to.eq(
            true
        )
    })
    it("should return false if the trigger condition isn't met (no unkeep)", async () => {
        const poolAddresses = [await factory.pools(0), await factory.pools(1)]
        expect(await poolKeeper.checkUpkeepMultiplePools(poolAddresses)).to.eq(
            false
        )
    })
    it("should return false if the trigger condition isn't met after upkeep", async () => {
        const poolAddresses = [await factory.pools(0), await factory.pools(1)]
        await forwardTime(5)
        await incrementPrice(underlyingOracle)
        await performUpkeep(poolAddresses, poolKeeper, l2Encoder)
        expect(await poolKeeper.checkUpkeepMultiplePools(poolAddresses)).to.eq(
            false
        )
    })
    it("should return false if no pools valid", async () => {
        const poolAddresses = [
            generateRandomAddress(),
            generateRandomAddress(),
            generateRandomAddress(),
        ]
        await forwardTime(5)
        await incrementPrice(underlyingOracle)
        expect(await poolKeeper.checkUpkeepMultiplePools(poolAddresses)).to.eq(
            false
        )
    })
})<|MERGE_RESOLUTION|>--- conflicted
+++ resolved
@@ -21,12 +21,9 @@
     PoolFactory,
     AutoClaim__factory,
     InvariantCheck__factory,
-<<<<<<< HEAD
     KeeperRewards__factory,
-=======
     L2Encoder__factory,
     L2Encoder,
->>>>>>> 0a03da4a
 } from "../../types"
 
 chai.use(chaiAsPromised)
