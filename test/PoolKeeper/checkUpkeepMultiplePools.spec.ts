--- conflicted
+++ resolved
@@ -17,11 +17,8 @@
     PoolSwapLibrary__factory,
     TestToken__factory,
     PoolFactory,
-<<<<<<< HEAD
     AutoClaim__factory,
-=======
     InvariantCheck__factory,
->>>>>>> 7469d132
 } from "../../types"
 
 chai.use(chaiAsPromised)
