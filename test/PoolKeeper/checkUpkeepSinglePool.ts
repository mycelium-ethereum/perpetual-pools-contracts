--- conflicted
+++ resolved
@@ -17,15 +17,8 @@
     ChainlinkOracleWrapper,
     PoolKeeper,
     TestToken,
-<<<<<<< HEAD
-    LeveragedPool,
-} from "../../typechain"
-=======
-    PoolFactory,
-    PoolCommitterDeployer,
-    PoolCommitterDeployer__factory,
+    LeveragedPool
 } from "../../types"
->>>>>>> bcf9e755
 
 chai.use(chaiAsPromised)
 const { expect } = chai
