import { ethers } from "hardhat"
import chai from "chai"
import chaiAsPromised from "chai-as-promised"
import {
    callData,
    generateRandomAddress,
    getEventArgs,
    timeout,
} from "../../utilities"

import {
    PoolFactory,
    PoolFactory__factory,
    PoolKeeper,
    PoolKeeper__factory,
    PoolSwapLibrary__factory,
    TestChainlinkOracle,
    TestChainlinkOracle__factory,
    TestOracleWrapper,
    TestOracleWrapper__factory,
    TestToken__factory,
} from "../../../typechain"
import { MARKET, POOL_CODE_2, MARKET_2, POOL_CODE } from "../../constants"
import { BigNumber } from "ethers"
import { Result } from "ethers/lib/utils"

chai.use(chaiAsPromised)
const { expect } = chai

let quoteToken: string
let oracleWrapper: TestOracleWrapper
let poolKeeper: PoolKeeper
let factory: PoolFactory
let oracle: TestChainlinkOracle
const updateInterval = 10
let upkeepOne: any
let upkeepTwo: any
let POOL1_ADDR: string
let POOL2_ADDR: string

const setupHook = async () => {
    const signers = await ethers.getSigners()

    // Deploy quote token
    const testToken = (await ethers.getContractFactory(
        "TestToken",
        signers[0]
    )) as TestToken__factory
    const token = await testToken.deploy("TEST TOKEN", "TST1")
    await token.deployed()
    await token.mint(10000, signers[0].address)
    quoteToken = token.address

    // Deploy oracle. Using a test oracle for predictability
    const oracleFactory = (await ethers.getContractFactory(
        "TestChainlinkOracle",
        signers[0]
    )) as TestChainlinkOracle__factory
    oracle = await oracleFactory.deploy()
    await oracle.deployed()
    const oracleWrapperFactory = (await ethers.getContractFactory(
        "TestOracleWrapper",
        signers[0]
    )) as TestOracleWrapper__factory
    oracleWrapper = await oracleWrapperFactory.deploy(oracle.address)
    await oracleWrapper.deployed()

    // Deploy pool keeper
    const libraryFactory = (await ethers.getContractFactory(
        "PoolSwapLibrary",
        signers[0]
    )) as PoolSwapLibrary__factory
    const library = await libraryFactory.deploy()
    await library.deployed()
    const poolKeeperFactory = (await ethers.getContractFactory("PoolKeeper", {
        signer: signers[0],
    })) as PoolKeeper__factory
    const PoolFactory = (await ethers.getContractFactory("PoolFactory", {
        signer: signers[0],
        libraries: { PoolSwapLibrary: library.address },
    })) as PoolFactory__factory
    factory = await (await PoolFactory.deploy()).deployed()
    poolKeeper = await poolKeeperFactory.deploy(factory.address)
    await poolKeeper.deployed()
    await factory.setPoolKeeper(poolKeeper.address)

    // Create pool
    const deploymentData = {
        owner: poolKeeper.address,
        poolCode: POOL_CODE,
        frontRunningInterval: 1,
        updateInterval: updateInterval,
        fee: [0, 0, 0, 0, 0, 0, 0, 0, 0, 0, 0, 0, 0, 0, 0, 0],
        leverageAmount: 1,
        feeAddress: generateRandomAddress(),
        quoteToken: quoteToken,
        oracleWrapper: oracleWrapper.address,
    }
    await (await factory.deployPool(deploymentData)).wait()

    const deploymentData2 = {
        owner: poolKeeper.address,
        poolCode: POOL_CODE_2,
        frontRunningInterval: 1,
        updateInterval: updateInterval,
        fee: [0, 0, 0, 0, 0, 0, 0, 0, 0, 0, 0, 0, 0, 0, 0, 0],
        leverageAmount: 2,
        feeAddress: generateRandomAddress(),
        quoteToken: quoteToken,
        oracleWrapper: oracleWrapper.address,
    }
    await (await factory.deployPool(deploymentData2)).wait()
    POOL1_ADDR = await poolKeeper.pools(0)
    POOL2_ADDR = await poolKeeper.pools(1)

    upkeepOne = ethers.utils.defaultAbiCoder.encode(
        [ethers.utils.ParamType.from("address[]")],
        [[POOL1_ADDR]]
    )
    upkeepTwo = ethers.utils.defaultAbiCoder.encode(
        [ethers.utils.ParamType.from("address[]")],
        [[POOL2_ADDR]]
    )
}
<<<<<<< HEAD
=======
const bothUpkeeps = [POOL_CODE, POOL_CODE_2]

>>>>>>> 70ed3d44
interface Upkeep {
    cumulativePrice: BigNumber
    lastSamplePrice: BigNumber
    executionPrice: BigNumber
    lastExecutionPrice: BigNumber
    count: number
    updateInterval: number
    roundStart: number
}
describe("PoolKeeper - performUpkeepMultiplePools: corner cases", () => {
    let oldLastExecutionPrice: BigNumber
    let oldExecutionPrice: BigNumber
    let upkeepOneEvent: Result | undefined
    let upkeepTwoEvent: Result | undefined
    describe("Multiple upkeep groups for the same market", () => {
        beforeEach(async () => {
            await setupHook()

            // Sample and execute the first upkeep group
            await (await oracleWrapper.incrementPrice()).wait()
            await poolKeeper.performUpkeepMultiplePools(bothUpkeeps)
            await timeout(updateInterval * 1000 + 1000) // TODO why this <- ?

            const upOne = await (
                await poolKeeper.performUpkeepSinglePool(POOL_CODE)
            ).wait()

            const upTwo = await (
                await poolKeeper.performUpkeepSinglePool(POOL_CODE_2)
            ).wait()

            upkeepOneEvent = getEventArgs(upOne, "ExecutePriceChange")
            upkeepTwoEvent = getEventArgs(upTwo, "ExecutePriceChange")
            oldLastExecutionPrice = await poolKeeper.lastExecutionPrice(
                POOL1_ADDR
            )
            oldExecutionPrice = await poolKeeper.executionPrice(POOL1_ADDR)
        })
        it("should use the same price data for a second upkeep group in the same market", async () => {
            expect(upkeepOneEvent?.oldPrice).to.eq(oldLastExecutionPrice)
            expect(upkeepTwoEvent?.oldPrice).to.eq(oldLastExecutionPrice)
            expect(upkeepOneEvent?.newPrice).to.eq(oldExecutionPrice)
            expect(upkeepTwoEvent?.newPrice).to.eq(oldExecutionPrice)
        })
        it("should use the same price for a new round + execute transaction and an execution transaction that follows for a second upkeep group", async () => {
            await timeout(updateInterval * 1000 + 1000)

            const upOne = await (
                await poolKeeper.performUpkeepSinglePool(POOL_CODE)
            ).wait()
            const upTwo = await (
                await poolKeeper.performUpkeepSinglePool(POOL_CODE_2)
            ).wait()
            upkeepOneEvent = getEventArgs(upOne, "ExecutePriceChange")
            upkeepTwoEvent = getEventArgs(upTwo, "ExecutePriceChange")
            expect(upkeepOneEvent?.newPrice).to.eq(upkeepTwoEvent?.newPrice)
            expect(upkeepOneEvent?.oldPrice).to.eq(upkeepTwoEvent?.oldPrice)
            expect(upkeepOneEvent?.updateInterval).to.eq(
                upkeepTwoEvent?.updateInterval
            )
        })
    })
})<|MERGE_RESOLUTION|>--- conflicted
+++ resolved
@@ -37,6 +37,8 @@
 let upkeepTwo: any
 let POOL1_ADDR: string
 let POOL2_ADDR: string
+
+let bothUpkeeps: any;
 
 const setupHook = async () => {
     const signers = await ethers.getSigners()
@@ -121,12 +123,10 @@
         [ethers.utils.ParamType.from("address[]")],
         [[POOL2_ADDR]]
     )
+    
+    bothUpkeeps = [await poolKeeper.pools(0), await poolKeeper.pools(1)]
 }
-<<<<<<< HEAD
-=======
-const bothUpkeeps = [POOL_CODE, POOL_CODE_2]
 
->>>>>>> 70ed3d44
 interface Upkeep {
     cumulativePrice: BigNumber
     lastSamplePrice: BigNumber
@@ -151,11 +151,11 @@
             await timeout(updateInterval * 1000 + 1000) // TODO why this <- ?
 
             const upOne = await (
-                await poolKeeper.performUpkeepSinglePool(POOL_CODE)
+                await poolKeeper.performUpkeepSinglePool(POOL1_ADDR)
             ).wait()
 
             const upTwo = await (
-                await poolKeeper.performUpkeepSinglePool(POOL_CODE_2)
+                await poolKeeper.performUpkeepSinglePool(POOL2_ADDR)
             ).wait()
 
             upkeepOneEvent = getEventArgs(upOne, "ExecutePriceChange")
@@ -175,10 +175,10 @@
             await timeout(updateInterval * 1000 + 1000)
 
             const upOne = await (
-                await poolKeeper.performUpkeepSinglePool(POOL_CODE)
+                await poolKeeper.performUpkeepSinglePool(POOL1_ADDR)
             ).wait()
             const upTwo = await (
-                await poolKeeper.performUpkeepSinglePool(POOL_CODE_2)
+                await poolKeeper.performUpkeepSinglePool(POOL2_ADDR)
             ).wait()
             upkeepOneEvent = getEventArgs(upOne, "ExecutePriceChange")
             upkeepTwoEvent = getEventArgs(upTwo, "ExecutePriceChange")
