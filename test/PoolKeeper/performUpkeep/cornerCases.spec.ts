--- conflicted
+++ resolved
@@ -25,153 +25,6 @@
 const updateInterval = 10
 
 const setupHook = async () => {
-<<<<<<< HEAD
-  const signers = await ethers.getSigners();
-
-  // Deploy quote token
-  const testToken = (await ethers.getContractFactory(
-    "TestToken",
-    signers[0]
-  )) as TestToken__factory;
-  const token = await testToken.deploy("TEST TOKEN", "TST1");
-  await token.deployed();
-  await token.mint(10000, signers[0].address);
-  quoteToken = token.address;
-
-  // Deploy oracle. Using a test oracle for predictability
-  const oracleWrapperFactory = (await ethers.getContractFactory(
-    "TestOracleWrapper",
-    signers[0]
-  )) as TestOracleWrapper__factory;
-  oracleWrapper = await oracleWrapperFactory.deploy();
-  await oracleWrapper.deployed();
-
-  // Deploy pool keeper
-  const libraryFactory = (await ethers.getContractFactory(
-    "PoolSwapLibrary",
-    signers[0]
-  )) as PoolSwapLibrary__factory;
-  const library = await libraryFactory.deploy();
-  await library.deployed();
-  const poolKeeperFactory = (await ethers.getContractFactory("PoolKeeper", {
-    signer: signers[0],
-  })) as PoolKeeper__factory;
-  const PoolFactory = (await ethers.getContractFactory("PoolFactory", {
-    signer: signers[0],
-    libraries: { PoolSwapLibrary: library.address },
-  })) as PoolFactory__factory;
-  const factory = await (await PoolFactory.deploy()).deployed();
-  poolKeeper = await poolKeeperFactory.deploy(
-    oracleWrapper.address,
-    factory.address
-  );
-  await poolKeeper.deployed();
-
-  // Create pool
-  await poolKeeper.createMarket(MARKET, oracleWrapper.address);
-  await oracleWrapper.increasePrice();
-
-  await poolKeeper.createPool(
-    MARKET,
-    POOL_CODE,
-    updateInterval,
-    1,
-    "0x00000000000000000000000000000000",
-    1,
-    generateRandomAddress(),
-    quoteToken,
-    generateRandomAddress() //todo replace with proper keeper oracle
-  );
-  await oracleWrapper.increasePrice();
-  await poolKeeper.createPool(
-    MARKET,
-    POOL_CODE_2,
-    updateInterval,
-    1,
-    "0x00000000000000000000000000000000",
-    2,
-    generateRandomAddress(),
-    quoteToken,
-    generateRandomAddress() //todo replace with proper keeper oracle
-  );
-};
-const upkeepOne = ethers.utils.defaultAbiCoder.encode(
-  [
-    ethers.utils.ParamType.from("uint32"),
-    ethers.utils.ParamType.from("string"),
-    ethers.utils.ParamType.from("string[]"),
-  ],
-  [updateInterval, MARKET, [POOL_CODE]]
-);
-const upkeepTwo = ethers.utils.defaultAbiCoder.encode(
-  [
-    ethers.utils.ParamType.from("uint32"),
-    ethers.utils.ParamType.from("string"),
-    ethers.utils.ParamType.from("string[]"),
-  ],
-  [updateInterval, MARKET, [POOL_CODE_2]]
-);
-interface Upkeep {
-  cumulativePrice: BigNumber;
-  lastSamplePrice: BigNumber;
-  executionPrice: BigNumber;
-  lastExecutionPrice: BigNumber;
-  count: number;
-  updateInterval: number;
-  roundStart: number;
-}
-describe("PoolKeeper - performUpkeep: corner cases", () => {
-  let oldRound: Upkeep;
-  let upkeepOneEvent: Result | undefined;
-  let upkeepTwoEvent: Result | undefined;
-  describe("Multiple upkeep groups for the same market", () => {
-    beforeEach(async () => {
-      await setupHook();
-
-      // Sample and execute the first upkeep group
-      await oracleWrapper.increasePrice();
-      await poolKeeper.performUpkeep(upkeepOne);
-      await poolKeeper.performUpkeep(upkeepTwo);
-      await timeout(updateInterval * 1000 + 1000);
-
-      const upOne = await (await poolKeeper.performUpkeep(upkeepOne)).wait();
-
-      const upTwo = await (await poolKeeper.performUpkeep(upkeepTwo)).wait();
-      upkeepOneEvent = getEventArgs(upOne, "ExecutePriceChange");
-      upkeepTwoEvent = getEventArgs(upTwo, "ExecutePriceChange");
-      oldRound = await poolKeeper.upkeep(MARKET, updateInterval);
-    });
-    it("should use the same price data for a second upkeep group in the same market", async () => {
-      expect(upkeepOneEvent?.oldPrice).to.eq(oldRound.lastExecutionPrice);
-      expect(upkeepTwoEvent?.oldPrice).to.eq(oldRound.lastExecutionPrice);
-      expect(upkeepOneEvent?.newPrice).to.eq(oldRound.executionPrice);
-      expect(upkeepTwoEvent?.newPrice).to.eq(oldRound.executionPrice);
-    });
-    it("should use the same price for a new round + execute transaction and an execution transaction that follows for a second upkeep group", async () => {
-      await timeout(updateInterval * 1000 + 1000);
-
-      const upOne = await (await poolKeeper.performUpkeep(upkeepOne)).wait();
-      const upTwo = await (await poolKeeper.performUpkeep(upkeepTwo)).wait();
-      upkeepOneEvent = getEventArgs(upOne, "ExecutePriceChange");
-      upkeepTwoEvent = getEventArgs(upTwo, "ExecutePriceChange");
-      expect(upkeepOneEvent?.newPrice).to.eq(upkeepTwoEvent?.newPrice);
-      expect(upkeepOneEvent?.oldPrice).to.eq(upkeepTwoEvent?.oldPrice);
-      expect(upkeepOneEvent?.market).to.eq(upkeepTwoEvent?.market);
-      expect(upkeepOneEvent?.updateInterval).to.eq(
-        upkeepTwoEvent?.updateInterval
-      );
-    });
-  });
-  describe("Malicious upkeep requests", () => {
-    beforeEach(setupHook);
-    it("should revert if the pools do not belong to the market", async () => {
-      // Setup a malicious market
-      await poolKeeper.createMarket(MARKET_2, oracleWrapper.address);
-      const badPool = POOL_CODE.concat("BAD");
-      await poolKeeper.createPool(
-        MARKET_2,
-        badPool,
-=======
     const signers = await ethers.getSigners()
 
     // Deploy quote token
@@ -220,49 +73,13 @@
     await poolKeeper.createPool(
         MARKET,
         POOL_CODE,
->>>>>>> 70b4ee06
         updateInterval,
         1,
         "0x00000000000000000000000000000000",
         1,
         generateRandomAddress(),
-<<<<<<< HEAD
         quoteToken,
         generateRandomAddress() //todo replace with proper keeper oracle
-      );
-      await oracleWrapper.increasePrice();
-      const goodData = ethers.utils.defaultAbiCoder.encode(
-        [
-          ethers.utils.ParamType.from("uint32"),
-          ethers.utils.ParamType.from("string"),
-          ethers.utils.ParamType.from("string[]"),
-        ],
-        [updateInterval, MARKET_2, [badPool]]
-      );
-
-      await poolKeeper.performUpkeep(goodData);
-
-      await timeout(updateInterval * 1000 + 1000);
-      await poolKeeper.performUpkeep(goodData);
-
-      // Update a pool not in the malicious market
-      await expect(
-        poolKeeper.performUpkeep(
-          ethers.utils.defaultAbiCoder.encode(
-            [
-              ethers.utils.ParamType.from("uint32"),
-              ethers.utils.ParamType.from("string"),
-              ethers.utils.ParamType.from("string[]"),
-            ],
-            [updateInterval, MARKET_2, [POOL_CODE]]
-          )
-        )
-      ).to.be.rejectedWith(Error);
-    });
-  });
-});
-=======
-        quoteToken
     )
     await oracleWrapper.increasePrice()
     await poolKeeper.createPool(
@@ -273,7 +90,8 @@
         "0x00000000000000000000000000000000",
         2,
         generateRandomAddress(),
-        quoteToken
+        quoteToken,
+        generateRandomAddress() //todo replace with proper keeper oracle
     )
 }
 const upkeepOne = ethers.utils.defaultAbiCoder.encode(
@@ -365,7 +183,8 @@
                 "0x00000000000000000000000000000000",
                 1,
                 generateRandomAddress(),
-                quoteToken
+                quoteToken,
+                generateRandomAddress() //todo replace with proper keeper oracle
             )
             await oracleWrapper.increasePrice()
             const goodData = ethers.utils.defaultAbiCoder.encode(
@@ -397,5 +216,4 @@
             ).to.be.rejectedWith(Error)
         })
     })
-})
->>>>>>> 70b4ee06
+})