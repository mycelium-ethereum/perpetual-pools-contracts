import { ethers } from "hardhat"
import chai from "chai"
import chaiAsPromised from "chai-as-promised"
import {
    callData,
    generateRandomAddress,
    getEventArgs,
    timeout,
} from "../../utilities"

import {
    PoolFactory,
    PoolFactory__factory,
    PoolKeeper,
    PoolKeeper__factory,
    PoolSwapLibrary__factory,
    TestChainlinkOracle,
    TestChainlinkOracle__factory,
    TestOracleWrapper,
    TestOracleWrapper__factory,
    TestToken__factory,
} from "../../../typechain"
import { MARKET, POOL_CODE_2, MARKET_2, POOL_CODE } from "../../constants"
import { BigNumber } from "ethers"
import { Result } from "ethers/lib/utils"

chai.use(chaiAsPromised)
const { expect } = chai

let quoteToken: string
let oracleWrapper: TestOracleWrapper
let poolKeeper: PoolKeeper
let factory: PoolFactory
let oracle: TestChainlinkOracle
const updateInterval = 10
let upkeepOne: any
let upkeepTwo: any
let POOL1_ADDR: string
let POOL2_ADDR: string

let bothUpkeeps: any

const setupHook = async () => {
    const signers = await ethers.getSigners()

    // Deploy quote token
    const testToken = (await ethers.getContractFactory(
        "TestToken",
        signers[0]
    )) as TestToken__factory
    const token = await testToken.deploy("TEST TOKEN", "TST1")
    await token.deployed()
    await token.mint(10000, signers[0].address)
    quoteToken = token.address

    // Deploy oracle. Using a test oracle for predictability
    const oracleFactory = (await ethers.getContractFactory(
        "TestChainlinkOracle",
        signers[0]
    )) as TestChainlinkOracle__factory
    oracle = await oracleFactory.deploy()
    await oracle.deployed()
    const oracleWrapperFactory = (await ethers.getContractFactory(
        "TestOracleWrapper",
        signers[0]
    )) as TestOracleWrapper__factory
    oracleWrapper = await oracleWrapperFactory.deploy(oracle.address)
    await oracleWrapper.deployed()

    // Deploy pool keeper
    const libraryFactory = (await ethers.getContractFactory(
        "PoolSwapLibrary",
        signers[0]
    )) as PoolSwapLibrary__factory
    const library = await libraryFactory.deploy()
    await library.deployed()
    const poolKeeperFactory = (await ethers.getContractFactory("PoolKeeper", {
        signer: signers[0],
    })) as PoolKeeper__factory
    const PoolFactory = (await ethers.getContractFactory("PoolFactory", {
        signer: signers[0],
        libraries: { PoolSwapLibrary: library.address },
    })) as PoolFactory__factory
    factory = await (await PoolFactory.deploy()).deployed()
    poolKeeper = await poolKeeperFactory.deploy(factory.address)
    await poolKeeper.deployed()
    await factory.setPoolKeeper(poolKeeper.address)

    // Create pool
<<<<<<< HEAD
    await poolKeeper.createMarket(MARKET, oracleWrapper.address)
    await oracleWrapper.increasePrice()

    await poolKeeper.createPool(
        MARKET,
        POOL_CODE,
        updateInterval,
        1,
        "0x00000000000000000000000000000000",
        1,
        generateRandomAddress(),
        quoteToken,
        generateRandomAddress() //todo replace with proper keeper oracle
    )
    await oracleWrapper.increasePrice()
    await poolKeeper.createPool(
        MARKET,
        POOL_CODE_2,
        updateInterval,
        1,
        "0x00000000000000000000000000000000",
        2,
        generateRandomAddress(),
        quoteToken,
        generateRandomAddress() //todo replace with proper keeper oracle
=======
    const deploymentData = {
        owner: poolKeeper.address,
        poolCode: POOL_CODE,
        frontRunningInterval: 1,
        updateInterval: updateInterval,
        fee: [0, 0, 0, 0, 0, 0, 0, 0, 0, 0, 0, 0, 0, 0, 0, 0],
        leverageAmount: 1,
        feeAddress: generateRandomAddress(),
        quoteToken: quoteToken,
        oracleWrapper: oracleWrapper.address,
    }
    await (await factory.deployPool(deploymentData)).wait()

    const deploymentData2 = {
        owner: poolKeeper.address,
        poolCode: POOL_CODE_2,
        frontRunningInterval: 1,
        updateInterval: updateInterval,
        fee: [0, 0, 0, 0, 0, 0, 0, 0, 0, 0, 0, 0, 0, 0, 0, 0],
        leverageAmount: 2,
        feeAddress: generateRandomAddress(),
        quoteToken: quoteToken,
        oracleWrapper: oracleWrapper.address,
    }
    await (await factory.deployPool(deploymentData2)).wait()
    POOL1_ADDR = await poolKeeper.pools(0)
    POOL2_ADDR = await poolKeeper.pools(1)

    upkeepOne = ethers.utils.defaultAbiCoder.encode(
        [ethers.utils.ParamType.from("address[]")],
        [[POOL1_ADDR]]
    )
    upkeepTwo = ethers.utils.defaultAbiCoder.encode(
        [ethers.utils.ParamType.from("address[]")],
        [[POOL2_ADDR]]
>>>>>>> ac7e2bff
    )

    bothUpkeeps = [await poolKeeper.pools(0), await poolKeeper.pools(1)]
}

interface Upkeep {
    cumulativePrice: BigNumber
    lastSamplePrice: BigNumber
    executionPrice: BigNumber
    lastExecutionPrice: BigNumber
    count: number
    updateInterval: number
    roundStart: number
}
describe("PoolKeeper - performUpkeepMultiplePools: corner cases", () => {
    let oldLastExecutionPrice: BigNumber
    let oldExecutionPrice: BigNumber
    let upkeepOneEvent: Result | undefined
    let upkeepTwoEvent: Result | undefined
    describe("Multiple upkeep groups for the same market", () => {
        beforeEach(async () => {
            await setupHook()

            // Sample and execute the first upkeep group
            await (await oracleWrapper.incrementPrice()).wait()
            await poolKeeper.performUpkeepMultiplePools(bothUpkeeps)
            await timeout(updateInterval * 1000 + 1000) // TODO why this <- ?

            const upOne = await (
                await poolKeeper.performUpkeepSinglePool(POOL1_ADDR)
            ).wait()

            const upTwo = await (
                await poolKeeper.performUpkeepSinglePool(POOL2_ADDR)
            ).wait()

            upkeepOneEvent = getEventArgs(upOne, "ExecutePriceChange")
            upkeepTwoEvent = getEventArgs(upTwo, "ExecutePriceChange")
            oldLastExecutionPrice = await poolKeeper.lastExecutionPrice(
                POOL1_ADDR
            )
            oldExecutionPrice = await poolKeeper.executionPrice(POOL1_ADDR)
        })
        it("should use the same price data for a second upkeep group in the same market", async () => {
            expect(upkeepOneEvent?.oldPrice).to.eq(oldLastExecutionPrice)
            expect(upkeepTwoEvent?.oldPrice).to.eq(oldLastExecutionPrice)
            expect(upkeepOneEvent?.newPrice).to.eq(oldExecutionPrice)
            expect(upkeepTwoEvent?.newPrice).to.eq(oldExecutionPrice)
        })
        it("should use the same price for a new round + execute transaction and an execution transaction that follows for a second upkeep group", async () => {
            await timeout(updateInterval * 1000 + 1000)

            const upOne = await (
                await poolKeeper.performUpkeepSinglePool(POOL1_ADDR)
            ).wait()
            const upTwo = await (
                await poolKeeper.performUpkeepSinglePool(POOL2_ADDR)
            ).wait()
            upkeepOneEvent = getEventArgs(upOne, "ExecutePriceChange")
            upkeepTwoEvent = getEventArgs(upTwo, "ExecutePriceChange")
            expect(upkeepOneEvent?.newPrice).to.eq(upkeepTwoEvent?.newPrice)
            expect(upkeepOneEvent?.oldPrice).to.eq(upkeepTwoEvent?.oldPrice)
            expect(upkeepOneEvent?.updateInterval).to.eq(
                upkeepTwoEvent?.updateInterval
            )
        })
    })
<<<<<<< HEAD
    describe("Malicious upkeep requests", () => {
        beforeEach(setupHook)
        it("should revert if the pools do not belong to the market", async () => {
            // Setup a malicious market
            await poolKeeper.createMarket(MARKET_2, oracleWrapper.address)
            const badPool = POOL_CODE.concat("BAD")
            await poolKeeper.createPool(
                MARKET_2,
                badPool,
                updateInterval,
                1,
                "0x00000000000000000000000000000000",
                1,
                generateRandomAddress(),
                quoteToken,
                generateRandomAddress() //todo replace with proper keeper oracle
            )
            await oracleWrapper.increasePrice()
            const goodData = ethers.utils.defaultAbiCoder.encode(
                [
                    ethers.utils.ParamType.from("uint32"),
                    ethers.utils.ParamType.from("string"),
                    ethers.utils.ParamType.from("string[]"),
                ],
                [updateInterval, MARKET_2, [badPool]]
            )

            await poolKeeper.performUpkeep(goodData)

            await timeout(updateInterval * 1000 + 1000)
            await poolKeeper.performUpkeep(goodData)

            // Update a pool not in the malicious market
            await expect(
                poolKeeper.performUpkeep(
                    ethers.utils.defaultAbiCoder.encode(
                        [
                            ethers.utils.ParamType.from("uint32"),
                            ethers.utils.ParamType.from("string"),
                            ethers.utils.ParamType.from("string[]"),
                        ],
                        [updateInterval, MARKET_2, [POOL_CODE]]
                    )
                )
            ).to.be.rejectedWith(Error)
        })
    })
=======
>>>>>>> ac7e2bff
})<|MERGE_RESOLUTION|>--- conflicted
+++ resolved
@@ -87,33 +87,6 @@
     await factory.setPoolKeeper(poolKeeper.address)
 
     // Create pool
-<<<<<<< HEAD
-    await poolKeeper.createMarket(MARKET, oracleWrapper.address)
-    await oracleWrapper.increasePrice()
-
-    await poolKeeper.createPool(
-        MARKET,
-        POOL_CODE,
-        updateInterval,
-        1,
-        "0x00000000000000000000000000000000",
-        1,
-        generateRandomAddress(),
-        quoteToken,
-        generateRandomAddress() //todo replace with proper keeper oracle
-    )
-    await oracleWrapper.increasePrice()
-    await poolKeeper.createPool(
-        MARKET,
-        POOL_CODE_2,
-        updateInterval,
-        1,
-        "0x00000000000000000000000000000000",
-        2,
-        generateRandomAddress(),
-        quoteToken,
-        generateRandomAddress() //todo replace with proper keeper oracle
-=======
     const deploymentData = {
         owner: poolKeeper.address,
         poolCode: POOL_CODE,
@@ -149,7 +122,6 @@
     upkeepTwo = ethers.utils.defaultAbiCoder.encode(
         [ethers.utils.ParamType.from("address[]")],
         [[POOL2_ADDR]]
->>>>>>> ac7e2bff
     )
 
     bothUpkeeps = [await poolKeeper.pools(0), await poolKeeper.pools(1)]
@@ -217,54 +189,4 @@
             )
         })
     })
-<<<<<<< HEAD
-    describe("Malicious upkeep requests", () => {
-        beforeEach(setupHook)
-        it("should revert if the pools do not belong to the market", async () => {
-            // Setup a malicious market
-            await poolKeeper.createMarket(MARKET_2, oracleWrapper.address)
-            const badPool = POOL_CODE.concat("BAD")
-            await poolKeeper.createPool(
-                MARKET_2,
-                badPool,
-                updateInterval,
-                1,
-                "0x00000000000000000000000000000000",
-                1,
-                generateRandomAddress(),
-                quoteToken,
-                generateRandomAddress() //todo replace with proper keeper oracle
-            )
-            await oracleWrapper.increasePrice()
-            const goodData = ethers.utils.defaultAbiCoder.encode(
-                [
-                    ethers.utils.ParamType.from("uint32"),
-                    ethers.utils.ParamType.from("string"),
-                    ethers.utils.ParamType.from("string[]"),
-                ],
-                [updateInterval, MARKET_2, [badPool]]
-            )
-
-            await poolKeeper.performUpkeep(goodData)
-
-            await timeout(updateInterval * 1000 + 1000)
-            await poolKeeper.performUpkeep(goodData)
-
-            // Update a pool not in the malicious market
-            await expect(
-                poolKeeper.performUpkeep(
-                    ethers.utils.defaultAbiCoder.encode(
-                        [
-                            ethers.utils.ParamType.from("uint32"),
-                            ethers.utils.ParamType.from("string"),
-                            ethers.utils.ParamType.from("string[]"),
-                        ],
-                        [updateInterval, MARKET_2, [POOL_CODE]]
-                    )
-                )
-            ).to.be.rejectedWith(Error)
-        })
-    })
-=======
->>>>>>> ac7e2bff
 })