import { ethers } from "hardhat"
import chai from "chai"
import chaiAsPromised from "chai-as-promised"
import {
    callData,
    generateRandomAddress,
    getEventArgs,
    timeout,
} from "../../utilities"

import {
    PoolFactory,
    PoolFactory__factory,
    PoolKeeper,
    PoolKeeper__factory,
    PoolSwapLibrary__factory,
    TestChainlinkOracle,
    TestChainlinkOracle__factory,
    TestOracleWrapper,
    TestOracleWrapper__factory,
    TestToken__factory,
} from "../../../typechain"
import { MARKET, POOL_CODE_2, MARKET_2, POOL_CODE } from "../../constants"
import { BigNumber } from "ethers"
import { Result } from "ethers/lib/utils"

chai.use(chaiAsPromised)
const { expect } = chai

let quoteToken: string
let oracleWrapper: TestOracleWrapper
let poolKeeper: PoolKeeper
let factory: PoolFactory
let oracle: TestChainlinkOracle
const updateInterval = 10

const setupHook = async () => {
    const signers = await ethers.getSigners()

    // Deploy quote token
    const testToken = (await ethers.getContractFactory(
        "TestToken",
        signers[0]
    )) as TestToken__factory
    const token = await testToken.deploy("TEST TOKEN", "TST1")
    await token.deployed()
    await token.mint(10000, signers[0].address)
    quoteToken = token.address

    // Deploy oracle. Using a test oracle for predictability
    const oracleFactory = (await ethers.getContractFactory(
        "TestChainlinkOracle",
        signers[0]
    )) as TestChainlinkOracle__factory
    oracle = await oracleFactory.deploy()
    await oracle.deployed()
    const oracleWrapperFactory = (await ethers.getContractFactory(
        "TestOracleWrapper",
        signers[0]
    )) as TestOracleWrapper__factory
    oracleWrapper = await oracleWrapperFactory.deploy(oracle.address)
    await oracleWrapper.deployed()

    // Deploy pool keeper
    const libraryFactory = (await ethers.getContractFactory(
        "PoolSwapLibrary",
        signers[0]
    )) as PoolSwapLibrary__factory
    const library = await libraryFactory.deploy()
    await library.deployed()
    const poolKeeperFactory = (await ethers.getContractFactory("PoolKeeper", {
        signer: signers[0],
    })) as PoolKeeper__factory
    const PoolFactory = (await ethers.getContractFactory("PoolFactory", {
        signer: signers[0],
        libraries: { PoolSwapLibrary: library.address },
    })) as PoolFactory__factory
    factory = await (await PoolFactory.deploy()).deployed()
    poolKeeper = await poolKeeperFactory.deploy(factory.address)
    await poolKeeper.deployed()
    await factory.setPoolKeeper(poolKeeper.address)

    // Create pool
    const deploymentData = {
        owner: poolKeeper.address,
        poolCode: POOL_CODE,
        frontRunningInterval: 1,
        updateInterval: updateInterval,
        fee: [0, 0, 0, 0, 0, 0, 0, 0, 0, 0, 0, 0, 0, 0, 0, 0],
        leverageAmount: 1,
        feeAddress: generateRandomAddress(),
        quoteToken: quoteToken,
        oracleWrapper: oracleWrapper.address,
    }
    await (await factory.deployPool(deploymentData)).wait()

    const deploymentData2 = {
        owner: poolKeeper.address,
        poolCode: POOL_CODE_2,
        frontRunningInterval: 1,
        updateInterval: updateInterval,
        fee: [0, 0, 0, 0, 0, 0, 0, 0, 0, 0, 0, 0, 0, 0, 0, 0],
        leverageAmount: 2,
        feeAddress: generateRandomAddress(),
        quoteToken: quoteToken,
        oracleWrapper: oracleWrapper.address,
    }
    await (await factory.deployPool(deploymentData2)).wait()
}
const upkeepOne = ethers.utils.defaultAbiCoder.encode(
<<<<<<< HEAD
    [
        ethers.utils.ParamType.from("uint32"),
        ethers.utils.ParamType.from("string"),
        ethers.utils.ParamType.from("address[]"),
    ],
    [updateInterval, MARKET, [POOL_CODE]]
)
const upkeepTwo = ethers.utils.defaultAbiCoder.encode(
    [
        ethers.utils.ParamType.from("uint32"),
        ethers.utils.ParamType.from("string"),
        ethers.utils.ParamType.from("address[]"),
    ],
    [updateInterval, MARKET, [POOL_CODE_2]]
=======
    [ethers.utils.ParamType.from("string[]")],
    [[POOL_CODE]]
)
const upkeepTwo = ethers.utils.defaultAbiCoder.encode(
    [ethers.utils.ParamType.from("string[]")],
    [[POOL_CODE_2]]
>>>>>>> b9d687cf
)
interface Upkeep {
    cumulativePrice: BigNumber
    lastSamplePrice: BigNumber
    executionPrice: BigNumber
    lastExecutionPrice: BigNumber
    count: number
    updateInterval: number
    roundStart: number
}
describe("PoolKeeper - performUpkeep: corner cases", () => {
    let oldLastExecutionPrice: BigNumber
    let oldExecutionPrice: BigNumber
    let upkeepOneEvent: Result | undefined
    let upkeepTwoEvent: Result | undefined
    describe("Multiple upkeep groups for the same market", () => {
        beforeEach(async () => {
            await setupHook()

            // Sample and execute the first upkeep group
            await (await oracleWrapper.incrementPrice()).wait()
            await poolKeeper.performUpkeep(upkeepOne)
            await poolKeeper.performUpkeep(upkeepTwo)
            await timeout(updateInterval * 1000 + 1000) // TODO why this <- ?

            const upOne = await (
                await poolKeeper.performUpkeep(upkeepOne)
            ).wait()

            const upTwo = await (
                await poolKeeper.performUpkeep(upkeepTwo)
            ).wait()

            upkeepOneEvent = getEventArgs(upOne, "ExecutePriceChange")
            upkeepTwoEvent = getEventArgs(upTwo, "ExecutePriceChange")
            oldLastExecutionPrice = await poolKeeper.lastExecutionPrice(
                POOL_CODE
            )
            oldExecutionPrice = await poolKeeper.executionPrice(POOL_CODE)
        })
        it("should use the same price data for a second upkeep group in the same market", async () => {
            expect(upkeepOneEvent?.oldPrice).to.eq(oldLastExecutionPrice)
            expect(upkeepTwoEvent?.oldPrice).to.eq(oldLastExecutionPrice)
            expect(upkeepOneEvent?.newPrice).to.eq(oldExecutionPrice)
            expect(upkeepTwoEvent?.newPrice).to.eq(oldExecutionPrice)
        })
        it("should use the same price for a new round + execute transaction and an execution transaction that follows for a second upkeep group", async () => {
            await timeout(updateInterval * 1000 + 1000)

            const upOne = await (
                await poolKeeper.performUpkeep(upkeepOne)
            ).wait()
            const upTwo = await (
                await poolKeeper.performUpkeep(upkeepTwo)
            ).wait()
            upkeepOneEvent = getEventArgs(upOne, "ExecutePriceChange")
            upkeepTwoEvent = getEventArgs(upTwo, "ExecutePriceChange")
            expect(upkeepOneEvent?.newPrice).to.eq(upkeepTwoEvent?.newPrice)
            expect(upkeepOneEvent?.oldPrice).to.eq(upkeepTwoEvent?.oldPrice)
            expect(upkeepOneEvent?.updateInterval).to.eq(
                upkeepTwoEvent?.updateInterval
            )
        })
    })
})<|MERGE_RESOLUTION|>--- conflicted
+++ resolved
@@ -108,29 +108,12 @@
     await (await factory.deployPool(deploymentData2)).wait()
 }
 const upkeepOne = ethers.utils.defaultAbiCoder.encode(
-<<<<<<< HEAD
-    [
-        ethers.utils.ParamType.from("uint32"),
-        ethers.utils.ParamType.from("string"),
-        ethers.utils.ParamType.from("address[]"),
-    ],
-    [updateInterval, MARKET, [POOL_CODE]]
-)
-const upkeepTwo = ethers.utils.defaultAbiCoder.encode(
-    [
-        ethers.utils.ParamType.from("uint32"),
-        ethers.utils.ParamType.from("string"),
-        ethers.utils.ParamType.from("address[]"),
-    ],
-    [updateInterval, MARKET, [POOL_CODE_2]]
-=======
     [ethers.utils.ParamType.from("string[]")],
     [[POOL_CODE]]
 )
 const upkeepTwo = ethers.utils.defaultAbiCoder.encode(
     [ethers.utils.ParamType.from("string[]")],
     [[POOL_CODE_2]]
->>>>>>> b9d687cf
 )
 interface Upkeep {
     cumulativePrice: BigNumber
