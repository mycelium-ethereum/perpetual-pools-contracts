import { ethers } from "hardhat"
import chai from "chai"
import chaiAsPromised from "chai-as-promised"
import { generateRandomAddress, getEventArgs, timeout } from "../../utilities"

import { MARKET_2, POOL_CODE, POOL_CODE_2 } from "../../constants"
import {
    PoolFactory__factory,
    PoolKeeper,
    PoolKeeper__factory,
    PoolSwapLibrary__factory,
    TestChainlinkOracle__factory,
    TestOracleWrapper,
    TestOracleWrapper__factory,
    TestToken__factory,
} from "../../../typechain"
import { BigNumber } from "ethers"
import { Result } from "ethers/lib/utils"

chai.use(chaiAsPromised)
const { expect } = chai

let quoteToken: string
let oracleWrapper: TestOracleWrapper
let poolKeeper: PoolKeeper
let callData: any
let POOL1_ADDR: string
let POOL2_ADDR: string

const updateInterval = 10

const setupHook = async () => {
    const signers = await ethers.getSigners()

    // Deploy quote token
    const testToken = (await ethers.getContractFactory(
        "TestToken",
        signers[0]
    )) as TestToken__factory
    const token = await testToken.deploy("TEST TOKEN", "TST1")
    await token.deployed()
    await token.mint(10000, signers[0].address)
    quoteToken = token.address

    const chainlinkOracleFactory = (await ethers.getContractFactory(
        "TestChainlinkOracle",
        signers[0]
    )) as TestChainlinkOracle__factory
    const chainlinkOracle = await chainlinkOracleFactory.deploy()

    // Deploy oracle. Using a test oracle for predictability
    const oracleWrapperFactory = (await ethers.getContractFactory(
        "TestOracleWrapper",
        signers[0]
    )) as TestOracleWrapper__factory
    oracleWrapper = await oracleWrapperFactory.deploy(chainlinkOracle.address)
    await oracleWrapper.deployed()

    // Deploy pool keeper
    const libraryFactory = (await ethers.getContractFactory(
        "PoolSwapLibrary",
        signers[0]
    )) as PoolSwapLibrary__factory
    const library = await libraryFactory.deploy()
    await library.deployed()
    const poolKeeperFactory = (await ethers.getContractFactory("PoolKeeper", {
        signer: signers[0],
    })) as PoolKeeper__factory
    const PoolFactory = (await ethers.getContractFactory("PoolFactory", {
        signer: signers[0],
        libraries: { PoolSwapLibrary: library.address },
    })) as PoolFactory__factory
    const factory = await (await PoolFactory.deploy()).deployed()
    poolKeeper = await poolKeeperFactory.deploy(factory.address)
    await poolKeeper.deployed()
    await factory.setPoolKeeper(poolKeeper.address)

    await oracleWrapper.incrementPrice()
    // Create pool
<<<<<<< HEAD
    await poolKeeper.createMarket(MARKET, oracleWrapper.address)
    await oracleWrapper.increasePrice()

    await poolKeeper.createPool(
        MARKET,
        POOL_CODE,
        updateInterval,
        1,
        "0x00000000000000000000000000000000",
        1,
        generateRandomAddress(),
        quoteToken,
        generateRandomAddress() //todo replace with proper keeper oracle
    )
    await oracleWrapper.increasePrice()
    await poolKeeper.createPool(
        MARKET,
        POOL_CODE_2,
        updateInterval,
        1,
        "0x00000000000000000000000000000000",
        2,
        generateRandomAddress(),
        quoteToken,
        generateRandomAddress() //todo replace with proper keeper oracle
=======
    const deploymentData = {
        owner: poolKeeper.address,
        poolCode: POOL_CODE,
        frontRunningInterval: 1,
        updateInterval: updateInterval,
        fee: [0, 0, 0, 0, 0, 0, 0, 0, 0, 0, 0, 0, 0, 0, 0, 0],
        leverageAmount: 1,
        feeAddress: generateRandomAddress(),
        quoteToken: quoteToken,
        oracleWrapper: oracleWrapper.address,
    }
    await (await factory.deployPool(deploymentData)).wait()

    await oracleWrapper.incrementPrice()
    const deploymentData2 = {
        owner: poolKeeper.address,
        poolCode: POOL_CODE_2,
        frontRunningInterval: 1,
        updateInterval: updateInterval,
        fee: [0, 0, 0, 0, 0, 0, 0, 0, 0, 0, 0, 0, 0, 0, 0, 0],
        leverageAmount: 2,
        feeAddress: generateRandomAddress(),
        quoteToken: quoteToken,
        oracleWrapper: oracleWrapper.address,
    }
    await (await factory.deployPool(deploymentData2)).wait()

    // get pool addresses
    POOL1_ADDR = await poolKeeper.pools(0)
    POOL2_ADDR = await poolKeeper.pools(1)

    callData = ethers.utils.defaultAbiCoder.encode(
        [ethers.utils.ParamType.from("address[]")],
        [[POOL1_ADDR, POOL2_ADDR]]
>>>>>>> ac7e2bff
    )
}

interface Upkeep {
    cumulativePrice: BigNumber
    lastSamplePrice: BigNumber
    executionPrice: BigNumber
    lastExecutionPrice: BigNumber
    count: number
    updateInterval: number
    roundStart: number
}
describe("PoolKeeper - performUpkeep: basic functionality", () => {
    let oldRound: Upkeep
    let newRound: Upkeep
    let oldExecutionPrice: BigNumber
    let newExecutionPrice: BigNumber
    let oldLastExecutionPrice: BigNumber
    let newLastExecutionPrice: BigNumber
    let oldRoundStart: BigNumber
    let newRoundStart: BigNumber
    describe("Base cases", () => {
        beforeEach(setupHook)
        it("should not revert if performData is invalid", async () => {
            await poolKeeper.performUpkeepMultiplePools([
                POOL1_ADDR,
                POOL2_ADDR,
            ])
        })
    })

    describe("Upkeep - Price execution", () => {
        let event: Result | undefined
        let lastTime: BigNumber
        before(async () => {
            await setupHook()
            // process a few upkeeps
            lastTime = await poolKeeper.lastExecutionTime(POOL1_ADDR)
            await oracleWrapper.incrementPrice()
            await timeout(updateInterval * 1000 + 1000)
            const result = await (
                await poolKeeper.performUpkeepMultiplePools([
                    POOL1_ADDR,
                    POOL2_ADDR,
                ])
            ).wait()
            oldExecutionPrice = await poolKeeper.executionPrice(POOL1_ADDR)
            oldLastExecutionPrice = await poolKeeper.lastExecutionPrice(
                POOL1_ADDR
            )
            event = getEventArgs(result, "ExecutePriceChange")
        })
        it("should emit an event with the details", async () => {
            expect(event?.updateInterval).to.eq(updateInterval)
            expect(event?.oldPrice).to.eq(oldLastExecutionPrice)
            expect(event?.newPrice).to.eq(oldExecutionPrice)
            expect(event?.pool).to.eq(POOL1_ADDR)
        })
        it("should set last execution time", async () => {
            expect(
                (await poolKeeper.lastExecutionTime(POOL1_ADDR)).gt(
                    BigNumber.from(lastTime)
                )
            ).to.equal(true)
        })
    })

    describe("Upkeep - New round", () => {
        before(async () => {
            // Check starting conditions
            await setupHook()
            // process a few upkeeps
            await oracleWrapper.incrementPrice()

            oldRoundStart = await poolKeeper.poolRoundStart(POOL1_ADDR)
            oldExecutionPrice = await poolKeeper.executionPrice(POOL1_ADDR)
            // delay and upkeep again
            await timeout(updateInterval * 1000 + 1000)

            await poolKeeper.performUpkeepMultiplePools([
                POOL1_ADDR,
                POOL2_ADDR,
            ])
            newExecutionPrice = await poolKeeper.executionPrice(POOL1_ADDR)
            newLastExecutionPrice = await poolKeeper.lastExecutionPrice(
                POOL1_ADDR
            )
            newRoundStart = await poolKeeper.poolRoundStart(POOL1_ADDR)
        })
        it("should clear the old round data", async () => {
            const price = ethers.utils.parseEther(
                (await oracleWrapper.getPrice()).toString()
            )
            expect(newRoundStart.gt(oldRoundStart)).to.equal(true)
            expect(newExecutionPrice.gt(oldExecutionPrice)).to.equal(true)
            expect(newExecutionPrice).to.equal(price)
        })
        it("should calculate a new execution price", async () => {
            expect(newLastExecutionPrice).to.eq(oldExecutionPrice)
            expect(newExecutionPrice.gt(oldExecutionPrice)).to.equal(true)
        })
    })
})<|MERGE_RESOLUTION|>--- conflicted
+++ resolved
@@ -77,33 +77,6 @@
 
     await oracleWrapper.incrementPrice()
     // Create pool
-<<<<<<< HEAD
-    await poolKeeper.createMarket(MARKET, oracleWrapper.address)
-    await oracleWrapper.increasePrice()
-
-    await poolKeeper.createPool(
-        MARKET,
-        POOL_CODE,
-        updateInterval,
-        1,
-        "0x00000000000000000000000000000000",
-        1,
-        generateRandomAddress(),
-        quoteToken,
-        generateRandomAddress() //todo replace with proper keeper oracle
-    )
-    await oracleWrapper.increasePrice()
-    await poolKeeper.createPool(
-        MARKET,
-        POOL_CODE_2,
-        updateInterval,
-        1,
-        "0x00000000000000000000000000000000",
-        2,
-        generateRandomAddress(),
-        quoteToken,
-        generateRandomAddress() //todo replace with proper keeper oracle
-=======
     const deploymentData = {
         owner: poolKeeper.address,
         poolCode: POOL_CODE,
@@ -138,7 +111,6 @@
     callData = ethers.utils.defaultAbiCoder.encode(
         [ethers.utils.ParamType.from("address[]")],
         [[POOL1_ADDR, POOL2_ADDR]]
->>>>>>> ac7e2bff
     )
 }
 
