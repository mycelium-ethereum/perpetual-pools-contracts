--- conflicted
+++ resolved
@@ -73,32 +73,6 @@
     await poolKeeper.createMarket(MARKET, oracleWrapper.address)
     await oracleWrapper.increasePrice()
 
-<<<<<<< HEAD
-  await poolKeeper.createPool(
-    MARKET,
-    POOL_CODE,
-    updateInterval,
-    1,
-    "0x00000000000000000000000000000000",
-    1,
-    generateRandomAddress(),
-    quoteToken,
-    generateRandomAddress() //todo replace with proper keeper oracle
-  );
-  await oracleWrapper.increasePrice();
-  await poolKeeper.createPool(
-    MARKET,
-    POOL_CODE_2,
-    updateInterval,
-    1,
-    "0x00000000000000000000000000000000",
-    2,
-    generateRandomAddress(),
-    quoteToken,
-    generateRandomAddress() //todo replace with proper keeper oracle
-  );
-};
-=======
     await poolKeeper.createPool(
         MARKET,
         POOL_CODE,
@@ -107,7 +81,8 @@
         "0x00000000000000000000000000000000",
         1,
         generateRandomAddress(),
-        quoteToken
+        quoteToken,
+        generateRandomAddress() //todo replace with proper keeper oracle
     )
     await oracleWrapper.increasePrice()
     await poolKeeper.createPool(
@@ -118,10 +93,10 @@
         "0x00000000000000000000000000000000",
         2,
         generateRandomAddress(),
-        quoteToken
+        quoteToken,
+        generateRandomAddress() //todo replace with proper keeper oracle
     )
 }
->>>>>>> 70b4ee06
 const callData = ethers.utils.defaultAbiCoder.encode(
     [
         ethers.utils.ParamType.from("uint32"),
