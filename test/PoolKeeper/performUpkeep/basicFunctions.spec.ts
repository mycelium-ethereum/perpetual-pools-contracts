import { ethers } from "hardhat"
import chai from "chai"
import chaiAsPromised from "chai-as-promised"
import { generateRandomAddress, getEventArgs, timeout } from "../../utilities"

import { MARKET_2, POOL_CODE } from "../../constants"
import {
    PoolFactory__factory,
    PoolKeeper,
    PoolKeeper__factory,
    PoolSwapLibrary__factory,
    TestOracleWrapper,
    TestOracleWrapper__factory,
    TestToken__factory,
} from "../../../typechain"
import { MARKET, POOL_CODE_2 } from "../../constants"
import { BigNumber } from "ethers"
import { Result } from "ethers/lib/utils"
import { count } from "console"

chai.use(chaiAsPromised)
const { expect } = chai

let quoteToken: string
let oracleWrapper: TestOracleWrapper
let poolKeeper: PoolKeeper

const updateInterval = 10

const setupHook = async () => {
    const signers = await ethers.getSigners()

    // Deploy quote token
    const testToken = (await ethers.getContractFactory(
        "TestToken",
        signers[0]
    )) as TestToken__factory
    const token = await testToken.deploy("TEST TOKEN", "TST1")
    await token.deployed()
    await token.mint(10000, signers[0].address)
    quoteToken = token.address

    // Deploy oracle. Using a test oracle for predictability
    const oracleWrapperFactory = (await ethers.getContractFactory(
        "TestOracleWrapper",
        signers[0]
    )) as TestOracleWrapper__factory
    oracleWrapper = await oracleWrapperFactory.deploy()
    await oracleWrapper.deployed()

<<<<<<< HEAD
  // Deploy pool keeper
  const libraryFactory = (await ethers.getContractFactory(
    "PoolSwapLibrary",
    signers[0]
  )) as PoolSwapLibrary__factory;
  const library = await libraryFactory.deploy();
  await library.deployed();
  const poolKeeperFactory = (await ethers.getContractFactory("PoolKeeper", {
    signer: signers[0],
  })) as PoolKeeper__factory;
  const PoolFactory = (await ethers.getContractFactory("PoolFactory", {
    signer: signers[0],
    libraries: { PoolSwapLibrary: library.address },
  })) as PoolFactory__factory;
  const factory = await (await PoolFactory.deploy()).deployed();
  poolKeeper = await poolKeeperFactory.deploy(
    factory.address
  );
  await poolKeeper.deployed();

  await oracleWrapper.increasePrice();
  // Create pool
  const deploymentData = {
    owner: poolKeeper.address,
    poolCode: POOL_CODE,
    frontRunningInterval: 1,
    updateInterval: updateInterval,
    fee: [0, 0, 0, 0, 0, 0, 0, 0, 0, 0, 0, 0, 0, 0, 0, 0],
    leverageAmount: 1,
    feeAddress: generateRandomAddress(),
    quoteToken: quoteToken,
    oracleWrapper: oracleWrapper.address
  }
  await (await factory.deployPool(deploymentData)).wait()

  await oracleWrapper.increasePrice();
  const deploymentData2 = {
    owner: poolKeeper.address,
    poolCode: POOL_CODE_2,
    frontRunningInterval: 1,
    updateInterval: updateInterval,
    fee: [0, 0, 0, 0, 0, 0, 0, 0, 0, 0, 0, 0, 0, 0, 0, 0],
    leverageAmount: 2,
    feeAddress: generateRandomAddress(),
    quoteToken: quoteToken,
    oracleWrapper: oracleWrapper.address
  }
  await (await factory.deployPool(deploymentData2)).wait()
};
=======
    // Deploy pool keeper
    const libraryFactory = (await ethers.getContractFactory(
        "PoolSwapLibrary",
        signers[0]
    )) as PoolSwapLibrary__factory
    const library = await libraryFactory.deploy()
    await library.deployed()
    const poolKeeperFactory = (await ethers.getContractFactory("PoolKeeper", {
        signer: signers[0],
    })) as PoolKeeper__factory
    const PoolFactory = (await ethers.getContractFactory("PoolFactory", {
        signer: signers[0],
        libraries: { PoolSwapLibrary: library.address },
    })) as PoolFactory__factory
    const factory = await (await PoolFactory.deploy()).deployed()
    poolKeeper = await poolKeeperFactory.deploy(
        oracleWrapper.address,
        factory.address
    )
    await poolKeeper.deployed()

    // Create pool
    await poolKeeper.createMarket(MARKET, oracleWrapper.address)
    await oracleWrapper.increasePrice()

    await poolKeeper.createPool(
        MARKET,
        POOL_CODE,
        updateInterval,
        1,
        "0x00000000000000000000000000000000",
        1,
        generateRandomAddress(),
        quoteToken
    )
    await oracleWrapper.increasePrice()
    await poolKeeper.createPool(
        MARKET,
        POOL_CODE_2,
        updateInterval,
        1,
        "0x00000000000000000000000000000000",
        2,
        generateRandomAddress(),
        quoteToken
    )
}
>>>>>>> 6d5c79df
const callData = ethers.utils.defaultAbiCoder.encode(
    [
        ethers.utils.ParamType.from("uint32"),
        ethers.utils.ParamType.from("string"),
        ethers.utils.ParamType.from("string[]"),
    ],
    [updateInterval, MARKET, [POOL_CODE, POOL_CODE_2]]
)

interface Upkeep {
    cumulativePrice: BigNumber
    lastSamplePrice: BigNumber
    executionPrice: BigNumber
    lastExecutionPrice: BigNumber
    count: number
    updateInterval: number
    roundStart: number
}
describe("PoolKeeper - performUpkeep: basic functionality", () => {
<<<<<<< HEAD
  let oldRound: Upkeep;
  let newRound: Upkeep;
  let oldExecutionPrice: BigNumber;
  let newExecutionPrice: BigNumber;
  let oldLastExecutionPrice: BigNumber;
  let newLastExecutionPrice: BigNumber;
  let oldRoundStart: BigNumber;
  let newRoundStart: BigNumber;
  describe("Base cases", () => {
    beforeEach(setupHook);
    it("should revert if performData is invalid", async () => {
      await expect(
        poolKeeper.performUpkeep(
          ethers.utils.defaultAbiCoder.encode(
            [
              ethers.utils.ParamType.from("string"),
              ethers.utils.ParamType.from("string[]"),
            ],
            [MARKET_2, [POOL_CODE, POOL_CODE_2]]
          )
        )
      ).to.be.rejectedWith(Error);
    });
  });

  describe("Upkeep - Price execution", () => {
    let event: Result | undefined;
    let lastTime: BigNumber;
    before(async () => {
      await setupHook();
      // process a few upkeeps
      lastTime = await poolKeeper.lastExecutionTime(POOL_CODE);
      await oracleWrapper.increasePrice();
      await timeout(updateInterval * 1000 + 1000);
      const result = await (await poolKeeper.performUpkeep(callData)).wait();
      oldExecutionPrice = await poolKeeper.executionPrice(POOL_CODE)
      oldLastExecutionPrice = await poolKeeper.lastExecutionPrice(POOL_CODE)
      event = getEventArgs(result, "ExecutePriceChange");
    });
    it("should emit an event with the details", async () => {
      expect(event?.updateInterval).to.eq(updateInterval);
      expect(event?.oldPrice).to.eq(oldLastExecutionPrice);
      expect(event?.newPrice).to.eq(oldExecutionPrice);
      expect(event?.pool).to.eq(POOL_CODE);
    });
    it("should set last execution time", async () => {
      expect(await poolKeeper.lastExecutionTime(POOL_CODE)).to.be.greaterThan(
        lastTime
      );
    });
  });

  describe("Upkeep - New round", () => {
    before(async () => {
      // Check starting conditions
      await setupHook();
      // process a few upkeeps
      await oracleWrapper.increasePrice();
      // await poolKeeper.performUpkeep(callData);

      oldRoundStart = await poolKeeper.poolRoundStart(POOL_CODE)
      oldExecutionPrice = await poolKeeper.executionPrice(POOL_CODE)
      // delay and upkeep again
      await timeout(updateInterval * 1000 + 1000);

      await poolKeeper.performUpkeep(callData);
      newExecutionPrice = await poolKeeper.executionPrice(POOL_CODE);
      newLastExecutionPrice = await poolKeeper.lastExecutionPrice(POOL_CODE);
      newRoundStart = await poolKeeper.poolRoundStart(POOL_CODE);
    });
    it("should clear the old round data", async () => {
      const price = await oracleWrapper.getPrice();
      expect(newRoundStart).to.be.greaterThan(oldRoundStart);
      expect(newExecutionPrice).to.be.greaterThan(oldExecutionPrice)
      expect(newExecutionPrice).to.equal(price)
    });
    it("should calculate a new execution price", async () => {
      expect(newLastExecutionPrice).to.eq(oldRound.executionPrice);
    });
  });
});
=======
    let oldRound: Upkeep
    let newRound: Upkeep
    describe("Base cases", () => {
        beforeEach(setupHook)
        it("should revert if performData is invalid", async () => {
            await expect(
                poolKeeper.performUpkeep(
                    ethers.utils.defaultAbiCoder.encode(
                        [
                            ethers.utils.ParamType.from("string"),
                            ethers.utils.ParamType.from("string[]"),
                        ],
                        [MARKET_2, [POOL_CODE, POOL_CODE_2]]
                    )
                )
            ).to.be.rejectedWith(Error)
        })
    })
    describe("Upkeep - Price averaging", () => {
        let price: BigNumber
        before(async () => {
            // Check starting conditions
            await setupHook()

            await timeout(updateInterval * 1000 + 1000)
            await oracleWrapper.increasePrice()
            price = await oracleWrapper.getPrice(MARKET)
            await poolKeeper.performUpkeep(callData)
            await oracleWrapper.increasePrice()
            await poolKeeper.performUpkeep(callData)
            await oracleWrapper.increasePrice()
            await poolKeeper.performUpkeep(callData)
        })
        it("should update the cumulative price for the market+pools in performData", async () => {
            expect(
                (await poolKeeper.upkeep(MARKET, updateInterval))
                    .cumulativePrice
            ).to.eq(price.add(price.add(1)).add(price.add(2)))
        })
        it("should update the count for the market+pools in performData", async () => {
            expect(
                (await poolKeeper.upkeep(MARKET, updateInterval)).count
            ).to.eq(3)
        })
    })
    describe("Upkeep - Price execution", () => {
        let event: Result | undefined
        let lastTime: number
        before(async () => {
            await setupHook()
            // process a few upkeeps
            lastTime = await poolKeeper.lastExecutionTime(callData)
            await oracleWrapper.increasePrice()
            await timeout(updateInterval * 1000 + 1000)
            const result = await (
                await poolKeeper.performUpkeep(callData)
            ).wait()
            oldRound = await poolKeeper.upkeep(MARKET, updateInterval)
            event = getEventArgs(result, "ExecutePriceChange")
        })
        it("should emit an event with the details", async () => {
            expect(event?.updateInterval).to.eq(updateInterval)
            expect(event?.oldPrice).to.eq(oldRound.lastExecutionPrice)
            expect(event?.newPrice).to.eq(oldRound.executionPrice)
            expect(event?.market).to.eq(MARKET)
            expect(event?.pool).to.eq(POOL_CODE)
        })
        it("should set last execution time", async () => {
            expect(
                await poolKeeper.lastExecutionTime(POOL_CODE)
            ).to.be.greaterThan(lastTime)
        })
    })
    describe("Upkeep - New round", () => {
        before(async () => {
            // Check starting conditions
            await setupHook()
            // process a few upkeeps
            await oracleWrapper.increasePrice()
            // await poolKeeper.performUpkeep(callData);

            oldRound = await poolKeeper.upkeep(MARKET, updateInterval)
            // delay and upkeep again
            await timeout(updateInterval * 1000 + 1000)

            await poolKeeper.performUpkeep(callData)
            newRound = await poolKeeper.upkeep(MARKET, updateInterval)
        })
        it("should clear the old round data", async () => {
            const price = await oracleWrapper.getPrice(MARKET)
            expect(newRound.count).to.eq(1)
            expect(newRound.roundStart).to.be.greaterThan(oldRound.roundStart)
            expect(newRound.cumulativePrice).to.eq(price)
            expect(newRound.lastSamplePrice).to.eq(price)
        })
        it("should calculate a new execution price", async () => {
            expect(newRound.lastExecutionPrice).to.eq(oldRound.executionPrice)
            expect(newRound.executionPrice).to.eq(
                ethers.utils
                    .parseEther(oldRound.cumulativePrice.toString())
                    .div(oldRound.count)
            )
        })
    })
})
>>>>>>> 6d5c79df
<|MERGE_RESOLUTION|>--- conflicted
+++ resolved
@@ -48,57 +48,6 @@
     oracleWrapper = await oracleWrapperFactory.deploy()
     await oracleWrapper.deployed()
 
-<<<<<<< HEAD
-  // Deploy pool keeper
-  const libraryFactory = (await ethers.getContractFactory(
-    "PoolSwapLibrary",
-    signers[0]
-  )) as PoolSwapLibrary__factory;
-  const library = await libraryFactory.deploy();
-  await library.deployed();
-  const poolKeeperFactory = (await ethers.getContractFactory("PoolKeeper", {
-    signer: signers[0],
-  })) as PoolKeeper__factory;
-  const PoolFactory = (await ethers.getContractFactory("PoolFactory", {
-    signer: signers[0],
-    libraries: { PoolSwapLibrary: library.address },
-  })) as PoolFactory__factory;
-  const factory = await (await PoolFactory.deploy()).deployed();
-  poolKeeper = await poolKeeperFactory.deploy(
-    factory.address
-  );
-  await poolKeeper.deployed();
-
-  await oracleWrapper.increasePrice();
-  // Create pool
-  const deploymentData = {
-    owner: poolKeeper.address,
-    poolCode: POOL_CODE,
-    frontRunningInterval: 1,
-    updateInterval: updateInterval,
-    fee: [0, 0, 0, 0, 0, 0, 0, 0, 0, 0, 0, 0, 0, 0, 0, 0],
-    leverageAmount: 1,
-    feeAddress: generateRandomAddress(),
-    quoteToken: quoteToken,
-    oracleWrapper: oracleWrapper.address
-  }
-  await (await factory.deployPool(deploymentData)).wait()
-
-  await oracleWrapper.increasePrice();
-  const deploymentData2 = {
-    owner: poolKeeper.address,
-    poolCode: POOL_CODE_2,
-    frontRunningInterval: 1,
-    updateInterval: updateInterval,
-    fee: [0, 0, 0, 0, 0, 0, 0, 0, 0, 0, 0, 0, 0, 0, 0, 0],
-    leverageAmount: 2,
-    feeAddress: generateRandomAddress(),
-    quoteToken: quoteToken,
-    oracleWrapper: oracleWrapper.address
-  }
-  await (await factory.deployPool(deploymentData2)).wait()
-};
-=======
     // Deploy pool keeper
     const libraryFactory = (await ethers.getContractFactory(
         "PoolSwapLibrary",
@@ -114,39 +63,38 @@
         libraries: { PoolSwapLibrary: library.address },
     })) as PoolFactory__factory
     const factory = await (await PoolFactory.deploy()).deployed()
-    poolKeeper = await poolKeeperFactory.deploy(
-        oracleWrapper.address,
-        factory.address
-    )
+    poolKeeper = await poolKeeperFactory.deploy(factory.address)
     await poolKeeper.deployed()
 
+    await oracleWrapper.increasePrice()
     // Create pool
-    await poolKeeper.createMarket(MARKET, oracleWrapper.address)
+    const deploymentData = {
+        owner: poolKeeper.address,
+        poolCode: POOL_CODE,
+        frontRunningInterval: 1,
+        updateInterval: updateInterval,
+        fee: [0, 0, 0, 0, 0, 0, 0, 0, 0, 0, 0, 0, 0, 0, 0, 0],
+        leverageAmount: 1,
+        feeAddress: generateRandomAddress(),
+        quoteToken: quoteToken,
+        oracleWrapper: oracleWrapper.address,
+    }
+    await (await factory.deployPool(deploymentData)).wait()
+
     await oracleWrapper.increasePrice()
-
-    await poolKeeper.createPool(
-        MARKET,
-        POOL_CODE,
-        updateInterval,
-        1,
-        "0x00000000000000000000000000000000",
-        1,
-        generateRandomAddress(),
-        quoteToken
-    )
-    await oracleWrapper.increasePrice()
-    await poolKeeper.createPool(
-        MARKET,
-        POOL_CODE_2,
-        updateInterval,
-        1,
-        "0x00000000000000000000000000000000",
-        2,
-        generateRandomAddress(),
-        quoteToken
-    )
+    const deploymentData2 = {
+        owner: poolKeeper.address,
+        poolCode: POOL_CODE_2,
+        frontRunningInterval: 1,
+        updateInterval: updateInterval,
+        fee: [0, 0, 0, 0, 0, 0, 0, 0, 0, 0, 0, 0, 0, 0, 0, 0],
+        leverageAmount: 2,
+        feeAddress: generateRandomAddress(),
+        quoteToken: quoteToken,
+        oracleWrapper: oracleWrapper.address,
+    }
+    await (await factory.deployPool(deploymentData2)).wait()
 }
->>>>>>> 6d5c79df
 const callData = ethers.utils.defaultAbiCoder.encode(
     [
         ethers.utils.ParamType.from("uint32"),
@@ -166,91 +114,14 @@
     roundStart: number
 }
 describe("PoolKeeper - performUpkeep: basic functionality", () => {
-<<<<<<< HEAD
-  let oldRound: Upkeep;
-  let newRound: Upkeep;
-  let oldExecutionPrice: BigNumber;
-  let newExecutionPrice: BigNumber;
-  let oldLastExecutionPrice: BigNumber;
-  let newLastExecutionPrice: BigNumber;
-  let oldRoundStart: BigNumber;
-  let newRoundStart: BigNumber;
-  describe("Base cases", () => {
-    beforeEach(setupHook);
-    it("should revert if performData is invalid", async () => {
-      await expect(
-        poolKeeper.performUpkeep(
-          ethers.utils.defaultAbiCoder.encode(
-            [
-              ethers.utils.ParamType.from("string"),
-              ethers.utils.ParamType.from("string[]"),
-            ],
-            [MARKET_2, [POOL_CODE, POOL_CODE_2]]
-          )
-        )
-      ).to.be.rejectedWith(Error);
-    });
-  });
-
-  describe("Upkeep - Price execution", () => {
-    let event: Result | undefined;
-    let lastTime: BigNumber;
-    before(async () => {
-      await setupHook();
-      // process a few upkeeps
-      lastTime = await poolKeeper.lastExecutionTime(POOL_CODE);
-      await oracleWrapper.increasePrice();
-      await timeout(updateInterval * 1000 + 1000);
-      const result = await (await poolKeeper.performUpkeep(callData)).wait();
-      oldExecutionPrice = await poolKeeper.executionPrice(POOL_CODE)
-      oldLastExecutionPrice = await poolKeeper.lastExecutionPrice(POOL_CODE)
-      event = getEventArgs(result, "ExecutePriceChange");
-    });
-    it("should emit an event with the details", async () => {
-      expect(event?.updateInterval).to.eq(updateInterval);
-      expect(event?.oldPrice).to.eq(oldLastExecutionPrice);
-      expect(event?.newPrice).to.eq(oldExecutionPrice);
-      expect(event?.pool).to.eq(POOL_CODE);
-    });
-    it("should set last execution time", async () => {
-      expect(await poolKeeper.lastExecutionTime(POOL_CODE)).to.be.greaterThan(
-        lastTime
-      );
-    });
-  });
-
-  describe("Upkeep - New round", () => {
-    before(async () => {
-      // Check starting conditions
-      await setupHook();
-      // process a few upkeeps
-      await oracleWrapper.increasePrice();
-      // await poolKeeper.performUpkeep(callData);
-
-      oldRoundStart = await poolKeeper.poolRoundStart(POOL_CODE)
-      oldExecutionPrice = await poolKeeper.executionPrice(POOL_CODE)
-      // delay and upkeep again
-      await timeout(updateInterval * 1000 + 1000);
-
-      await poolKeeper.performUpkeep(callData);
-      newExecutionPrice = await poolKeeper.executionPrice(POOL_CODE);
-      newLastExecutionPrice = await poolKeeper.lastExecutionPrice(POOL_CODE);
-      newRoundStart = await poolKeeper.poolRoundStart(POOL_CODE);
-    });
-    it("should clear the old round data", async () => {
-      const price = await oracleWrapper.getPrice();
-      expect(newRoundStart).to.be.greaterThan(oldRoundStart);
-      expect(newExecutionPrice).to.be.greaterThan(oldExecutionPrice)
-      expect(newExecutionPrice).to.equal(price)
-    });
-    it("should calculate a new execution price", async () => {
-      expect(newLastExecutionPrice).to.eq(oldRound.executionPrice);
-    });
-  });
-});
-=======
     let oldRound: Upkeep
     let newRound: Upkeep
+    let oldExecutionPrice: BigNumber
+    let newExecutionPrice: BigNumber
+    let oldLastExecutionPrice: BigNumber
+    let newLastExecutionPrice: BigNumber
+    let oldRoundStart: BigNumber
+    let newRoundStart: BigNumber
     describe("Base cases", () => {
         beforeEach(setupHook)
         it("should revert if performData is invalid", async () => {
@@ -267,53 +138,29 @@
             ).to.be.rejectedWith(Error)
         })
     })
-    describe("Upkeep - Price averaging", () => {
-        let price: BigNumber
-        before(async () => {
-            // Check starting conditions
-            await setupHook()
-
-            await timeout(updateInterval * 1000 + 1000)
-            await oracleWrapper.increasePrice()
-            price = await oracleWrapper.getPrice(MARKET)
-            await poolKeeper.performUpkeep(callData)
-            await oracleWrapper.increasePrice()
-            await poolKeeper.performUpkeep(callData)
-            await oracleWrapper.increasePrice()
-            await poolKeeper.performUpkeep(callData)
-        })
-        it("should update the cumulative price for the market+pools in performData", async () => {
-            expect(
-                (await poolKeeper.upkeep(MARKET, updateInterval))
-                    .cumulativePrice
-            ).to.eq(price.add(price.add(1)).add(price.add(2)))
-        })
-        it("should update the count for the market+pools in performData", async () => {
-            expect(
-                (await poolKeeper.upkeep(MARKET, updateInterval)).count
-            ).to.eq(3)
-        })
-    })
+
     describe("Upkeep - Price execution", () => {
         let event: Result | undefined
-        let lastTime: number
+        let lastTime: BigNumber
         before(async () => {
             await setupHook()
             // process a few upkeeps
-            lastTime = await poolKeeper.lastExecutionTime(callData)
+            lastTime = await poolKeeper.lastExecutionTime(POOL_CODE)
             await oracleWrapper.increasePrice()
             await timeout(updateInterval * 1000 + 1000)
             const result = await (
                 await poolKeeper.performUpkeep(callData)
             ).wait()
-            oldRound = await poolKeeper.upkeep(MARKET, updateInterval)
+            oldExecutionPrice = await poolKeeper.executionPrice(POOL_CODE)
+            oldLastExecutionPrice = await poolKeeper.lastExecutionPrice(
+                POOL_CODE
+            )
             event = getEventArgs(result, "ExecutePriceChange")
         })
         it("should emit an event with the details", async () => {
             expect(event?.updateInterval).to.eq(updateInterval)
-            expect(event?.oldPrice).to.eq(oldRound.lastExecutionPrice)
-            expect(event?.newPrice).to.eq(oldRound.executionPrice)
-            expect(event?.market).to.eq(MARKET)
+            expect(event?.oldPrice).to.eq(oldLastExecutionPrice)
+            expect(event?.newPrice).to.eq(oldExecutionPrice)
             expect(event?.pool).to.eq(POOL_CODE)
         })
         it("should set last execution time", async () => {
@@ -322,6 +169,7 @@
             ).to.be.greaterThan(lastTime)
         })
     })
+
     describe("Upkeep - New round", () => {
         before(async () => {
             // Check starting conditions
@@ -330,28 +178,26 @@
             await oracleWrapper.increasePrice()
             // await poolKeeper.performUpkeep(callData);
 
-            oldRound = await poolKeeper.upkeep(MARKET, updateInterval)
+            oldRoundStart = await poolKeeper.poolRoundStart(POOL_CODE)
+            oldExecutionPrice = await poolKeeper.executionPrice(POOL_CODE)
             // delay and upkeep again
             await timeout(updateInterval * 1000 + 1000)
 
             await poolKeeper.performUpkeep(callData)
-            newRound = await poolKeeper.upkeep(MARKET, updateInterval)
+            newExecutionPrice = await poolKeeper.executionPrice(POOL_CODE)
+            newLastExecutionPrice = await poolKeeper.lastExecutionPrice(
+                POOL_CODE
+            )
+            newRoundStart = await poolKeeper.poolRoundStart(POOL_CODE)
         })
         it("should clear the old round data", async () => {
-            const price = await oracleWrapper.getPrice(MARKET)
-            expect(newRound.count).to.eq(1)
-            expect(newRound.roundStart).to.be.greaterThan(oldRound.roundStart)
-            expect(newRound.cumulativePrice).to.eq(price)
-            expect(newRound.lastSamplePrice).to.eq(price)
+            const price = await oracleWrapper.getPrice()
+            expect(newRoundStart).to.be.greaterThan(oldRoundStart)
+            expect(newExecutionPrice).to.be.greaterThan(oldExecutionPrice)
+            expect(newExecutionPrice).to.equal(price)
         })
         it("should calculate a new execution price", async () => {
-            expect(newRound.lastExecutionPrice).to.eq(oldRound.executionPrice)
-            expect(newRound.executionPrice).to.eq(
-                ethers.utils
-                    .parseEther(oldRound.cumulativePrice.toString())
-                    .div(oldRound.count)
-            )
+            expect(newLastExecutionPrice).to.eq(oldRound.executionPrice)
         })
     })
-})
->>>>>>> 6d5c79df
+})