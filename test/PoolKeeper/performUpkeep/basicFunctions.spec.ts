--- conflicted
+++ resolved
@@ -104,17 +104,8 @@
     await (await factory.deployPool(deploymentData2)).wait()
 }
 const callData = ethers.utils.defaultAbiCoder.encode(
-<<<<<<< HEAD
-    [
-        ethers.utils.ParamType.from("uint32"),
-        ethers.utils.ParamType.from("string"),
-        ethers.utils.ParamType.from("address[]"),
-    ],
-    [updateInterval, MARKET, [POOL_CODE, POOL_CODE_2]]
-=======
     [ethers.utils.ParamType.from("string[]")],
     [[POOL_CODE, POOL_CODE_2]]
->>>>>>> b9d687cf
 )
 
 interface Upkeep {
@@ -152,32 +143,6 @@
         })
     })
 
-<<<<<<< HEAD
-            console.log("HERE")
-
-            await timeout(updateInterval * 1000 + 1000)
-            await oracleWrapper.increasePrice()
-            price = await oracleWrapper.getPrice(MARKET)
-            await poolKeeper.performUpkeep(callData)
-            await oracleWrapper.increasePrice()
-            await poolKeeper.performUpkeep(callData)
-            await oracleWrapper.increasePrice()
-            await poolKeeper.performUpkeep(callData)
-        })
-        it("should update the cumulative price for the market+pools in performData", async () => {
-            expect(
-                (await poolKeeper.upkeep(MARKET, updateInterval))
-                    .cumulativePrice
-            ).to.eq(price.add(price.add(1)).add(price.add(2)))
-        })
-        it("should update the count for the market+pools in performData", async () => {
-            expect(
-                (await poolKeeper.upkeep(MARKET, updateInterval)).count
-            ).to.eq(3)
-        })
-    })
-=======
->>>>>>> b9d687cf
     describe("Upkeep - Price execution", () => {
         let event: Result | undefined
         let lastTime: BigNumber
