--- conflicted
+++ resolved
@@ -74,18 +74,14 @@
         signer: signers[0],
         libraries: { PoolSwapLibrary: library.address },
     })) as PoolFactory__factory
-<<<<<<< HEAD
     // TODO replace addresses with the two new deployers
     const factory = await (
         await PoolFactory.deploy(
             generateRandomAddress(),
+            generateRandomAddress(),
             generateRandomAddress()
         )
     ).deployed()
-=======
-    let feeAddress = await generateRandomAddress()
-    const factory = await (await PoolFactory.deploy(feeAddress)).deployed()
->>>>>>> edf9f67c
     poolKeeper = await poolKeeperFactory.deploy(factory.address)
     await poolKeeper.deployed()
     await factory.setPoolKeeper(poolKeeper.address)
