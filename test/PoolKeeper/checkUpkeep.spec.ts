--- conflicted
+++ resolved
@@ -3,26 +3,29 @@
 import chaiAsPromised from "chai-as-promised"
 import { generateRandomAddress } from "../utilities"
 
-import { MARKET_2, POOL_CODE } from "../constants"
+import { MARKET_2, POOL_CODE, POOL_CODE_2 } from "../constants"
 import {
+    TestChainlinkOracle,
+    TestChainlinkOracleWrapper,
+    TestChainlinkOracleWrapper__factory,
+    TestChainlinkOracle__factory,
     PoolFactory__factory,
     PoolKeeper,
     PoolKeeper__factory,
     PoolSwapLibrary__factory,
-    TestOracleWrapper,
-    TestOracleWrapper__factory,
     TestToken__factory,
 } from "../../typechain"
-import { MARKET, POOL_CODE_2 } from "../constants"
 
 chai.use(chaiAsPromised)
 const { expect } = chai
 
 let quoteToken: string
-let oracleWrapper: TestOracleWrapper
+let oracleWrapper: TestChainlinkOracleWrapper
+let oracle: TestChainlinkOracle
 let poolKeeper: PoolKeeper
 
 const setupHook = async () => {
+    // console.log(123)
     const signers = await ethers.getSigners()
     // Deploy quote token
     const testToken = (await ethers.getContractFactory(
@@ -30,72 +33,39 @@
         signers[0]
     )) as TestToken__factory
     const token = await testToken.deploy("TEST TOKEN", "TST1")
+    // console.log(456)
     await token.deployed()
     await token.mint(10000, signers[0].address)
     quoteToken = token.address
+    // console.log(333)
 
     // Deploy oracle. Using a test oracle for predictability
+    const oracleFactory = (await ethers.getContractFactory(
+        "TestChainlinkOracle",
+        signers[0]
+    )) as TestChainlinkOracle__factory
+    oracle = await oracleFactory.deploy()
+    await oracle.deployed()
+    console.log(0)
     const oracleWrapperFactory = (await ethers.getContractFactory(
         "TestOracleWrapper",
         signers[0]
-    )) as TestOracleWrapper__factory
+    )) as TestChainlinkOracleWrapper__factory
+    console.log(1)
+    console.log(oracle.address)
+    // console.log(oracleWrapperFactory)
+    // console.log(await oracleWrapperFactory.getDeployTransaction)
     oracleWrapper = await oracleWrapperFactory.deploy()
+    console.log(2)
     await oracleWrapper.deployed()
 
-<<<<<<< HEAD
-  // Deploy pool keeper
-  const libraryFactory = (await ethers.getContractFactory(
-    "PoolSwapLibrary",
-    signers[0]
-  )) as PoolSwapLibrary__factory;
-  const library = await libraryFactory.deploy();
-  await library.deployed();
-  const poolKeeperFactory = (await ethers.getContractFactory("PoolKeeper", {
-    signer: signers[0],
-  })) as PoolKeeper__factory;
-  const PoolFactory = (await ethers.getContractFactory("PoolFactory", {
-    signer: signers[0],
-    libraries: { PoolSwapLibrary: library.address },
-  })) as PoolFactory__factory;
-  const factory = await (await PoolFactory.deploy()).deployed();
-  poolKeeper = await poolKeeperFactory.deploy(
-    factory.address
-  );
-  await poolKeeper.deployed();
 
-  // Create pool
-  await oracleWrapper.increasePrice();
-  const deploymentData = {
-    owner: generateRandomAddress(),
-    poolCode: POOL_CODE,
-    frontRunningInterval: 1,
-    updateInterval: 2,
-    fee: [0, 0, 0, 0, 0, 0, 0, 0, 0, 0, 0, 0, 0, 0, 0, 0],
-    leverageAmount: 1,
-    feeAddress: generateRandomAddress(),
-    quoteToken: quoteToken,
-    oracleWrapper: oracleWrapper.address
-  }
-  await factory.deployPool(deploymentData)
-
-  const deploymentData2 = {
-    owner: generateRandomAddress(),
-    poolCode: POOL_CODE_2,
-    frontRunningInterval: 1,
-    updateInterval: 2,
-    fee: [0, 0, 0, 0, 0, 0, 0, 0, 0, 0, 0, 0, 0, 0, 0, 0],
-    leverageAmount: 2,
-    feeAddress: generateRandomAddress(),
-    quoteToken: quoteToken,
-    oracleWrapper: oracleWrapper.address
-  }
-};
-=======
     // Deploy pool keeper
     const libraryFactory = (await ethers.getContractFactory(
         "PoolSwapLibrary",
         signers[0]
     )) as PoolSwapLibrary__factory
+    console.log(433)
     const library = await libraryFactory.deploy()
     await library.deployed()
     const poolKeeperFactory = (await ethers.getContractFactory("PoolKeeper", {
@@ -105,60 +75,65 @@
         signer: signers[0],
         libraries: { PoolSwapLibrary: library.address },
     })) as PoolFactory__factory
+    // console.log(533)
     const factory = await (await PoolFactory.deploy()).deployed()
-    poolKeeper = await poolKeeperFactory.deploy(
-        oracleWrapper.address,
-        factory.address
-    )
+    console.log(4)
+    poolKeeper = await poolKeeperFactory.deploy(factory.address)
+    // console.log(5)
     await poolKeeper.deployed()
+    // console.log(6)
+    // console.log("setPoolKeeper")
+    await factory.connect(signers[0]).setPoolKeeper(poolKeeper.address)
+    // console.log(633)
 
     // Create pool
     await oracleWrapper.increasePrice()
-    await poolKeeper.createMarket(MARKET, oracleWrapper.address)
-    await poolKeeper.createPool(
-        MARKET,
-        POOL_CODE,
-        2,
-        1,
-        "0x00000000000000000000000000000000",
-        1,
-        generateRandomAddress(),
-        quoteToken
-    )
-    await poolKeeper.createPool(
-        MARKET,
-        POOL_CODE_2,
-        2,
-        1,
-        "0x00000000000000000000000000000000",
-        2,
-        generateRandomAddress(),
-        quoteToken
-    )
+    const deploymentData = {
+        owner: generateRandomAddress(),
+        poolCode: POOL_CODE,
+        frontRunningInterval: 1,
+        updateInterval: 2,
+        fee: [0, 0, 0, 0, 0, 0, 0, 0, 0, 0, 0, 0, 0, 0, 0, 0],
+        leverageAmount: 1,
+        feeAddress: generateRandomAddress(),
+        quoteToken: quoteToken,
+        oracleWrapper: oracleWrapper.address,
+    }
+    // console.log(999)
+    await factory.deployPool(deploymentData)
+
+    const deploymentData2 = {
+        owner: generateRandomAddress(),
+        poolCode: POOL_CODE_2,
+        frontRunningInterval: 1,
+        updateInterval: 2,
+        fee: [0, 0, 0, 0, 0, 0, 0, 0, 0, 0, 0, 0, 0, 0, 0, 0],
+        leverageAmount: 2,
+        feeAddress: generateRandomAddress(),
+        quoteToken: quoteToken,
+        oracleWrapper: oracleWrapper.address,
+    }
 }
->>>>>>> 6d5c79df
 const callData = ethers.utils.defaultAbiCoder.encode(
     [
-        ethers.utils.ParamType.from("uint32"),
-        ethers.utils.ParamType.from("string"),
         ethers.utils.ParamType.from("string[]"),
     ],
-    [2, MARKET, [POOL_CODE, POOL_CODE_2]]
+    [[POOL_CODE, POOL_CODE_2]]
 )
 describe("PoolKeeper - checkUpkeep", () => {
     beforeEach(async () => {
         await setupHook()
     })
-    it("should return true if the trigger condition is met", async () => {
-        expect((await poolKeeper.checkUpkeep(callData))[0]).to.eq(true)
+    it.only("should return true if the trigger condition is met", async () => {
+        expect((await poolKeeper.callStatic.checkUpkeep(callData))[0]).to.eq(true)
     })
     it("should return false if the trigger condition isn't met", async () => {
         await poolKeeper.performUpkeep(callData)
-        expect((await poolKeeper.checkUpkeep(callData))[0]).to.eq(false)
+        expect((await poolKeeper.callStatic.checkUpkeep(callData))[0]).to.eq(false)
     })
     it("should return the correct perform data to call for upkeep with", async () => {
         // Should be market code [pool codes]
-        expect((await poolKeeper.checkUpkeep(callData))[1]).to.eq(callData)
+        expect((await poolKeeper.callStatic.checkUpkeep(callData))[1]).to.eq(callData)
     })
     it("should return false if the check data provided is invalid", async () => {
         const falseCallData = ethers.utils.defaultAbiCoder.encode(
@@ -169,6 +144,6 @@
             ],
             [2, MARKET_2, [POOL_CODE, POOL_CODE_2]]
         )
-        expect((await poolKeeper.checkUpkeep(falseCallData))[0]).to.eq(false)
+        expect((await poolKeeper.callStatic.checkUpkeep(falseCallData))[0]).to.eq(false)
     })
 })