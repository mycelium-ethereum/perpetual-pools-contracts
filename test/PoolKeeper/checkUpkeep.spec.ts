import { ethers } from "hardhat"
import chai from "chai"
import chaiAsPromised from "chai-as-promised"
import { generateRandomAddress } from "../utilities"

import { MARKET_2, POOL_CODE } from "../constants"
import {
    PoolFactory__factory,
    PoolKeeper,
    PoolKeeper__factory,
    PoolSwapLibrary__factory,
    TestOracleWrapper,
    TestOracleWrapper__factory,
    TestToken__factory,
} from "../../typechain"
import { MARKET, POOL_CODE_2 } from "../constants"

chai.use(chaiAsPromised)
const { expect } = chai

let quoteToken: string
let oracleWrapper: TestOracleWrapper
let poolKeeper: PoolKeeper

const setupHook = async () => {
    const signers = await ethers.getSigners()
    // Deploy quote token
    const testToken = (await ethers.getContractFactory(
        "TestToken",
        signers[0]
    )) as TestToken__factory
    const token = await testToken.deploy("TEST TOKEN", "TST1")
    await token.deployed()
    await token.mint(10000, signers[0].address)
    quoteToken = token.address

    // Deploy oracle. Using a test oracle for predictability
    const oracleWrapperFactory = (await ethers.getContractFactory(
        "TestOracleWrapper",
        signers[0]
    )) as TestOracleWrapper__factory
    oracleWrapper = await oracleWrapperFactory.deploy()
    await oracleWrapper.deployed()

    // Deploy pool keeper
    const libraryFactory = (await ethers.getContractFactory(
        "PoolSwapLibrary",
        signers[0]
    )) as PoolSwapLibrary__factory
    const library = await libraryFactory.deploy()
    await library.deployed()
    const poolKeeperFactory = (await ethers.getContractFactory("PoolKeeper", {
        signer: signers[0],
    })) as PoolKeeper__factory
    const PoolFactory = (await ethers.getContractFactory("PoolFactory", {
        signer: signers[0],
        libraries: { PoolSwapLibrary: library.address },
    })) as PoolFactory__factory
    const factory = await (await PoolFactory.deploy()).deployed()
    poolKeeper = await poolKeeperFactory.deploy(
        oracleWrapper.address,
        factory.address
    )
    await poolKeeper.deployed()

<<<<<<< HEAD
  // Create pool
  await oracleWrapper.increasePrice();
  await poolKeeper.createMarket(MARKET, oracleWrapper.address);
  await poolKeeper.createPool(
    MARKET,
    POOL_CODE,
    2,
    1,
    "0x00000000000000000000000000000000",
    1,
    generateRandomAddress(),
    quoteToken,
    generateRandomAddress() //todo replace with proper keeper oracle
  );
  await poolKeeper.createPool(
    MARKET,
    POOL_CODE_2,
    2,
    1,
    "0x00000000000000000000000000000000",
    2,
    generateRandomAddress(),
    quoteToken,
    generateRandomAddress() //todo replace with proper keeper oracle
  );
};
=======
    // Create pool
    await oracleWrapper.increasePrice()
    await poolKeeper.createMarket(MARKET, oracleWrapper.address)
    await poolKeeper.createPool(
        MARKET,
        POOL_CODE,
        2,
        1,
        "0x00000000000000000000000000000000",
        1,
        generateRandomAddress(),
        quoteToken
    )
    await poolKeeper.createPool(
        MARKET,
        POOL_CODE_2,
        2,
        1,
        "0x00000000000000000000000000000000",
        2,
        generateRandomAddress(),
        quoteToken
    )
}
>>>>>>> 70b4ee06
const callData = ethers.utils.defaultAbiCoder.encode(
    [
        ethers.utils.ParamType.from("uint32"),
        ethers.utils.ParamType.from("string"),
        ethers.utils.ParamType.from("string[]"),
    ],
    [2, MARKET, [POOL_CODE, POOL_CODE_2]]
)
describe("PoolKeeper - checkUpkeep", () => {
    beforeEach(async () => {
        await setupHook()
    })
    it("should return true if the trigger condition is met", async () => {
        expect((await poolKeeper.checkUpkeep(callData))[0]).to.eq(true)
    })
    it("should return false if the trigger condition isn't met", async () => {
        await poolKeeper.performUpkeep(callData)
        expect((await poolKeeper.checkUpkeep(callData))[0]).to.eq(false)
    })
    it("should return the correct perform data to call for upkeep with", async () => {
        // Should be market code [pool codes]
        expect((await poolKeeper.checkUpkeep(callData))[1]).to.eq(callData)
    })
    it("should return false if the check data provided is invalid", async () => {
        const falseCallData = ethers.utils.defaultAbiCoder.encode(
            [
                ethers.utils.ParamType.from("uint32"),
                ethers.utils.ParamType.from("string"),
                ethers.utils.ParamType.from("string[]"),
            ],
            [2, MARKET_2, [POOL_CODE, POOL_CODE_2]]
        )
        expect((await poolKeeper.checkUpkeep(falseCallData))[0]).to.eq(false)
    })
})<|MERGE_RESOLUTION|>--- conflicted
+++ resolved
@@ -63,34 +63,6 @@
     )
     await poolKeeper.deployed()
 
-<<<<<<< HEAD
-  // Create pool
-  await oracleWrapper.increasePrice();
-  await poolKeeper.createMarket(MARKET, oracleWrapper.address);
-  await poolKeeper.createPool(
-    MARKET,
-    POOL_CODE,
-    2,
-    1,
-    "0x00000000000000000000000000000000",
-    1,
-    generateRandomAddress(),
-    quoteToken,
-    generateRandomAddress() //todo replace with proper keeper oracle
-  );
-  await poolKeeper.createPool(
-    MARKET,
-    POOL_CODE_2,
-    2,
-    1,
-    "0x00000000000000000000000000000000",
-    2,
-    generateRandomAddress(),
-    quoteToken,
-    generateRandomAddress() //todo replace with proper keeper oracle
-  );
-};
-=======
     // Create pool
     await oracleWrapper.increasePrice()
     await poolKeeper.createMarket(MARKET, oracleWrapper.address)
@@ -102,7 +74,8 @@
         "0x00000000000000000000000000000000",
         1,
         generateRandomAddress(),
-        quoteToken
+        quoteToken,
+        generateRandomAddress() //todo replace with proper keeper oracle
     )
     await poolKeeper.createPool(
         MARKET,
@@ -112,10 +85,10 @@
         "0x00000000000000000000000000000000",
         2,
         generateRandomAddress(),
-        quoteToken
+        quoteToken,
+        generateRandomAddress() //todo replace with proper keeper oracle
     )
 }
->>>>>>> 70b4ee06
 const callData = ethers.utils.defaultAbiCoder.encode(
     [
         ethers.utils.ParamType.from("uint32"),
