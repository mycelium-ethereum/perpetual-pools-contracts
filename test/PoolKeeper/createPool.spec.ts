--- conflicted
+++ resolved
@@ -82,24 +82,6 @@
         ).to.eq(true)
     })
 
-<<<<<<< HEAD
-  it("should create a new pool in the given market", async () => {
-    await poolKeeper.createMarket(MARKET_CODE, ORACLE);
-    const receipt = await (
-      await poolKeeper.createPool(
-        MARKET_CODE,
-        POOL_CODE,
-        5,
-        2,
-        "0x00000000000000000000000000000000",
-        5,
-        generateRandomAddress(),
-        generateRandomAddress(),
-        generateRandomAddress() //todo replace with proper keeper oracle
-      )
-    ).wait();
-    const event = receipt?.events?.find((el) => el.event === "CreatePool");
-=======
     it("should create a new pool in the given market", async () => {
         await poolKeeper.createMarket(MARKET_CODE, ORACLE)
         const receipt = await (
@@ -111,105 +93,17 @@
                 "0x00000000000000000000000000000000",
                 5,
                 generateRandomAddress(),
-                generateRandomAddress()
+                generateRandomAddress(),
+                generateRandomAddress() //todo replace with proper keeper oracle
             )
         ).wait()
         const event = receipt?.events?.find((el) => el.event === "CreatePool")
->>>>>>> 70b4ee06
 
         expect(
             !!(await signers[0].provider?.getCode(event?.args?.poolAddress))
         ).to.eq(true)
     })
 
-<<<<<<< HEAD
-  it("should emit an event containing the details of the new pool", async () => {
-    await poolKeeper.createMarket(MARKET_CODE, ORACLE);
-    const receipt = await (
-      await poolKeeper.createPool(
-        MARKET_CODE,
-        POOL_CODE,
-        5,
-        2,
-        "0x00000000000000000000000000000000",
-        5,
-        generateRandomAddress(),
-        generateRandomAddress(),
-        generateRandomAddress() //todo replace with proper keeper oracle
-      )
-    ).wait();
-    const event = receipt?.events?.find((el) => el.event === "CreatePool");
-    expect(!!event).to.eq(true);
-    expect(!!event?.args?.poolAddress).to.eq(true);
-    expect(!!event?.args?.firstPrice).to.eq(true);
-  });
-
-  it("should add the pool to the list of pools", async () => {
-    await poolKeeper.createMarket(MARKET_CODE, ORACLE);
-    const receipt = await (
-      await poolKeeper.createPool(
-        MARKET_CODE,
-        POOL_CODE,
-        5,
-        2,
-        "0x00000000000000000000000000000000",
-        5,
-        generateRandomAddress(),
-        generateRandomAddress(),
-        generateRandomAddress() //todo replace with proper keeper oracle
-      )
-    ).wait();
-    expect(await poolKeeper.pools(POOL_CODE)).to.eq(
-      receipt.events?.find((el) => el.event === "CreatePool")?.args?.poolAddress
-    );
-  });
-
-  it("should revert if the pool already exists", async () => {
-    await poolKeeper.createMarket(MARKET_CODE, ORACLE);
-    await (
-      await poolKeeper.createPool(
-        MARKET_CODE,
-        POOL_CODE,
-        5,
-        2,
-        "0x00000000000000000000000000000000",
-        5,
-        generateRandomAddress(),
-        generateRandomAddress(),
-        generateRandomAddress() //todo replace with proper keeper oracle
-      )
-    ).wait();
-    await expect(
-      poolKeeper.createPool(
-        MARKET_CODE,
-        POOL_CODE,
-        5,
-        2,
-        "0x00000000000000000000000000000000",
-        5,
-        generateRandomAddress(),
-        generateRandomAddress(),
-        generateRandomAddress() //todo replace with proper keeper oracle
-      )
-    ).to.be.rejectedWith(Error);
-  });
-  it("should revert if the front running interval is larger than the update interval", async () => {
-    await expect(
-      poolKeeper.createPool(
-        MARKET_CODE,
-        POOL_CODE,
-        5,
-        7,
-        "0x00000000000000000000000000000000",
-        5,
-        generateRandomAddress(),
-        generateRandomAddress(),
-        generateRandomAddress() //todo replace with proper keeper oracle
-      )
-    ).to.rejectedWith(Error);
-  });
-});
-=======
     it("should emit an event containing the details of the new pool", async () => {
         await poolKeeper.createMarket(MARKET_CODE, ORACLE)
         const receipt = await (
@@ -221,7 +115,8 @@
                 "0x00000000000000000000000000000000",
                 5,
                 generateRandomAddress(),
-                generateRandomAddress()
+                generateRandomAddress(),
+                generateRandomAddress() //todo replace with proper keeper oracle
             )
         ).wait()
         const event = receipt?.events?.find((el) => el.event === "CreatePool")
@@ -241,7 +136,8 @@
                 "0x00000000000000000000000000000000",
                 5,
                 generateRandomAddress(),
-                generateRandomAddress()
+                generateRandomAddress(),
+                generateRandomAddress() //todo replace with proper keeper oracle
             )
         ).wait()
         expect(await poolKeeper.pools(POOL_CODE)).to.eq(
@@ -261,7 +157,8 @@
                 "0x00000000000000000000000000000000",
                 5,
                 generateRandomAddress(),
-                generateRandomAddress()
+                generateRandomAddress(),
+                generateRandomAddress() //todo replace with proper keeper oracle
             )
         ).wait()
         await expect(
@@ -273,7 +170,8 @@
                 "0x00000000000000000000000000000000",
                 5,
                 generateRandomAddress(),
-                generateRandomAddress()
+                generateRandomAddress(),
+                generateRandomAddress() //todo replace with proper keeper oracle
             )
         ).to.be.rejectedWith(Error)
     })
@@ -287,9 +185,9 @@
                 "0x00000000000000000000000000000000",
                 5,
                 generateRandomAddress(),
-                generateRandomAddress()
+                generateRandomAddress(),
+                generateRandomAddress() //todo replace with proper keeper oracle
             )
         ).to.rejectedWith(Error)
     })
-})
->>>>>>> 70b4ee06
+})