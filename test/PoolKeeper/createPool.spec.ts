import { ethers } from "hardhat"
import chai from "chai"
import chaiAsPromised from "chai-as-promised"
import {
    PoolKeeper__factory,
    PoolKeeper,
    PoolSwapLibrary__factory,
    PoolFactory__factory,
    TestOracleWrapper__factory,
    TestChainlinkOracle__factory,
    TestOracleWrapper,
    PoolFactory,
} from "../../typechain"

import { SignerWithAddress } from "@nomiclabs/hardhat-ethers/signers"
import { OPERATOR_ROLE, ADMIN_ROLE, POOL_CODE, MARKET_CODE } from "../constants"
import { generateRandomAddress } from "../utilities"

chai.use(chaiAsPromised)
const { expect } = chai

let deploymentData: any

describe("PoolKeeper - createPool", () => {
    let poolKeeper: PoolKeeper
    let factory: PoolFactory
    let signers: SignerWithAddress[]
    beforeEach(async () => {
        // Deploy the contracts
        signers = await ethers.getSigners()

        const chainlinkOracleFactory = (await ethers.getContractFactory(
            "TestChainlinkOracle",
            signers[0]
        )) as TestChainlinkOracle__factory
        const chainlinkOracle = await chainlinkOracleFactory.deploy()

        // Deploy tokens
        const oracleWrapperFactory = (await ethers.getContractFactory(
            "TestOracleWrapper",
            signers[0]
        )) as TestOracleWrapper__factory
        const oracleWrapper = await oracleWrapperFactory.deploy(
            chainlinkOracle.address
        )
        await oracleWrapper.deployed()

        const libraryFactory = (await ethers.getContractFactory(
            "PoolSwapLibrary",
            signers[0]
        )) as PoolSwapLibrary__factory
        const library = await libraryFactory.deploy()
        await library.deployed()
        const poolKeeperFactory = (await ethers.getContractFactory(
            "PoolKeeper",
            {
                signer: signers[0],
            }
        )) as PoolKeeper__factory
        const PoolFactory = (await ethers.getContractFactory("PoolFactory", {
            signer: signers[0],
            libraries: { PoolSwapLibrary: library.address },
        })) as PoolFactory__factory
        factory = await (await PoolFactory.deploy()).deployed()
        poolKeeper = await poolKeeperFactory.deploy(factory.address)
        await poolKeeper.deployed()
        await oracleWrapper.grantRole(
            ethers.utils.keccak256(ethers.utils.toUtf8Bytes(OPERATOR_ROLE)),
            poolKeeper.address
        )

        await factory.setPoolKeeper(poolKeeper.address)

        // Sanity check the deployment
        expect(
            await poolKeeper.hasRole(
                ethers.utils.keccak256(ethers.utils.toUtf8Bytes(ADMIN_ROLE)),
                signers[0].address
            )
        ).to.eq(true)

        expect(await oracleWrapper.isAdmin(signers[0].address)).to.eq(true)
        deploymentData = {
            owner: poolKeeper.address,
            poolCode: POOL_CODE,
            frontRunningInterval: 5,
            updateInterval: 10,
            fee: [0, 0, 0, 0, 0, 0, 0, 0, 0, 0, 0, 0, 0, 0, 0, 5],
            leverageAmount: 5,
            feeAddress: generateRandomAddress(),
            quoteToken: generateRandomAddress(),
            oracleWrapper: oracleWrapper.address,
        }
    })

    it("should create a new pool in the given market", async () => {
        const receipt = await (await factory.deployPool(deploymentData)).wait()
        const event = receipt?.events?.find((el) => el.event === "DeployPool")
        expect(!!(await signers[0].provider?.getCode(event?.args?.pool))).to.eq(
            true
        )
    })

    it("should emit an event containing the details of the new pool", async () => {
        const receipt = await (await factory.deployPool(deploymentData)).wait()
        const event = receipt?.events?.find((el) => el.event === "DeployPool")
        expect(!!event).to.eq(true)
        expect(!!event?.args?.pool).to.eq(true)
        expect(!!event?.args?.poolCode).to.eq(true)
    })

    it("should add the pool to the list of pools", async () => {
<<<<<<< HEAD
        await poolKeeper.createMarket(MARKET_CODE, testOracle.address)
        const receipt = await (
            await poolKeeper.createPool(
                MARKET_CODE,
                POOL_CODE,
                5,
                2,
                "0x00000000000000000000000000000000",
                5,
                generateRandomAddress(),
                generateRandomAddress()
            )
        ).wait()
        expect(await poolKeeper.pools(0)).to.eq(
            receipt.events?.find((el) => el.event === "CreatePool")?.args
                ?.poolAddress
=======
        const receipt = await (await factory.deployPool(deploymentData)).wait()
        expect(await poolKeeper.pools(POOL_CODE)).to.eq(
            receipt.events?.find((el) => el.event === "DeployPool")?.args?.pool
>>>>>>> b9d687cf
        )
    })

    it("should revert if the pool already exists", async () => {
        await (await factory.deployPool(deploymentData)).wait()
        await expect(factory.deployPool(deploymentData)).to.be.rejectedWith(
            Error
        )
    })
})<|MERGE_RESOLUTION|>--- conflicted
+++ resolved
@@ -110,28 +110,9 @@
     })
 
     it("should add the pool to the list of pools", async () => {
-<<<<<<< HEAD
-        await poolKeeper.createMarket(MARKET_CODE, testOracle.address)
-        const receipt = await (
-            await poolKeeper.createPool(
-                MARKET_CODE,
-                POOL_CODE,
-                5,
-                2,
-                "0x00000000000000000000000000000000",
-                5,
-                generateRandomAddress(),
-                generateRandomAddress()
-            )
-        ).wait()
-        expect(await poolKeeper.pools(0)).to.eq(
-            receipt.events?.find((el) => el.event === "CreatePool")?.args
-                ?.poolAddress
-=======
         const receipt = await (await factory.deployPool(deploymentData)).wait()
         expect(await poolKeeper.pools(POOL_CODE)).to.eq(
             receipt.events?.find((el) => el.event === "DeployPool")?.args?.pool
->>>>>>> b9d687cf
         )
     })
 
