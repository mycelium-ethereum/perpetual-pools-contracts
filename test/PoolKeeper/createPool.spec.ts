import { ethers } from "hardhat"
import chai from "chai"
import chaiAsPromised from "chai-as-promised"
import {
    PoolKeeper__factory,
    PoolKeeper,
    PoolSwapLibrary__factory,
    PoolFactory__factory,
    TestOracleWrapper__factory,
    TestChainlinkOracle__factory,
    TestOracleWrapper,
    PoolFactory,
    PoolCommitterDeployer__factory,
    PriceChangerDeployer__factory,
    TestToken__factory,
} from "../../typechain"

import { SignerWithAddress } from "@nomiclabs/hardhat-ethers/signers"
import { OPERATOR_ROLE, ADMIN_ROLE, POOL_CODE, MARKET_CODE } from "../constants"
import { generateRandomAddress } from "../utilities"

chai.use(chaiAsPromised)
const { expect } = chai

let deploymentData: any

describe("PoolKeeper - createPool", () => {
    let poolKeeper: PoolKeeper
    let factory: PoolFactory
    let signers: SignerWithAddress[]
    beforeEach(async () => {
        // Deploy the contracts
        signers = await ethers.getSigners()

        const testToken = (await ethers.getContractFactory(
            "TestToken",
            signers[0]
        )) as TestToken__factory
        const token = await testToken.deploy("TEST TOKEN", "TST1")
        await token.deployed()
        await token.mint(ethers.utils.parseEther("10000"), signers[0].address)

        const chainlinkOracleFactory = (await ethers.getContractFactory(
            "TestChainlinkOracle",
            signers[0]
        )) as TestChainlinkOracle__factory
        const chainlinkOracle = await chainlinkOracleFactory.deploy()

        // Deploy tokens
        const oracleWrapperFactory = (await ethers.getContractFactory(
            "TestOracleWrapper",
            signers[0]
        )) as TestOracleWrapper__factory
        const oracleWrapper = await oracleWrapperFactory.deploy(
            chainlinkOracle.address
        )
        await oracleWrapper.deployed()

        const keeperOracle = await oracleWrapperFactory.deploy(
            chainlinkOracle.address
        )
        await keeperOracle.deployed()

        const libraryFactory = (await ethers.getContractFactory(
            "PoolSwapLibrary",
            signers[0]
        )) as PoolSwapLibrary__factory
        const library = await libraryFactory.deploy()
        await library.deployed()
        const poolKeeperFactory = (await ethers.getContractFactory(
            "PoolKeeper",
            {
                signer: signers[0],
            }
        )) as PoolKeeper__factory
        const PoolFactory = (await ethers.getContractFactory("PoolFactory", {
            signer: signers[0],
            libraries: { PoolSwapLibrary: library.address },
        })) as PoolFactory__factory
<<<<<<< HEAD

        const PoolCommiterDeployerFactory = (await ethers.getContractFactory(
            "PoolCommitterDeployer",
            {
                signer: signers[0],
                libraries: { PoolSwapLibrary: library.address },
            }
        )) as PoolCommitterDeployer__factory

        let poolCommiterDeployer = await PoolCommiterDeployerFactory.deploy()
        poolCommiterDeployer = await poolCommiterDeployer.deployed()

        const PriceChangerDeployerFactory = (await ethers.getContractFactory(
            "PriceChangerDeployer",
            {
                signer: signers[0],
                libraries: { PoolSwapLibrary: library.address },
            }
        )) as PriceChangerDeployer__factory

        let priceChangerDeployer = await PriceChangerDeployerFactory.deploy()
        priceChangerDeployer = await priceChangerDeployer.deployed()

        factory = await (
            await PoolFactory.deploy(
                poolCommiterDeployer.address,
                priceChangerDeployer.address
            )
        ).deployed()
=======
        let feeAddress = await generateRandomAddress()
        factory = await (await PoolFactory.deploy(feeAddress)).deployed()
>>>>>>> edf9f67c
        poolKeeper = await poolKeeperFactory.deploy(factory.address)
        await poolKeeper.deployed()

        await factory.setPoolKeeper(poolKeeper.address)

        deploymentData = {
            owner: signers[0].address,
            keeper: poolKeeper.address,
            poolCode: POOL_CODE,
<<<<<<< HEAD
            frontRunningInterval: 3,
            updateInterval: 5,
            fee: "0x00000000000000000000000000000000", // fee as 0
            leverageAmount: 5,
            feeAddress: generateRandomAddress(),
            quoteToken: token.address,
=======
            frontRunningInterval: 5,
            updateInterval: 10,
            leverageAmount: 5,
            quoteToken: generateRandomAddress(),
>>>>>>> edf9f67c
            oracleWrapper: oracleWrapper.address,
            keeperOracle: keeperOracle.address,
        }
    })

    it("should create a new pool in the given market", async () => {
        const receipt = await (await factory.deployPool(deploymentData)).wait()
        const event = receipt?.events?.find((el) => el.event === "DeployPool")
        expect(!!(await signers[0].provider?.getCode(event?.args?.pool))).to.eq(
            true
        )
    })

    it("should emit an event containing the details of the new pool", async () => {
        const receipt = await (await factory.deployPool(deploymentData)).wait()
        const event = receipt?.events?.find((el) => el.event === "DeployPool")
        expect(!!event).to.eq(true)
        expect(!!event?.args?.pool).to.eq(true)
    })

    it("should revert if the pool already exists", async () => {
        await (await factory.deployPool(deploymentData)).wait()
        await expect(factory.deployPool(deploymentData)).to.be.rejectedWith(
            Error
        )
    })
})<|MERGE_RESOLUTION|>--- conflicted
+++ resolved
@@ -77,7 +77,6 @@
             signer: signers[0],
             libraries: { PoolSwapLibrary: library.address },
         })) as PoolFactory__factory
-<<<<<<< HEAD
 
         const PoolCommiterDeployerFactory = (await ethers.getContractFactory(
             "PoolCommitterDeployer",
@@ -104,13 +103,10 @@
         factory = await (
             await PoolFactory.deploy(
                 poolCommiterDeployer.address,
-                priceChangerDeployer.address
+                priceChangerDeployer.address,
+                generateRandomAddress()
             )
         ).deployed()
-=======
-        let feeAddress = await generateRandomAddress()
-        factory = await (await PoolFactory.deploy(feeAddress)).deployed()
->>>>>>> edf9f67c
         poolKeeper = await poolKeeperFactory.deploy(factory.address)
         await poolKeeper.deployed()
 
@@ -120,19 +116,11 @@
             owner: signers[0].address,
             keeper: poolKeeper.address,
             poolCode: POOL_CODE,
-<<<<<<< HEAD
             frontRunningInterval: 3,
             updateInterval: 5,
-            fee: "0x00000000000000000000000000000000", // fee as 0
             leverageAmount: 5,
             feeAddress: generateRandomAddress(),
             quoteToken: token.address,
-=======
-            frontRunningInterval: 5,
-            updateInterval: 10,
-            leverageAmount: 5,
-            quoteToken: generateRandomAddress(),
->>>>>>> edf9f67c
             oracleWrapper: oracleWrapper.address,
             keeperOracle: keeperOracle.address,
         }
