import { ethers } from "hardhat"
export const MARKET = "AUD/USD"
export const ORACLE = "0x77F9710E7d0A19669A13c055F62cd80d313dF022"
export const ORACLE_2 = "0x5c0Ab2d9b5a7ed9f470386e82BB36A3613cDd4b5"
export const MARKET_2 = "GBP/USD"
export const OPERATOR_ROLE = "OPERATOR"
export const ADMIN_ROLE = "ADMIN"
export const UPDATER_ROLE = "UPDATER"
export const FEE_HOLDER_ROLE = "FEE_HOLDER"

export const MARKET_CODE = "TEST/MARKET"
export const POOL_CODE = "CODE1"
export const POOL_CODE_2 = "CODE2"

export const DEFAULT_MINT_AMOUNT = ethers.utils.parseEther("100000000")
export const DEFAULT_FEE = "0x00000000000000000000000000000000"

// MAX UINT128
export const NO_COMMITS_REMAINING = "340282366920938463463374607431768211455"

// Calculated by commenting out the keeper reward logic and calling performUpkeepSinglePool
<<<<<<< HEAD
export const SINGLE_POOL_UPKEEP_GAS_COST = "67678"
=======
export const SINGLE_POOL_UPKEEP_GAS_COST = "67678"

export const DEFAULT_MAX_LEVERAGE = 10
export const DEFAULT_MIN_LEVERAGE = 1
>>>>>>> 04650529
<|MERGE_RESOLUTION|>--- conflicted
+++ resolved
@@ -19,11 +19,7 @@
 export const NO_COMMITS_REMAINING = "340282366920938463463374607431768211455"
 
 // Calculated by commenting out the keeper reward logic and calling performUpkeepSinglePool
-<<<<<<< HEAD
-export const SINGLE_POOL_UPKEEP_GAS_COST = "67678"
-=======
 export const SINGLE_POOL_UPKEEP_GAS_COST = "67678"
 
 export const DEFAULT_MAX_LEVERAGE = 10
-export const DEFAULT_MIN_LEVERAGE = 1
->>>>>>> 04650529
+export const DEFAULT_MIN_LEVERAGE = 1